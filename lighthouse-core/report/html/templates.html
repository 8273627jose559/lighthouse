--- conflicted
+++ resolved
@@ -411,17 +411,6 @@
       </button>
       <div id="lh-tools-dropdown" role="menu" class="lh-tools__dropdown" aria-labelledby="lh-tools-button">
          <!-- TODO(i18n): localize tools dropdown -->
-<<<<<<< HEAD
-        <a role="menuitem" tabindex="-1" href="#" class="report-icon report-icon--print" data-action="print-summary">Print Summary</a>
-        <a role="menuitem" tabindex="-1" href="#" class="report-icon report-icon--print" data-action="print-expanded">Print Expanded</a>
-        <a role="menuitem" tabindex="-1" href="#" class="report-icon report-icon--copy" data-action="copy">Copy JSON</a>
-        <a role="menuitem" tabindex="-1" href="#" class="report-icon report-icon--download" data-action="save-html">Save as HTML</a>
-        <a role="menuitem" tabindex="-1" href="#" class="report-icon report-icon--download" data-action="save-json">Save as JSON</a>
-        <a role="menuitem" tabindex="-1" href="#" class="report-icon report-icon--open lh-tools--viewer" data-action="open-viewer">Open in Viewer</a>
-        <a role="menuitem" tabindex="-1" href="#" class="report-icon report-icon--open lh-tools--gist" data-action="save-gist">Save as Gist</a>
-        <a role="menuitem" tabindex="-1" href="#" class="report-icon report-icon--dark" data-action="toggle-dark">Toggle Dark Theme</a>
-        <a role="menuitem" tabindex="-1" href="#" class="report-icon report-icon--swap-locale" data-action="swap-locale" disabled>Swap Locale</a>
-=======
         <a role="menuitem" tabindex="-1" href="#" class="report-icon report-icon--print" data-i18n="dropdownPrintSummary" data-action="print-summary"></a>
         <a role="menuitem" tabindex="-1" href="#" class="report-icon report-icon--print" data-i18n="dropdownPrintExpanded" data-action="print-expanded"></a>
         <a role="menuitem" tabindex="-1" href="#" class="report-icon report-icon--copy" data-i18n="dropdownCopyJSON" data-action="copy"></a>
@@ -430,7 +419,7 @@
         <a role="menuitem" tabindex="-1" href="#" class="report-icon report-icon--open lh-tools--viewer" data-i18n="dropdownViewer" data-action="open-viewer"></a>
         <a role="menuitem" tabindex="-1" href="#" class="report-icon report-icon--open lh-tools--gist" data-i18n="dropdownSaveGist" data-action="save-gist"></a>
         <a role="menuitem" tabindex="-1" href="#" class="report-icon report-icon--dark" data-i18n="dropdownDarkTheme" data-action="toggle-dark"></a>
->>>>>>> 3e115bd3
+        <a role="menuitem" tabindex="-1" href="#" class="report-icon report-icon--swap-locale" data-action="swap-locale" disabled>Swap Locale</a>
       </div>
     </div>
   </div>
