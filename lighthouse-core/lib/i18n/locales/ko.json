{
  "lighthouse-core/audits/accessibility/accesskeys.js | description": {
    "message": "액세스 키를 사용하면 사용자가 페이지의 특정 부분에 신속하게 포커스를 맞출 수 있습니다. 정상적으로 탐색하려면 모든 액세스 키가 고유해야 합니다. [자세히 알아보기](https://web.dev/accesskeys/)"
  },
  "lighthouse-core/audits/accessibility/accesskeys.js | failureTitle": {
    "message": "`[accesskey]` 값이 고유하지 않음"
  },
  "lighthouse-core/audits/accessibility/accesskeys.js | title": {
    "message": "`[accesskey]` 값이 고유합니다"
  },
  "lighthouse-core/audits/accessibility/aria-allowed-attr.js | description": {
    "message": "각 ARIA `role`은(는) `aria-*` 속성으로 구성된 특정 하위 세트를 지원합니다. 이 두 가지가 일치하지 않으면 `aria-*` 속성이 유효하지 않게 됩니다. [자세히 알아보기](https://web.dev/aria-allowed-attr/)"
  },
  "lighthouse-core/audits/accessibility/aria-allowed-attr.js | failureTitle": {
    "message": "`[aria-*]` 속성이 역할과 일치하지 않음"
  },
  "lighthouse-core/audits/accessibility/aria-allowed-attr.js | title": {
    "message": "`[aria-*]` 속성이 역할과 일치함"
  },
  "lighthouse-core/audits/accessibility/aria-hidden-body.js | description": {
    "message": "스크린 리더와 같은 보조 기술은 `aria-hidden=\"true\"`이(가) 문서 `<body>`에 설정된 경우 일관성 없게 작동합니다. [자세히 알아보기](https://web.dev/aria-hidden-body/)"
  },
  "lighthouse-core/audits/accessibility/aria-hidden-body.js | failureTitle": {
    "message": "`[aria-hidden=\"true\"]`이(가) 문서 `<body>`에 있음"
  },
  "lighthouse-core/audits/accessibility/aria-hidden-body.js | title": {
    "message": "`[aria-hidden=\"true\"]`이(가) 문서 `<body>`에 없음"
  },
  "lighthouse-core/audits/accessibility/aria-hidden-focus.js | description": {
    "message": "`[aria-hidden=\"true\"]` 요소 내 포커스할 수 있는 하위 요소는 스크린 리더와 같은 보조 기술 사용자가 상호 작용 가능한 요소를 사용하지 못하게 합니다. [자세히 알아보기](https://web.dev/aria-hidden-focus/)"
  },
  "lighthouse-core/audits/accessibility/aria-hidden-focus.js | failureTitle": {
    "message": "`[aria-hidden=\"true\"]` 요소에 포커스할 수 있는 하위 요소가 있음"
  },
  "lighthouse-core/audits/accessibility/aria-hidden-focus.js | title": {
    "message": "`[aria-hidden=\"true\"]` 요소에 포커스할 수 있는 하위 요소가 없음"
  },
  "lighthouse-core/audits/accessibility/aria-input-field-name.js | description": {
    "message": "입력란에 접근 가능한 이름이 없는 경우 스크린 리더에서 일반 이름으로 읽기 때문에 스크린 리더에 의존하는 사용자는 사용할 수 없게 됩니다. [자세히 알아보기](https://web.dev/aria-input-field-name/)"
  },
  "lighthouse-core/audits/accessibility/aria-input-field-name.js | failureTitle": {
    "message": "ARIA 입력란에 접근 가능한 이름이 없음"
  },
  "lighthouse-core/audits/accessibility/aria-input-field-name.js | title": {
    "message": "ARIA 입력란에 접근 가능한 이름이 있음"
  },
  "lighthouse-core/audits/accessibility/aria-required-attr.js | description": {
    "message": "일부 ARIA 역할에는 스크린 리더에 관한 요소의 상태를 설명하는 속성이 필요합니다. [자세히 알아보기](https://web.dev/aria-required-attr/)"
  },
  "lighthouse-core/audits/accessibility/aria-required-attr.js | failureTitle": {
    "message": "`[role]`에 필요한 `[aria-*]` 속성이 일부 포함되지 않음"
  },
  "lighthouse-core/audits/accessibility/aria-required-attr.js | title": {
    "message": "`[role]`에 필요한 모든 `[aria-*]` 속성이 있음"
  },
  "lighthouse-core/audits/accessibility/aria-required-children.js | description": {
    "message": "일부 ARIA 상위 역할에서 의도한 접근성 기능을 실행하려면 특정 하위 역할을 포함하고 있어야 합니다. [자세히 알아보기](https://web.dev/aria-required-children/)"
  },
  "lighthouse-core/audits/accessibility/aria-required-children.js | failureTitle": {
    "message": "하위 요소에 특정 `[role]`을(를) 포함해야 하는 ARIA `[role]` 지원 요소에 일부 또는 전체 하위 요소가 누락되었습니다."
  },
  "lighthouse-core/audits/accessibility/aria-required-children.js | title": {
    "message": "하위 요소에 특정 `[role]`을(를) 포함해야 하는 ARIA `[role]` 지원 요소에 필요한 모든 하위 요소가 있습니다."
  },
  "lighthouse-core/audits/accessibility/aria-required-parent.js | description": {
    "message": "일부 ARIA 하위 역할에서 의도한 접근성 기능을 올바르게 실행하려면 특정 상위 역할에 포함되어 있어야 합니다. [자세히 알아보기](https://web.dev/aria-required-parent/)"
  },
  "lighthouse-core/audits/accessibility/aria-required-parent.js | failureTitle": {
    "message": "`[role]`이(가) 필수 상위 요소에 포함되지 않음"
  },
  "lighthouse-core/audits/accessibility/aria-required-parent.js | title": {
    "message": "`[role]`이(가) 필수 상위 요소에 포함됨"
  },
  "lighthouse-core/audits/accessibility/aria-roles.js | description": {
    "message": "ARIA 역할에서 의도한 접근성 기능을 실행하려면 유효한 값을 포함하고 있어야 합니다. [자세히 알아보기](https://web.dev/aria-roles/)"
  },
  "lighthouse-core/audits/accessibility/aria-roles.js | failureTitle": {
    "message": "`[role]` 값이 유효하지 않음"
  },
  "lighthouse-core/audits/accessibility/aria-roles.js | title": {
    "message": "`[role]` 값이 유효함"
  },
  "lighthouse-core/audits/accessibility/aria-toggle-field-name.js | description": {
    "message": "토글 입력란에 접근 가능한 이름이 없는 경우 스크린 리더에서 일반적인 이름으로 읽기 때문에 스크린 리더에 의존하는 사용자는 사용할 수 없게 됩니다. [자세히 알아보기](https://web.dev/aria-toggle-field-name/)"
  },
  "lighthouse-core/audits/accessibility/aria-toggle-field-name.js | failureTitle": {
    "message": "ARIA 토글 입력란에 접근 가능한 이름이 없음"
  },
  "lighthouse-core/audits/accessibility/aria-toggle-field-name.js | title": {
    "message": "ARIA 토글 입력란에 접근 가능한 이름이 있음"
  },
  "lighthouse-core/audits/accessibility/aria-valid-attr-value.js | description": {
    "message": "스크린 리더와 같은 보조 기술은 잘못된 값이 있는 ARIA 속성을 해석하지 못합니다. [자세히 알아보기](https://web.dev/aria-valid-attr-value/)"
  },
  "lighthouse-core/audits/accessibility/aria-valid-attr-value.js | failureTitle": {
    "message": "`[aria-*]` 속성에 유효한 값이 없음"
  },
  "lighthouse-core/audits/accessibility/aria-valid-attr-value.js | title": {
    "message": "`[aria-*]` 속성에 유효한 값이 있음"
  },
  "lighthouse-core/audits/accessibility/aria-valid-attr.js | description": {
    "message": "스크린 리더와 같은 보조 기술은 잘못된 이름이 있는 ARIA 속성을 해석하지 못합니다. [자세히 알아보기](https://web.dev/aria-valid-attr/)"
  },
  "lighthouse-core/audits/accessibility/aria-valid-attr.js | failureTitle": {
    "message": "`[aria-*]` 속성이 유효하지 않거나 맞춤법 오류가 있음"
  },
  "lighthouse-core/audits/accessibility/aria-valid-attr.js | title": {
    "message": "`[aria-*]` 속성이 유효하며 맞춤법 오류가 없음"
  },
  "lighthouse-core/audits/accessibility/axe-audit.js | failingElementsHeader": {
    "message": "통과하지 못한 요소"
  },
  "lighthouse-core/audits/accessibility/button-name.js | description": {
    "message": "버튼에 접근 가능한 이름이 없는 경우 스크린 리더에서 '버튼'으로만 읽기 때문에 스크린 리더에 의존하는 사용자에게는 해당 버튼이 유용하지 않게 됩니다. [자세히 알아보기](https://web.dev/button-name/)"
  },
  "lighthouse-core/audits/accessibility/button-name.js | failureTitle": {
    "message": "버튼에 접근 가능한 이름이 없습니다"
  },
  "lighthouse-core/audits/accessibility/button-name.js | title": {
    "message": "버튼에 접근 가능한 이름이 있습니다"
  },
  "lighthouse-core/audits/accessibility/bypass.js | description": {
    "message": "반복적인 콘텐츠를 건너뛸 방법을 추가하면 키보드 사용자가 페이지를 더 효율적으로 탐색할 수 있습니다. [자세히 알아보기](https://web.dev/bypass/)"
  },
  "lighthouse-core/audits/accessibility/bypass.js | failureTitle": {
    "message": "페이지에 제목, 링크 건너뛰기, 랜드마크 영역이 포함되어 있지 않습니다"
  },
  "lighthouse-core/audits/accessibility/bypass.js | title": {
    "message": "페이지에 제목, 링크 건너뛰기, 랜드마크 영역이 포함되어 있습니다"
  },
  "lighthouse-core/audits/accessibility/color-contrast.js | description": {
    "message": "많은 사용자가 저대비 텍스트를 읽는 데 어려움을 겪거나 전혀 읽지 못합니다. [자세히 알아보기](https://web.dev/color-contrast/)"
  },
  "lighthouse-core/audits/accessibility/color-contrast.js | failureTitle": {
    "message": "백그라운드 및 포그라운드 색상의 대비율이 충분하지 않습니다"
  },
  "lighthouse-core/audits/accessibility/color-contrast.js | title": {
    "message": "백그라운드 및 포그라운드 색상의 대비율이 충분합니다"
  },
  "lighthouse-core/audits/accessibility/definition-list.js | description": {
    "message": "정의 목록이 올바르게 표시되지 않으면 스크린 리더에서 혼란스럽거나 정확하지 않은 내용을 말할 수 있습니다. [자세히 알아보기](https://web.dev/definition-list/)"
  },
  "lighthouse-core/audits/accessibility/definition-list.js | failureTitle": {
    "message": "`<dl>`에 순서가 올바른 `<dt>` 및 `<dd>` 그룹, `<script>`, `<template>` 또는 `<div>` 요소만 포함되어 있지 않음"
  },
  "lighthouse-core/audits/accessibility/definition-list.js | title": {
    "message": "`<dl>`에 순서가 올바른 `<dt>` 및 `<dd>` 그룹, `<script>`, `<template>` 또는 `<div>` 요소만 포함되어 있음"
  },
  "lighthouse-core/audits/accessibility/dlitem.js | description": {
    "message": "스크린 리더에서 정의 목록 항목(`<dt>` 및 `<dd>`)을 올바르게 읽으려면 정의 목록 항목이 상위 `<dl>` 요소에 래핑되어 있어야 합니다. [자세히 알아보기](https://web.dev/dlitem/)"
  },
  "lighthouse-core/audits/accessibility/dlitem.js | failureTitle": {
    "message": "정의 목록 항목이 `<dl>` 요소에서 래핑되어 있지 않음"
  },
  "lighthouse-core/audits/accessibility/dlitem.js | title": {
    "message": "정의 목록 항목이 `<dl>` 요소에서 래핑되어 있음"
  },
  "lighthouse-core/audits/accessibility/document-title.js | description": {
    "message": "제목을 사용하면 스크린 리더 사용자에게는 페이지의 개요를 제공할 수 있습니다. 검색엔진 사용자는 제목으로 페이지가 자신의 검색어와 관련되어 있는지 여부를 판단합니다. [자세히 알아보기](https://web.dev/document-title/)"
  },
  "lighthouse-core/audits/accessibility/document-title.js | failureTitle": {
    "message": "문서에 `<title>` 요소가 없음"
  },
  "lighthouse-core/audits/accessibility/document-title.js | title": {
    "message": "문서에 `<title>` 요소가 있음"
  },
  "lighthouse-core/audits/accessibility/duplicate-id-active.js | description": {
    "message": "포커스할 수 있는 모든 요소에는 고유한 `id`이(가) 있어 보조 기술에 올바르게 표시되어야 합니다. [자세히 알아보기](https://web.dev/duplicate-id-active/)"
  },
  "lighthouse-core/audits/accessibility/duplicate-id-active.js | failureTitle": {
    "message": "포커스할 수 있는 활성 요소에 중복되는 `[id]` 속성이 있음"
  },
  "lighthouse-core/audits/accessibility/duplicate-id-active.js | title": {
    "message": "포커스할 수 있는 활성 요소에 중복되는 `[id]` 속성이 없음"
  },
  "lighthouse-core/audits/accessibility/duplicate-id-aria.js | description": {
    "message": "중복되는 ARIA ID 값이 없어야 보조 기술이 다른 인스턴스를 놓치지 않습니다. [자세히 알아보기](https://web.dev/duplicate-id-aria/)"
  },
  "lighthouse-core/audits/accessibility/duplicate-id-aria.js | failureTitle": {
    "message": "중복되는 ARIA ID가 있음"
  },
  "lighthouse-core/audits/accessibility/duplicate-id-aria.js | title": {
    "message": "중복되는 ARIA ID가 없음"
  },
  "lighthouse-core/audits/accessibility/form-field-multiple-labels.js | description": {
    "message": "라벨이 여러 개인 양식 입력란은 첫 번째, 마지막 또는 모든 라벨을 사용하는 스크린 리더와 같은 보조 기술에서 잘못 읽을 수 있습니다. [자세히 알아보기](https://web.dev/form-field-multiple-labels/)"
  },
  "lighthouse-core/audits/accessibility/form-field-multiple-labels.js | failureTitle": {
    "message": "양식 입력란에 라벨이 여러 개 있음"
  },
  "lighthouse-core/audits/accessibility/form-field-multiple-labels.js | title": {
    "message": "양식 입력란에 라벨이 여러 개가 아님"
  },
  "lighthouse-core/audits/accessibility/frame-title.js | description": {
    "message": "스크린 리더 사용자는 프레임 콘텐츠를 설명해 주는 프레임 제목을 사용합니다. [자세히 알아보기](https://web.dev/frame-title/)"
  },
  "lighthouse-core/audits/accessibility/frame-title.js | failureTitle": {
    "message": "`<frame>` 또는 `<iframe>` 요소에 제목이 없음"
  },
  "lighthouse-core/audits/accessibility/frame-title.js | title": {
    "message": "`<frame>` 또는 `<iframe>` 요소에 제목이 있음"
  },
  "lighthouse-core/audits/accessibility/heading-order.js | description": {
    "message": "레벨을 건너뛰지 않고 제대로 정렬된 제목은 페이지의 시맨틱 구조를 포함하여, 보조 기술을 사용할 때 더 쉽게 이동하고 이해하는 데 도움이 됩니다. [자세히 알아보기](https://web.dev/heading-order/)"
  },
  "lighthouse-core/audits/accessibility/heading-order.js | failureTitle": {
    "message": "제목 요소가 내림차순으로 표시되지 않음"
  },
  "lighthouse-core/audits/accessibility/heading-order.js | title": {
    "message": "제목 요소가 내림차순으로 표시됨"
  },
  "lighthouse-core/audits/accessibility/html-has-lang.js | description": {
    "message": "페이지에서 lang 속성을 지정하지 않는 경우 스크린 리더는 사용자가 스크린 리더를 설정할 때 선택한 기본 언어로 페이지가 작성되어 있다고 가정합니다. 페이지가 기본 언어로 작성되어 있지 않으면 스크린 리더에서 페이지에 있는 텍스트를 제대로 읽어줄 수 없습니다. [자세히 알아보기](https://web.dev/html-has-lang/)"
  },
  "lighthouse-core/audits/accessibility/html-has-lang.js | failureTitle": {
    "message": "`<html>` 요소에 `[lang]` 속성이 없음"
  },
  "lighthouse-core/audits/accessibility/html-has-lang.js | title": {
    "message": "`<html>` 요소에 `[lang]` 속성이 있음"
  },
  "lighthouse-core/audits/accessibility/html-lang-valid.js | description": {
    "message": "유효한 [BCP 47 언어](https://www.w3.org/International/questions/qa-choosing-language-tags#question)를 지정하면 스크린 리더에서 텍스트를 올바르게 읽는 데 도움이 됩니다. [자세히 알아보기](https://web.dev/html-lang-valid/)"
  },
  "lighthouse-core/audits/accessibility/html-lang-valid.js | failureTitle": {
    "message": "`<html>` 요소의 `[lang]` 속성에 유효한 값이 없음"
  },
  "lighthouse-core/audits/accessibility/html-lang-valid.js | title": {
    "message": "`<html>` 요소에 `[lang]` 속성의 유효한 값이 있음"
  },
  "lighthouse-core/audits/accessibility/image-alt.js | description": {
    "message": "정보 요소는 짧아야 하며 설명을 제공하는 대체 텍스트를 목표로 해야 합니다. 장식 요소는 Alt 속성이 비어 있는 경우 무시될 수 있습니다. [자세히 알아보기](https://web.dev/image-alt/)"
  },
  "lighthouse-core/audits/accessibility/image-alt.js | failureTitle": {
    "message": "이미지 요소에 `[alt]` 속성 없음"
  },
  "lighthouse-core/audits/accessibility/image-alt.js | title": {
    "message": "이미지 요소에 `[alt]` 속성이 있음"
  },
  "lighthouse-core/audits/accessibility/input-image-alt.js | description": {
    "message": "이미지가 `<input>` 버튼으로 사용되는 경우 대체 텍스트를 제공하면 스크린 리더 사용자가 버튼의 목적을 쉽게 이해하는 데 도움이 됩니다. [자세히 알아보기](https://web.dev/input-image-alt/)"
  },
  "lighthouse-core/audits/accessibility/input-image-alt.js | failureTitle": {
    "message": "`<input type=\"image\">` 요소에 `[alt]` 텍스트가 없음"
  },
  "lighthouse-core/audits/accessibility/input-image-alt.js | title": {
    "message": "`<input type=\"image\">` 요소에 `[alt]` 텍스트가 있음"
  },
  "lighthouse-core/audits/accessibility/label.js | description": {
    "message": "라벨을 사용하면 스크린 리더와 같은 보조 기술에서 양식 컨트롤을 올바르게 읽을 수 있습니다. [자세히 알아보기](https://web.dev/label/)"
  },
  "lighthouse-core/audits/accessibility/label.js | failureTitle": {
    "message": "양식 요소에 관련 라벨이 포함되어 있지 않습니다"
  },
  "lighthouse-core/audits/accessibility/label.js | title": {
    "message": "양식 요소에 관련 라벨이 포함되어 있습니다"
  },
  "lighthouse-core/audits/accessibility/layout-table.js | description": {
    "message": "스크린 리더 사용자에게 혼란스러운 환경이 생길 수 있으므로 레이아웃 용도로 사용되는 표에는 th 또는 caption 요소와 같은 데이터 요소나 summary 속성이 포함되지 않아야 합니다. [자세히 알아보기](https://web.dev/layout-table/)"
  },
  "lighthouse-core/audits/accessibility/layout-table.js | failureTitle": {
    "message": "프레젠테이션 `<table>` 요소에서 `<th>`, `<caption>` 또는 `[summary]` 속성의 사용이 지양되지 않음"
  },
  "lighthouse-core/audits/accessibility/layout-table.js | title": {
    "message": "프레젠테이션 `<table>` 요소에서 `<th>`, `<caption>` 또는 `[summary]` 속성을 가급적 사용하지 않음"
  },
  "lighthouse-core/audits/accessibility/link-name.js | description": {
    "message": "인식하기 쉽고, 고유하고, 초점을 맞추기 쉬운 링크 텍스트(및 이미지가 링크로 사용되는 경우 이미지의 대체 텍스트)를 사용하면 스크린 리더 사용자의 탐색 환경을 개선할 수 있습니다. [자세히 알아보기](https://web.dev/link-name/)"
  },
  "lighthouse-core/audits/accessibility/link-name.js | failureTitle": {
    "message": "링크에 인식 가능한 이름이 포함되어 있지 않습니다"
  },
  "lighthouse-core/audits/accessibility/link-name.js | title": {
    "message": "링크에 인식 가능한 이름이 포함되어 있습니다"
  },
  "lighthouse-core/audits/accessibility/list.js | description": {
    "message": "스크린 리더에는 목록을 읽는 특정 방식이 있습니다. 목록 구조를 적절히 작성하면 스크린 리더 출력에 도움이 됩니다. [자세히 알아보기](https://web.dev/list/)"
  },
  "lighthouse-core/audits/accessibility/list.js | failureTitle": {
    "message": "목록에 `<li>` 요소와 스크립트 지원 요소(`<script>` 및 `<template>`)만 포함되지 않음"
  },
  "lighthouse-core/audits/accessibility/list.js | title": {
    "message": "목록에 `<li>` 요소와 요소 지원 스크립트(`<script>` 및 `<template>`)만 포함됨"
  },
  "lighthouse-core/audits/accessibility/listitem.js | description": {
    "message": "스크린 리더에서 목록 항목(`<li>`)을 올바르게 읽으려면 목록 항목이 상위 `<ul>` 또는 `<ol>`에 포함되어 있어야 합니다. [자세히 알아보기](https://web.dev/listitem/)"
  },
  "lighthouse-core/audits/accessibility/listitem.js | failureTitle": {
    "message": "목록 항목(`<li>`)이 `<ul>` 또는 `<ol>` 상위 요소 내에 포함되지 않음"
  },
  "lighthouse-core/audits/accessibility/listitem.js | title": {
    "message": "목록 항목(`<li>`)이 `<ul>` 또는 `<ol>` 상위 요소 내에 포함되어 있음"
  },
  "lighthouse-core/audits/accessibility/meta-refresh.js | description": {
    "message": "사용자는 페이지가 자동으로 새로고침된다고 예상하지 못하기 때문에 페이지가 자동으로 새로고침되면 초점이 다시 페이지 상단에 맞춰집니다. 이로 인해 불쾌하거나 혼란스러운 상황이 발생할 수 있습니다. [자세히 알아보기](https://web.dev/meta-refresh/)"
  },
  "lighthouse-core/audits/accessibility/meta-refresh.js | failureTitle": {
    "message": "문서에서 `<meta http-equiv=\"refresh\">` 사용됨"
  },
  "lighthouse-core/audits/accessibility/meta-refresh.js | title": {
    "message": "문서에서 `<meta http-equiv=\"refresh\">`이(가) 사용되지 않음"
  },
  "lighthouse-core/audits/accessibility/meta-viewport.js | description": {
    "message": "확대/축소를 사용 중지하면 저시력으로 인해 웹페이지의 콘텐츠를 제대로 확인하기 위해 화면 확대를 사용하는 사용자에게 문제가 될 수 있습니다. [자세히 알아보기](https://web.dev/meta-viewport/)"
  },
  "lighthouse-core/audits/accessibility/meta-viewport.js | failureTitle": {
    "message": "`[user-scalable=\"no\"]`이(가) `<meta name=\"viewport\">` 요소에서 사용되거나 `[maximum-scale]` 속성이 5보다 작음"
  },
  "lighthouse-core/audits/accessibility/meta-viewport.js | title": {
    "message": "`[user-scalable=\"no\"]`은(는) `<meta name=\"viewport\">` 요소에 사용되지 않으며 `[maximum-scale]` 속성이 5보다 작지 않음"
  },
  "lighthouse-core/audits/accessibility/object-alt.js | description": {
    "message": "스크린 리더는 텍스트가 아닌 콘텐츠를 번역할 수 없습니다. `<object>` 요소에 Alt 텍스트를 추가하면 스크린 리더에서 사용자에게 텍스트의 의미를 전달하는 데 도움이 됩니다. [자세히 알아보기](https://web.dev/object-alt/)"
  },
  "lighthouse-core/audits/accessibility/object-alt.js | failureTitle": {
    "message": "`<object>` 요소에 `[alt]` 텍스트가 없음"
  },
  "lighthouse-core/audits/accessibility/object-alt.js | title": {
    "message": "`<object>` 요소에 `[alt]` 텍스트가 있음"
  },
  "lighthouse-core/audits/accessibility/tabindex.js | description": {
    "message": "0보다 큰 값은 명시적인 탐색 순서를 나타냅니다. 기술적으로는 유효하나 보조 기술에 의존하는 사용자에게 불편한 환경이 생기는 경우가 많습니다. [자세히 알아보기](https://web.dev/tabindex/)"
  },
  "lighthouse-core/audits/accessibility/tabindex.js | failureTitle": {
    "message": "일부 요소의 `[tabindex]` 값이 0보다 큼"
  },
  "lighthouse-core/audits/accessibility/tabindex.js | title": {
    "message": "`[tabindex]` 값이 0보다 큰 요소가 없음"
  },
  "lighthouse-core/audits/accessibility/td-headers-attr.js | description": {
    "message": "스크린 리더에는 표를 좀 더 쉽게 탐색하는 기능이 있습니다. `[headers]` 속성을 사용하는 `<td>` 셀이 동일한 테이블에 있는 다른 셀만 참조하게 하면 스크린 리더 사용자 환경을 개선할 수 있습니다. [자세히 알아보기](https://web.dev/td-headers-attr/)"
  },
  "lighthouse-core/audits/accessibility/td-headers-attr.js | failureTitle": {
    "message": "`[headers]` 속성을 사용하는 `<table>` 요소의 셀은 동일한 테이블 내에 없는 요소 `id`만 참조합니다."
  },
  "lighthouse-core/audits/accessibility/td-headers-attr.js | title": {
    "message": "`[headers]` 속성을 사용하는 `<table>` 요소의 셀이 동일한 테이블 내의 테이블 셀을 참조합니다."
  },
  "lighthouse-core/audits/accessibility/th-has-data-cells.js | description": {
    "message": "스크린 리더에는 표를 좀 더 쉽게 탐색하는 기능이 있습니다. 표 헤더에서 항상 셀 세트 일부를 참조하게 하면 스크린 리더 사용자 환경이 개선될 수 있습니다. [자세히 알아보기](https://web.dev/th-has-data-cells/)"
  },
  "lighthouse-core/audits/accessibility/th-has-data-cells.js | failureTitle": {
    "message": "`<th>` 요소와 `[role=\"columnheader\"/\"rowheader\"]` 지원 요소가 설명하는 데이터 셀이 해당 요소에 포함되지 않음"
  },
  "lighthouse-core/audits/accessibility/th-has-data-cells.js | title": {
    "message": "`<th>` 요소와 `[role=\"columnheader\"/\"rowheader\"]` 지원 요소가 설명하는 데이터 셀이 해당 요소에 포함됨"
  },
  "lighthouse-core/audits/accessibility/valid-lang.js | description": {
    "message": "요소에 유효한 [BCP 47 언어](https://www.w3.org/International/questions/qa-choosing-language-tags#question)를 지정하면 스크린 리더에서 텍스트를 올바르게 읽는 데 도움이 됩니다. [자세히 알아보기](https://web.dev/valid-lang/)"
  },
  "lighthouse-core/audits/accessibility/valid-lang.js | failureTitle": {
    "message": "`[lang]` 속성에 유효한 값이 없음"
  },
  "lighthouse-core/audits/accessibility/valid-lang.js | title": {
    "message": "`[lang]` 속성에 유효한 값이 있음"
  },
  "lighthouse-core/audits/accessibility/video-caption.js | description": {
    "message": "동영상에 자막이 제공되면 청각장애인이나 난청이 있는 사용자가 동영상의 정보에 더 쉽게 접근할 수 있습니다. [자세히 알아보기](https://web.dev/video-caption/)"
  },
  "lighthouse-core/audits/accessibility/video-caption.js | failureTitle": {
    "message": "`<video>` 요소에 `[kind=\"captions\"]` 지원 `<track>` 요소가 포함되지 않음"
  },
  "lighthouse-core/audits/accessibility/video-caption.js | title": {
    "message": "`<video>` 요소에 `[kind=\"captions\"]` 지원 `<track>` 요소가 포함됨"
  },
  "lighthouse-core/audits/accessibility/video-description.js | description": {
    "message": "오디오 설명은 표정 및 장면과 같이 대화에서 제공할 수 없는 동영상에 관한 정보를 제공합니다. [자세히 알아보기](https://web.dev/video-description/)"
  },
  "lighthouse-core/audits/accessibility/video-description.js | failureTitle": {
    "message": "`<video>` 요소에 `[kind=\"description\"]` 지원 `<track>` 요소가 포함되지 않음"
  },
  "lighthouse-core/audits/accessibility/video-description.js | title": {
    "message": "`<video>` 요소에 `[kind=\"description\"]` 지원 `<track>` 요소가 포함됨"
  },
  "lighthouse-core/audits/apple-touch-icon.js | description": {
    "message": "프로그레시브 웹 앱을 홈 화면에 추가했을 때 iOS에서 제대로 표시되려면 `apple-touch-icon`을(를) 정의해야 합니다. 투명하지 않은 192px 또는 180px 정사각형 PNG로 설정되어야 합니다. [자세히 알아보기](https://web.dev/apple-touch-icon/)"
  },
  "lighthouse-core/audits/apple-touch-icon.js | failureTitle": {
    "message": "유효한 `apple-touch-icon`이(가) 제공되지 않음"
  },
  "lighthouse-core/audits/apple-touch-icon.js | precomposedWarning": {
    "message": "`apple-touch-icon-precomposed`이(가) 최신 버전이 아니므로 `apple-touch-icon`이(가) 적합합니다."
  },
  "lighthouse-core/audits/apple-touch-icon.js | title": {
    "message": "유효한 `apple-touch-icon` 제공"
  },
  "lighthouse-core/audits/autocomplete.js | columnCurrent": {
    "message": "현재 값"
  },
  "lighthouse-core/audits/autocomplete.js | columnSuggestions": {
    "message": "추천 토큰"
  },
  "lighthouse-core/audits/autocomplete.js | description": {
    "message": "`autocomplete`를 사용하면 사용자가 양식을 빨리 제출할 수 있습니다. 사용자가 더 쉽게 입력할 수 있도록 `autocomplete` 속성에 유효한 값을 지정하여 기능을 사용 설정하세요. [자세히 알아보기](https://developers.google.com/web/fundamentals/design-and-ux/input/forms#use_metadata_to_enable_auto-complete)"
  },
  "lighthouse-core/audits/autocomplete.js | failureTitle": {
    "message": "`<input>` 요소에 올바른 `autocomplete` 속성이 없음"
  },
  "lighthouse-core/audits/autocomplete.js | manualReview": {
    "message": "직접 검토가 필요함"
  },
  "lighthouse-core/audits/autocomplete.js | reviewOrder": {
    "message": "토큰 순서 검토"
  },
  "lighthouse-core/audits/autocomplete.js | title": {
    "message": "`<input>` 구성요소가 `autocomplete`를 올바르게 사용함"
  },
  "lighthouse-core/audits/autocomplete.js | warningInvalid": {
    "message": "`autocomplete` 토큰: {snippet}에서 '{token}' 이름이 유효하지 않습니다."
  },
  "lighthouse-core/audits/autocomplete.js | warningOrder": {
    "message": "{snippet}에서 '{tokens}' 토큰의 순서를 검토하세요."
  },
  "lighthouse-core/audits/bootup-time.js | chromeExtensionsWarning": {
    "message": "Chrome 확장 프로그램이 이 페이지의 로드 성능에 부정적인 영향을 미쳤습니다. 시크릿 모드나 확장 프로그램이 없는 Chrome 프로필에서 페이지를 검사해 보세요."
  },
  "lighthouse-core/audits/bootup-time.js | columnScriptEval": {
    "message": "스크립트 평가"
  },
  "lighthouse-core/audits/bootup-time.js | columnScriptParse": {
    "message": "스크립트 파싱"
  },
  "lighthouse-core/audits/bootup-time.js | columnTotal": {
    "message": "총 CPU 시간"
  },
  "lighthouse-core/audits/bootup-time.js | description": {
    "message": "JS 파싱, 컴파일, 실행에 소요되는 시간을 줄여 보세요. 용량이 적은 JS 페이로드를 제공하면 도움이 될 수 있습니다. [자세히 알아보기](https://web.dev/bootup-time/)"
  },
  "lighthouse-core/audits/bootup-time.js | failureTitle": {
    "message": "자바스크립트 실행 시간 단축"
  },
  "lighthouse-core/audits/bootup-time.js | title": {
    "message": "자바스크립트 실행 시간"
  },
  "lighthouse-core/audits/byte-efficiency/duplicated-javascript.js | description": {
    "message": "번들에서 큰 중복 자바스크립트 모듈을 삭제하여 네트워크 활동이 소비하는 불필요한 바이트 수를 줄입니다. "
  },
  "lighthouse-core/audits/byte-efficiency/duplicated-javascript.js | title": {
    "message": "자바스크립트 번들에서 중복 모듈 삭제"
  },
  "lighthouse-core/audits/byte-efficiency/efficient-animated-content.js | description": {
    "message": "대용량의 GIF는 애니메이션 콘텐츠를 전달하는 데 비효율적입니다. 애니메이션에는 MPEG4/WebM 동영상을, 정적인 이미지에는 GIF 대신 PNG/WebP를 사용하여 네트워크 바이트를 절약하세요. [자세히 알아보기](https://web.dev/efficient-animated-content/)"
  },
  "lighthouse-core/audits/byte-efficiency/efficient-animated-content.js | title": {
    "message": "애니메이션 콘텐츠에 동영상 형식 사용하기"
  },
  "lighthouse-core/audits/byte-efficiency/legacy-javascript.js | description": {
    "message": "Polyfill 및 변환을 통해 레거시 브라우저에서 새로운 자바스크립트 기능을 사용할 수 있습니다. 하지만 최신 브라우저에서는 대부분 필요하지 않습니다. 번들로 포함된 자바스크립트의 경우, module/nomodule 기능 감지를 사용하는 최신 스크립트 배포 전략을 채택하여 최신 브라우저에 적용되는 코드를 줄이고 레거시 브라우저 지원을 유지할 수 있습니다. [자세히 알아보기](https://philipwalton.com/articles/deploying-es2015-code-in-production-today/)"
  },
  "lighthouse-core/audits/byte-efficiency/legacy-javascript.js | title": {
    "message": "레거시 JavaScript를 최신 브라우저에 제공하지 않기"
  },
  "lighthouse-core/audits/byte-efficiency/offscreen-images.js | description": {
    "message": "중요한 리소스의 로드가 모두 완료된 후에는 오프스크린 및 숨겨진 이미지를 지연 로드함으로써 상호작용 시간을 줄이는 것이 좋습니다. [자세히 알아보기](https://web.dev/offscreen-images/)"
  },
  "lighthouse-core/audits/byte-efficiency/offscreen-images.js | title": {
    "message": "오프스크린 이미지 지연하기"
  },
  "lighthouse-core/audits/byte-efficiency/render-blocking-resources.js | description": {
    "message": "리소스가 페이지의 첫 페인트를 차단하고 있습니다. 중요한 JS/CSS를 인라인으로 전달하고 중요하지 않은 모든 JS/Style을 지연하는 것이 좋습니다. [자세히 알아보기](https://web.dev/render-blocking-resources/)"
  },
  "lighthouse-core/audits/byte-efficiency/render-blocking-resources.js | title": {
    "message": "렌더링 차단 리소스 제거하기"
  },
  "lighthouse-core/audits/byte-efficiency/total-byte-weight.js | description": {
    "message": "네트워크 페이로드가 커지면 사용자에게 실제 비용 부담이 되며 로드 시간이 길어질 수 있습니다. [자세히 알아보기](https://web.dev/total-byte-weight/)"
  },
  "lighthouse-core/audits/byte-efficiency/total-byte-weight.js | displayValue": {
    "message": "총 크기: {totalBytes, number, bytes}KiB"
  },
  "lighthouse-core/audits/byte-efficiency/total-byte-weight.js | failureTitle": {
    "message": "네트워크 페이로드가 커지지 않도록 관리하기"
  },
  "lighthouse-core/audits/byte-efficiency/total-byte-weight.js | title": {
    "message": "대규모 네트워크 페이로드 방지하기"
  },
  "lighthouse-core/audits/byte-efficiency/unminified-css.js | description": {
    "message": "CSS 파일을 축소하면 네트워크 페이로드 크기를 줄일 수 있습니다. [자세히 알아보기](https://web.dev/unminified-css/)"
  },
  "lighthouse-core/audits/byte-efficiency/unminified-css.js | title": {
    "message": "CSS 축소하기"
  },
  "lighthouse-core/audits/byte-efficiency/unminified-javascript.js | description": {
    "message": "자바스크립트 파일을 축소하면 페이로드 크기와 스크립트 파싱 시간을 줄일 수 있습니다. [자세히 알아보기](https://web.dev/unminified-javascript/)"
  },
  "lighthouse-core/audits/byte-efficiency/unminified-javascript.js | title": {
    "message": "자바스크립트 줄이기"
  },
  "lighthouse-core/audits/byte-efficiency/unused-css-rules.js | description": {
    "message": "스타일시트에서 사용하지 않는 규칙을 삭제하고 스크롤 없이 볼 수 있는 부분에 사용되지 않는 CSS의 로드를 지연시켜 네트워크 활동에 소비되는 불필요한 바이트를 줄이세요. [자세히 알아보기](https://web.dev/unused-css-rules/)"
  },
  "lighthouse-core/audits/byte-efficiency/unused-css-rules.js | title": {
    "message": "사용하지 않는 CSS 제거"
  },
  "lighthouse-core/audits/byte-efficiency/unused-javascript.js | description": {
    "message": "사용하지 않는 자바스크립트를 삭제하여 네트워크 활동에 소비되는 바이트를 줄입니다. [자세히 알아보기](https://web.dev/unused-javascript/)"
  },
  "lighthouse-core/audits/byte-efficiency/unused-javascript.js | title": {
    "message": "사용하지 않는 자바스크립트 삭제하기"
  },
  "lighthouse-core/audits/byte-efficiency/uses-long-cache-ttl.js | description": {
    "message": "캐시 수명이 길면 페이지를 반복해서 방문하는 속도가 빨라질 수 있습니다. [자세히 알아보기](https://web.dev/uses-long-cache-ttl/)"
  },
  "lighthouse-core/audits/byte-efficiency/uses-long-cache-ttl.js | displayValue": {
    "message": "{itemCount,plural, =1{리소스 1개 발견됨}other{리소스 #개 발견됨}}"
  },
  "lighthouse-core/audits/byte-efficiency/uses-long-cache-ttl.js | failureTitle": {
    "message": "효율적인 캐시 정책을 사용하여 정적인 애셋 제공하기"
  },
  "lighthouse-core/audits/byte-efficiency/uses-long-cache-ttl.js | title": {
    "message": "정적인 애셋에 효율적인 캐시 정책 사용하기"
  },
  "lighthouse-core/audits/byte-efficiency/uses-optimized-images.js | description": {
    "message": "최적화된 이미지는 빠르게 로드되며 모바일 데이터를 적게 소비합니다. [자세히 알아보기](https://web.dev/uses-optimized-images/)"
  },
  "lighthouse-core/audits/byte-efficiency/uses-optimized-images.js | title": {
    "message": "효율적으로 이미지 인코딩하기"
  },
  "lighthouse-core/audits/byte-efficiency/uses-responsive-images.js | description": {
    "message": "적절한 크기의 이미지를 게재하여 모바일 데이터를 절약하고 로드 시간을 단축하세요. [자세히 알아보기](https://web.dev/uses-responsive-images/)"
  },
  "lighthouse-core/audits/byte-efficiency/uses-responsive-images.js | title": {
    "message": "이미지 크기 적절하게 설정하기"
  },
  "lighthouse-core/audits/byte-efficiency/uses-text-compression.js | description": {
    "message": "총 네트워크 바이트를 최소화하려면 텍스트 기반 리소스를 압축(gzip, deflate, brotli)하여 제공해야 합니다. [자세히 알아보기](https://web.dev/uses-text-compression/)"
  },
  "lighthouse-core/audits/byte-efficiency/uses-text-compression.js | title": {
    "message": "텍스트 압축 사용"
  },
  "lighthouse-core/audits/byte-efficiency/uses-webp-images.js | description": {
    "message": "JPEG 2000, JPEG XR, WebP와 같은 이미지 형식을 사용하면 PNG 또는 JPEG보다 압축률이 높으므로 다운로드 속도가 빠르고 데이터 소비량도 줄어듭니다. [자세히 알아보기](https://web.dev/uses-webp-images/)"
  },
  "lighthouse-core/audits/byte-efficiency/uses-webp-images.js | title": {
    "message": "차세대 형식을 사용해 이미지 제공하기"
  },
  "lighthouse-core/audits/content-width.js | description": {
    "message": "앱 콘텐츠의 너비가 표시 영역의 너비와 일치하지 않을 경우 앱이 휴대기기 화면에 최적화되지 않을 수 있습니다. [자세히 알아보기](https://web.dev/content-width/)"
  },
  "lighthouse-core/audits/content-width.js | explanation": {
    "message": "{innerWidth}px의 표시 영역 크기는 {outerWidth}px인 창 크기와 일치하지 않습니다."
  },
  "lighthouse-core/audits/content-width.js | failureTitle": {
    "message": "콘텐츠의 크기가 표시 영역에 알맞지 않음"
  },
  "lighthouse-core/audits/content-width.js | title": {
    "message": "콘텐츠의 크기가 표시 영역에 알맞음"
  },
  "lighthouse-core/audits/critical-request-chains.js | description": {
    "message": "다음의 크리티컬 요청 체인은 로드 시 우선순위가 높은 리소스를 보여줍니다. 체인의 길이를 줄이고, 리소스의 다운로드 크기를 줄이거나 불필요한 리소스의 다운로드를 지연하여 페이지 로드 속도를 높이는 것이 좋습니다. [자세히 알아보기](https://web.dev/critical-request-chains/)"
  },
  "lighthouse-core/audits/critical-request-chains.js | displayValue": {
    "message": "{itemCount,plural, =1{1개 체인 발견됨}other{#개 체인 발견됨}}"
  },
  "lighthouse-core/audits/critical-request-chains.js | title": {
    "message": "중요 요청 체이닝 차단"
  },
  "lighthouse-core/audits/deprecations.js | columnDeprecate": {
    "message": "지원 중단/경고"
  },
  "lighthouse-core/audits/deprecations.js | columnLine": {
    "message": "행"
  },
  "lighthouse-core/audits/deprecations.js | description": {
    "message": "이후에 지원 중단된 API는 브라우저에서 삭제됩니다. [자세히 알아보기](https://web.dev/deprecations/)"
  },
  "lighthouse-core/audits/deprecations.js | displayValue": {
    "message": "{itemCount,plural, =1{경고 1개가 발견됨}other{경고 #개가 발견됨}}"
  },
  "lighthouse-core/audits/deprecations.js | failureTitle": {
    "message": "지원 중단된 API 사용"
  },
  "lighthouse-core/audits/deprecations.js | title": {
    "message": "지원 중단 API 사용하지 않기"
  },
  "lighthouse-core/audits/dobetterweb/appcache-manifest.js | description": {
    "message": "애플리케이션 캐시는 지원이 중단되었습니다. [자세히 알아보기](https://web.dev/appcache-manifest/)"
  },
  "lighthouse-core/audits/dobetterweb/appcache-manifest.js | displayValue": {
    "message": "검색된 ‘{AppCacheManifest}’"
  },
  "lighthouse-core/audits/dobetterweb/appcache-manifest.js | failureTitle": {
    "message": "애플리케이션 캐시 사용"
  },
  "lighthouse-core/audits/dobetterweb/appcache-manifest.js | title": {
    "message": "애플리케이션 캐시 사용하지 않기"
  },
  "lighthouse-core/audits/dobetterweb/charset.js | description": {
    "message": "문자 인코딩 선언이 필요합니다. HTML의 첫 1,024바이트 또는 Content-Type HTTP 응답 헤더에서 `<meta>` 태그를 사용하여 선언할 수 있습니다. [자세히 알아보기](https://web.dev/charset/)"
  },
  "lighthouse-core/audits/dobetterweb/charset.js | failureTitle": {
    "message": "문자 집합 선언이 없거나 HTML에서 너무 뒤에 있음"
  },
  "lighthouse-core/audits/dobetterweb/charset.js | title": {
    "message": "문자 집합을 제대로 정의함"
  },
  "lighthouse-core/audits/dobetterweb/doctype.js | description": {
    "message": "Doctype을 지정하면 브라우저가 쿼크 모드로 전환할 수 없습니다. [자세히 알아보기](https://web.dev/doctype/)"
  },
  "lighthouse-core/audits/dobetterweb/doctype.js | explanationBadDoctype": {
    "message": "Doctype 이름은 소문자 문자열 `html`이어야 합니다."
  },
  "lighthouse-core/audits/dobetterweb/doctype.js | explanationNoDoctype": {
    "message": "문서에는 Doctype이 포함되어 있어야 합니다."
  },
  "lighthouse-core/audits/dobetterweb/doctype.js | explanationPublicId": {
    "message": "publicId가 빈 문자열일 것으로 예상됨"
  },
  "lighthouse-core/audits/dobetterweb/doctype.js | explanationSystemId": {
    "message": "systemId가 빈 문자열일 것으로 예상됨"
  },
  "lighthouse-core/audits/dobetterweb/doctype.js | failureTitle": {
    "message": "페이지에 HTML Doctype이 없으므로 쿼크 모드가 트리거됨"
  },
  "lighthouse-core/audits/dobetterweb/doctype.js | title": {
    "message": "페이지에 HTML Doctype 있음"
  },
  "lighthouse-core/audits/dobetterweb/dom-size.js | columnStatistic": {
    "message": "통계"
  },
  "lighthouse-core/audits/dobetterweb/dom-size.js | columnValue": {
    "message": "값"
  },
  "lighthouse-core/audits/dobetterweb/dom-size.js | description": {
    "message": "DOM이 크면 메모리 사용량이 늘어나고 [스타일 계산](https://developers.google.com/web/fundamentals/performance/rendering/reduce-the-scope-and-complexity-of-style-calculations) 시간이 길어질 수 있으며 큰 비용이 드는 [레이아웃 리플로우](https://developers.google.com/speed/articles/reflow)가 발생할 수 있습니다. [자세히 알아보기](https://web.dev/dom-size/)"
  },
  "lighthouse-core/audits/dobetterweb/dom-size.js | displayValue": {
    "message": "{itemCount,plural, =1{요소 1개}other{요소 #개}}"
  },
  "lighthouse-core/audits/dobetterweb/dom-size.js | failureTitle": {
    "message": "과도한 DOM 크기 지양하기"
  },
  "lighthouse-core/audits/dobetterweb/dom-size.js | statisticDOMDepth": {
    "message": "최대 DOM 깊이"
  },
  "lighthouse-core/audits/dobetterweb/dom-size.js | statisticDOMElements": {
    "message": "총 DOM 요소 개수"
  },
  "lighthouse-core/audits/dobetterweb/dom-size.js | statisticDOMWidth": {
    "message": "최대 하위 요소"
  },
  "lighthouse-core/audits/dobetterweb/dom-size.js | title": {
    "message": "과도한 DOM 크기 지양하기"
  },
  "lighthouse-core/audits/dobetterweb/external-anchors-use-rel-noopener.js | columnFailingAnchors": {
    "message": "통과하지 못한 앵커"
  },
  "lighthouse-core/audits/dobetterweb/external-anchors-use-rel-noopener.js | description": {
    "message": "성능을 개선하고 보안 취약점을 예방하려면 `rel=\"noopener\"` 또는 `rel=\"noreferrer\"`을(를) 외부 링크에 추가합니다. [자세히 알아보기](https://web.dev/external-anchors-use-rel-noopener/)"
  },
  "lighthouse-core/audits/dobetterweb/external-anchors-use-rel-noopener.js | failureTitle": {
    "message": "교차 도메인 대상 링크가 안전하지 않음"
  },
  "lighthouse-core/audits/dobetterweb/external-anchors-use-rel-noopener.js | title": {
    "message": "교차 도메인 대상 링크가 안전함"
  },
  "lighthouse-core/audits/dobetterweb/external-anchors-use-rel-noopener.js | warning": {
    "message": "앵커({anchorHTML})의 대상을 확인하지 못했습니다. 하이퍼링크로 사용되지 않는 경우 target=_blank를 삭제하는 것이 좋습니다."
  },
  "lighthouse-core/audits/dobetterweb/geolocation-on-start.js | description": {
    "message": "사용자가 컨텍스트 없이 위치 정보를 요청한 사이트를 신뢰할 수 없거나 이로 인해 혼란스러운 상태입니다. 대신 사용자 작업 요청 입력을 고려해 보세요. [자세히 알아보기](https://web.dev/geolocation-on-start/)"
  },
  "lighthouse-core/audits/dobetterweb/geolocation-on-start.js | failureTitle": {
    "message": "페이지 로드 시 위치정보 권한 요청"
  },
  "lighthouse-core/audits/dobetterweb/geolocation-on-start.js | title": {
    "message": "페이지 로드 시 위치정보 권한 요청 방지하기"
  },
  "lighthouse-core/audits/dobetterweb/js-libraries.js | columnVersion": {
    "message": "버전"
  },
  "lighthouse-core/audits/dobetterweb/js-libraries.js | description": {
    "message": "페이지에서 감지된 모든 프런트 엔드 JavaScript 라이브러리입니다. [자세히 알아보기](https://web.dev/js-libraries/)"
  },
  "lighthouse-core/audits/dobetterweb/js-libraries.js | title": {
    "message": "감지된 JavaScript 라이브러리"
  },
  "lighthouse-core/audits/dobetterweb/no-document-write.js | description": {
    "message": "연결이 느린 사용자의 경우 `document.write()`에서 동적으로 삽입된 외부 스크립트로 인해 페이지 로드가 몇십 초까지 지연될 수 있습니다. [자세히 알아보기](https://web.dev/no-document-write/)"
  },
  "lighthouse-core/audits/dobetterweb/no-document-write.js | failureTitle": {
    "message": "`document.write()` 피하기"
  },
  "lighthouse-core/audits/dobetterweb/no-document-write.js | title": {
    "message": "`document.write()` 지양하기"
  },
  "lighthouse-core/audits/dobetterweb/no-vulnerable-libraries.js | columnSeverity": {
    "message": "높은 심각도순"
  },
  "lighthouse-core/audits/dobetterweb/no-vulnerable-libraries.js | columnVersion": {
    "message": "라이브러리 버전"
  },
  "lighthouse-core/audits/dobetterweb/no-vulnerable-libraries.js | columnVuln": {
    "message": "취약점 수"
  },
  "lighthouse-core/audits/dobetterweb/no-vulnerable-libraries.js | description": {
    "message": "일부 타사 스크립트에는 공격자가 쉽게 식별하고 공격할 수 있는 알려진 보안 취약점이 포함되어 있을 수 있습니다. [자세히 알아보기](https://web.dev/no-vulnerable-libraries/)"
  },
  "lighthouse-core/audits/dobetterweb/no-vulnerable-libraries.js | displayValue": {
    "message": "{itemCount,plural, =1{취약점 1개가 감지됨}other{취약점 #개가 감지됨}}"
  },
  "lighthouse-core/audits/dobetterweb/no-vulnerable-libraries.js | failureTitle": {
    "message": "알려진 보안 취약점이 있는 프런트 엔드 JavaScript 라이브러리가 포함됨"
  },
  "lighthouse-core/audits/dobetterweb/no-vulnerable-libraries.js | rowSeverityHigh": {
    "message": "높음"
  },
  "lighthouse-core/audits/dobetterweb/no-vulnerable-libraries.js | rowSeverityLow": {
    "message": "낮음"
  },
  "lighthouse-core/audits/dobetterweb/no-vulnerable-libraries.js | rowSeverityMedium": {
    "message": "보통"
  },
  "lighthouse-core/audits/dobetterweb/no-vulnerable-libraries.js | title": {
    "message": "알려진 보안 취약점이 있는 프런트 엔드 JavaScript 라이브러리를 사용하지 않음"
  },
  "lighthouse-core/audits/dobetterweb/notification-on-start.js | description": {
    "message": "사용자가 컨텍스트 없이 알림 전송을 요청한 사이트를 신뢰할 수 없거나 이로 인해 혼란스러운 상태입니다. 대신 사용자 동작에 대한 요청 입력을 고려해 보세요. [자세히 알아보기](https://web.dev/notification-on-start/)"
  },
  "lighthouse-core/audits/dobetterweb/notification-on-start.js | failureTitle": {
    "message": "페이지 로드 시 알림 권한 요청"
  },
  "lighthouse-core/audits/dobetterweb/notification-on-start.js | title": {
    "message": "페이지 로드 시 알림 권한 요청 방지하기"
  },
  "lighthouse-core/audits/dobetterweb/password-inputs-can-be-pasted-into.js | description": {
    "message": "비밀번호 붙여넣기 방지로 인해 타당한 보안 정책이 저해됩니다. [자세히 알아보기](https://web.dev/password-inputs-can-be-pasted-into/)"
  },
  "lighthouse-core/audits/dobetterweb/password-inputs-can-be-pasted-into.js | failureTitle": {
    "message": "사용자가 비밀번호 입력란에 내용을 붙여넣지 못하도록 차단"
  },
  "lighthouse-core/audits/dobetterweb/password-inputs-can-be-pasted-into.js | title": {
    "message": "사용자가 비밀번호 입력란에 붙여넣을 수 있도록 허용"
  },
  "lighthouse-core/audits/dobetterweb/uses-http2.js | columnProtocol": {
    "message": "프로토콜"
  },
  "lighthouse-core/audits/dobetterweb/uses-http2.js | description": {
    "message": "HTTP/2는 HTTP/1.1에 비해 바이너리 헤더, 멀티플렉싱, 서버 푸시 등의 다양한 이점을 제공합니다. [자세히 알아보기](https://web.dev/uses-http2/)"
  },
  "lighthouse-core/audits/dobetterweb/uses-http2.js | displayValue": {
    "message": "{itemCount,plural, =1{HTTP/2를 통해 게재되지 않는 요청 1건}other{HTTP/2를 통해 게재되지 않는 요청 #건}}"
  },
  "lighthouse-core/audits/dobetterweb/uses-http2.js | title": {
    "message": "HTTP/2를 사용하세요"
  },
  "lighthouse-core/audits/dobetterweb/uses-passive-event-listeners.js | description": {
    "message": "터치 및 휠 이벤트 리스너를 `passive`(으)로 표시하면 페이지 스크롤 성능을 개선할 수 있습니다. [자세히 알아보기](https://web.dev/uses-passive-event-listeners/)"
  },
  "lighthouse-core/audits/dobetterweb/uses-passive-event-listeners.js | failureTitle": {
    "message": "스크롤 성능 개선에 패시브 리스너를 사용하지 않음"
  },
  "lighthouse-core/audits/dobetterweb/uses-passive-event-listeners.js | title": {
    "message": "스크롤 성능 개선에 패시브 리스너 사용"
  },
  "lighthouse-core/audits/errors-in-console.js | description": {
    "message": "콘솔에 로그된 오류는 해결되지 않은 문제를 의미합니다. 네트워크 요청 실패를 비롯한 기타 브라우저 문제로 인해 발생할 수 있습니다. [자세히 알아보기](https://web.dev/errors-in-console/)"
  },
  "lighthouse-core/audits/errors-in-console.js | failureTitle": {
    "message": "브라우저 오류가 콘솔에 로그됨"
  },
  "lighthouse-core/audits/errors-in-console.js | title": {
    "message": "콘솔에 로그된 브라우저 오류 없음"
  },
  "lighthouse-core/audits/font-display.js | description": {
    "message": "웹폰트가 로드되는 동안 사용자에게 텍스트가 표시되도록 글꼴 표시 CSS 기능을 사용합니다. [자세히 알아보기](https://web.dev/font-display/)"
  },
  "lighthouse-core/audits/font-display.js | failureTitle": {
    "message": "웹폰트가 로드되는 동안 텍스트가 계속 표시되는지 확인하기"
  },
  "lighthouse-core/audits/font-display.js | title": {
    "message": "웹폰트가 로드되는 동안 모든 텍스트가 계속 표시됩니다"
  },
  "lighthouse-core/audits/font-display.js | undeclaredFontOriginWarning": {
    "message": "{fontCountForOrigin,plural, =1{Lighthouse에서 원본 {fontOrigin}의 `font-display` 값을 자동으로 확인할 수 없습니다.}other{Lighthouse에서 원본 {fontOrigin}의 `font-display` 값을 자동으로 확인할 수 없습니다.}}"
  },
  "lighthouse-core/audits/image-aspect-ratio.js | columnActual": {
    "message": "가로세로 비율(실제)"
  },
  "lighthouse-core/audits/image-aspect-ratio.js | columnDisplayed": {
    "message": "가로세로 비율(표시됨)"
  },
  "lighthouse-core/audits/image-aspect-ratio.js | description": {
    "message": "이미지 표시 측정기준은 원래 가로세로 비율과 일치해야 합니다. [자세히 알아보기](https://web.dev/image-aspect-ratio/)"
  },
  "lighthouse-core/audits/image-aspect-ratio.js | failureTitle": {
    "message": "이미지를 올바르지 않은 가로세로 비율로 표시"
  },
  "lighthouse-core/audits/image-aspect-ratio.js | title": {
    "message": "이미지를 올바른 가로세로 비율로 표시"
  },
  "lighthouse-core/audits/image-size-responsive.js | columnActual": {
    "message": "실제 크기"
  },
  "lighthouse-core/audits/image-size-responsive.js | columnDisplayed": {
    "message": "표시된 크기"
  },
  "lighthouse-core/audits/image-size-responsive.js | columnExpected": {
    "message": "예상 크기"
  },
  "lighthouse-core/audits/image-size-responsive.js | description": {
    "message": "이미지의 본래 크기가 표시 크기와 픽셀 비율에 비례해야 이미지가 가장 선명하게 보입니다. [자세히 알아보기](https://web.dev/serve-responsive-images/)"
  },
  "lighthouse-core/audits/image-size-responsive.js | failureTitle": {
    "message": "이미지가 낮은 해상도로 제공됨"
  },
  "lighthouse-core/audits/image-size-responsive.js | title": {
    "message": "이미지가 적절한 해상도로 제공됨"
  },
  "lighthouse-core/audits/installable-manifest.js | description": {
    "message": "브라우저는 사용자에게 홈 화면에 앱을 추가하라는 메시지를 사전에 표시할 수 있으며 이렇게 하면 참여도가 높아질 수 있습니다. [자세히 알아보기](https://web.dev/installable-manifest/)"
  },
  "lighthouse-core/audits/installable-manifest.js | failureTitle": {
    "message": "웹 앱 매니페스트가 설치 가능 요건을 충족하지 않음"
  },
  "lighthouse-core/audits/installable-manifest.js | title": {
    "message": "웹 앱 매니페스트가 설치 가능 요건을 충족함"
  },
  "lighthouse-core/audits/is-on-https.js | allowed": {
    "message": "허용됨"
  },
  "lighthouse-core/audits/is-on-https.js | blocked": {
    "message": "차단됨"
  },
  "lighthouse-core/audits/is-on-https.js | columnInsecureURL": {
    "message": "안전하지 않은 URL"
  },
  "lighthouse-core/audits/is-on-https.js | columnResolution": {
    "message": "해결 요청"
  },
  "lighthouse-core/audits/is-on-https.js | description": {
    "message": "민감한 정보를 다루지 않는 사이트를 비롯해 모든 사이트는 HTTPS로 보호해야 합니다. 또한 [혼합 콘텐츠](https://developers.google.com/web/fundamentals/security/prevent-mixed-content/what-is-mixed-content)도 피해야 합니다. 혼합 콘텐츠에서는 초기 요청은 HTTPS로 전송되지만 일부 리소스가 HTTP를 통해 로드됩니다. HTTPS는 침입자가 앱과 사용자 사이의 통신을 조작하거나 통신에 대해 패시브 리스너를 사용하지 못하도록 방지하며 HTTP/2와 여러 신규 웹 플랫폼 API의 필수 요건이기도 합니다. [자세히 알아보기](https://web.dev/is-on-https/)"
  },
  "lighthouse-core/audits/is-on-https.js | displayValue": {
    "message": "{itemCount,plural, =1{안전하지 않은 요청 1건 검색됨}other{안전하지 않은 요청 #건 검색됨}}"
  },
  "lighthouse-core/audits/is-on-https.js | failureTitle": {
    "message": "HTTPS 사용하지 않음"
  },
  "lighthouse-core/audits/is-on-https.js | title": {
    "message": "HTTPS 사용"
  },
  "lighthouse-core/audits/is-on-https.js | upgraded": {
    "message": "HTTPS로 자동 업그레이드됨"
  },
  "lighthouse-core/audits/is-on-https.js | warning": {
    "message": "허용됨(경고 포함)"
  },
  "lighthouse-core/audits/large-javascript-libraries.js | columnLibraryName": {
    "message": "라이브러리"
  },
  "lighthouse-core/audits/large-javascript-libraries.js | description": {
    "message": "큰 자바스크립트 라이브러리는 성능을 저하시킬 수 있습니다. 기능은 동일하되 크기가 작은 라이브러리를 사용하여 번들 크기를 줄이세요. [자세히 알아보기](https://developers.google.com/web/fundamentals/performance/webpack/decrease-frontend-size#optimize_dependencies)"
  },
  "lighthouse-core/audits/large-javascript-libraries.js | displayValue": {
    "message": "{libraryCount,plural, =1{큰 라이브러리 1개 발견됨}other{큰 라이브러리 #개 발견됨}}"
  },
  "lighthouse-core/audits/large-javascript-libraries.js | failureTitle": {
    "message": "불필요하게 큰 자바스크립트 라이브러리 대체"
  },
  "lighthouse-core/audits/large-javascript-libraries.js | title": {
    "message": "큰 자바스크립트 라이브러리를 작은 라이브러리로 대체"
  },
  "lighthouse-core/audits/largest-contentful-paint-element.js | description": {
    "message": "표시 영역에 페인팅된 가장 큰 콘텐츠가 포함된 요소입니다. [자세히 알아보기](https://web.dev/lighthouse-largest-contentful-paint/)"
  },
  "lighthouse-core/audits/largest-contentful-paint-element.js | title": {
    "message": "콘텐츠가 포함된 최대 페인트 요소"
  },
  "lighthouse-core/audits/layout-shift-elements.js | columnContribution": {
    "message": "CLS에 기여한 양"
  },
  "lighthouse-core/audits/layout-shift-elements.js | description": {
    "message": "DOM 요소가 페이지 CLS의 대부분을 차지합니다."
  },
  "lighthouse-core/audits/layout-shift-elements.js | title": {
    "message": "대규모 레이아웃 변경 피하기"
  },
  "lighthouse-core/audits/long-tasks.js | description": {
    "message": "기본 스레드의 가장 긴 작업을 열거합니다. 입력 지연을 가장 많이 유발하는 작업을 찾을 때 용이합니다. [자세히 알아보기](https://web.dev/long-tasks-devtools/)"
  },
  "lighthouse-core/audits/long-tasks.js | displayValue": {
    "message": "{itemCount,plural, =1{긴 작업 #개 발견}other{긴 작업 #개 발견}}"
  },
  "lighthouse-core/audits/long-tasks.js | title": {
    "message": "긴 기본 스레드 작업 피하기"
  },
  "lighthouse-core/audits/mainthread-work-breakdown.js | columnCategory": {
    "message": "카테고리"
  },
  "lighthouse-core/audits/mainthread-work-breakdown.js | description": {
    "message": "JS 파싱, 컴파일, 실행에 소요되는 시간을 줄여 보세요. 용량이 적은 JS 페이로드를 제공하면 도움이 될 수 있습니다. [자세히 알아보기](https://web.dev/mainthread-work-breakdown/)"
  },
  "lighthouse-core/audits/mainthread-work-breakdown.js | failureTitle": {
    "message": "기본 스레드 작업 최소화하기"
  },
  "lighthouse-core/audits/mainthread-work-breakdown.js | title": {
    "message": "기본 스레드 작업 최소화하기"
  },
  "lighthouse-core/audits/manual/pwa-cross-browser.js | description": {
    "message": "최대한 많은 사용자가 이용할 수 있으려면 사이트가 모든 주요 브라우저에서 작동해야 합니다. [자세히 알아보기](https://web.dev/pwa-cross-browser/)"
  },
  "lighthouse-core/audits/manual/pwa-cross-browser.js | title": {
    "message": "사이트가 다양한 브라우저에서 작동함"
  },
  "lighthouse-core/audits/manual/pwa-each-page-has-url.js | description": {
    "message": "페이지를 소셜 미디어에 공유하려면 개별 페이지가 URL을 통해 딥 링크로 연결될 수 있어야 하며 페이지별로 URL이 달라야 합니다. [자세히 알아보기](https://web.dev/pwa-each-page-has-url/)"
  },
  "lighthouse-core/audits/manual/pwa-each-page-has-url.js | title": {
    "message": "페이지마다 URL이 있음"
  },
  "lighthouse-core/audits/manual/pwa-page-transitions.js | description": {
    "message": "탭을 했을 때 느린 네트워크에서도 전환이 빠르게 느껴져야 합니다. 이 전환 경험이야말로 사용자의 성능에 대한 인식에 중요한 영향을 미칩니다. [자세히 알아보기](https://web.dev/pwa-page-transitions/)"
  },
  "lighthouse-core/audits/manual/pwa-page-transitions.js | title": {
    "message": "페이지 전환 시 네트워크에서 막히는 느낌이 들지 않음"
  },
  "lighthouse-core/audits/maskable-icon.js | description": {
    "message": "마스크 가능한 아이콘은 앱을 기기에 설치할 때 레터박스 없이 이미지가 도형 전체를 채울 수 있게 합니다. [자세히 알아보기](https://web.dev/maskable-icon-audit/)"
  },
  "lighthouse-core/audits/maskable-icon.js | failureTitle": {
    "message": "매니페스트에 마스크 가능한 아이콘이 없음"
  },
  "lighthouse-core/audits/maskable-icon.js | title": {
    "message": "매니페스트에 마스크 가능한 아이콘이 있음"
  },
  "lighthouse-core/audits/metrics/cumulative-layout-shift.js | description": {
    "message": "누적 레이아웃 변경은 표시 영역 안에 보이는 요소의 이동을 측정합니다. [자세히 알아보기](https://web.dev/cls/)"
  },
  "lighthouse-core/audits/metrics/estimated-input-latency.js | description": {
    "message": "예상 입력 대기시간은 페이지 로드가 가장 많은 5초 동안 앱이 사용자 입력에 응답하는 데 걸리는 시간(밀리초)의 추정치입니다. 지연 시간이 50밀리초보다 길면 사용자가 앱이 느리다고 인식할 수 있습니다. [자세히 알아보기](https://web.dev/estimated-input-latency/)"
  },
  "lighthouse-core/audits/metrics/first-contentful-paint.js | description": {
    "message": "콘텐츠가 포함된 첫 페인트는 첫 번째 텍스트 또는 이미지가 표시되는 시간을 나타냅니다. [자세히 알아보기](https://web.dev/first-contentful-paint/)"
  },
  "lighthouse-core/audits/metrics/first-cpu-idle.js | description": {
    "message": "최초 CPU 유휴 상태는 페이지의 기본 스레드가 입력을 처리할 수 있을 만큼 조용한 상태가 된 첫 번째 시간을 표시합니다.  [자세히 알아보기](https://web.dev/first-cpu-idle/)"
  },
  "lighthouse-core/audits/metrics/first-meaningful-paint.js | description": {
    "message": "유의미한 첫 페인트는 페이지의 기본 콘텐츠가 표시되는 경우를 측정합니다. [자세히 알아보기](https://web.dev/first-meaningful-paint/)"
  },
  "lighthouse-core/audits/metrics/interactive.js | description": {
    "message": "사용할 수 있을 때까지 걸리는 시간은 완전히 페이지와 상호작용할 수 있게 될 때까지 걸리는 시간입니다. [자세히 알아보기](https://web.dev/interactive/)"
  },
  "lighthouse-core/audits/metrics/largest-contentful-paint.js | description": {
    "message": "콘텐츠가 포함된 최대 페인트는 최대 텍스트 또는 이미지가 표시되는 시간을 나타냅니다. [자세히 알아보기](https://web.dev/lighthouse-largest-contentful-paint/)"
  },
  "lighthouse-core/audits/metrics/max-potential-fid.js | description": {
    "message": "사용자가 경험할 수 있는 최대 첫 입력 지연 예상 시간은 가장 긴 작업의 길이입니다. [자세히 알아보기](https://web.dev/lighthouse-max-potential-fid/)"
  },
  "lighthouse-core/audits/metrics/speed-index.js | description": {
    "message": "속도 색인은 페이지 콘텐츠가 얼마나 빨리 표시되는지 보여줍니다. [자세히 알아보기](https://web.dev/speed-index/)"
  },
  "lighthouse-core/audits/metrics/total-blocking-time.js | description": {
    "message": "FCP와 상호작용 시간 사이의 모든 시간의 합으로 작업 지속 시간이 50ms를 넘으면 밀리초 단위로 표현됩니다. [자세히 알아보기](https://web.dev/lighthouse-total-blocking-time/)"
  },
  "lighthouse-core/audits/network-rtt.js | description": {
    "message": "네트워크 왕복 시간(RTT)이 성능에 큰 영향을 줍니다. 출발지로의 RTT가 크면 서버가 사용자에게 가까울 때 성능이 향상될 수 있음을 나타냅니다. [자세히 알아보기](https://hpbn.co/primer-on-latency-and-bandwidth/)"
  },
  "lighthouse-core/audits/network-rtt.js | title": {
    "message": "네트워크 왕복 시간"
  },
  "lighthouse-core/audits/network-server-latency.js | description": {
    "message": "서버 지연 시간은 웹 성능에 영향을 줄 수 있습니다. 출발지의 서버 지연 시간이 길면 서버에 과부하가 걸렸거나 백엔드 성능이 낮음을 나타냅니다. [자세히 알아보기](https://hpbn.co/primer-on-web-performance/#analyzing-the-resource-waterfall)"
  },
  "lighthouse-core/audits/network-server-latency.js | title": {
    "message": "서버 백엔드 지연 시간"
  },
  "lighthouse-core/audits/no-unload-listeners.js | description": {
    "message": "`unload` 이벤트는 안정적으로 실행되지 않으며 이 이벤트를 리스닝하면 '뒤로-앞으로' 캐시와 같은 브라우저 최적화 기능을 사용하지 못할 수 있습니다. `pagehide` 또는 `visibilitychange` 이벤트를 대신 사용해 보세요. [자세히 알아보기](https://developers.google.com/web/updates/2018/07/page-lifecycle-api#the-unload-event)"
  },
  "lighthouse-core/audits/no-unload-listeners.js | failureTitle": {
    "message": "`unload` 리스너 등록"
  },
  "lighthouse-core/audits/no-unload-listeners.js | title": {
    "message": "`unload` 이벤트 리스너를 사용하지 않음"
  },
  "lighthouse-core/audits/non-composited-animations.js | description": {
    "message": "합성 작업을 거치지 않은 애니메이션은 품질이 나쁘고 CLS를 높일 수 있습니다. [자세히 알아보기](https://web.dev/non-composited-animations)"
  },
  "lighthouse-core/audits/non-composited-animations.js | displayValue": {
    "message": "{itemCount,plural, =1{애니메이션 요소 #개 발견됨}other{애니메이션 요소 #개 발견됨}}"
  },
  "lighthouse-core/audits/non-composited-animations.js | filterMayMovePixels": {
    "message": "필터 관련 속성으로 인해 픽셀이 움직일 수 있음"
  },
  "lighthouse-core/audits/non-composited-animations.js | incompatibleAnimations": {
    "message": "타겟에 호환되지 않는 다른 애니메이션이 있음"
  },
  "lighthouse-core/audits/non-composited-animations.js | nonReplaceCompositeMode": {
    "message": "효과에 'replace'가 아닌 합성 모드가 있음"
  },
  "lighthouse-core/audits/non-composited-animations.js | title": {
    "message": "합성 작업을 거치지 않은 애니메이션 지양하기"
  },
  "lighthouse-core/audits/non-composited-animations.js | transformDependsBoxSize": {
    "message": "변환 관련 속성은 박스 크기에 의존합니다."
  },
  "lighthouse-core/audits/non-composited-animations.js | unsupportedCSSProperty": {
    "message": "{propertyCount,plural, =1{지원되지 않는 CSS 속성: {properties}}other{지원되지 않는 CSS 속성: {properties}}}"
  },
  "lighthouse-core/audits/non-composited-animations.js | unsupportedTimingParameters": {
    "message": "지원되지 않는 타이밍 매개변수가 효과에 포함됨"
  },
  "lighthouse-core/audits/performance-budget.js | description": {
    "message": "네트워크 요청의 양과 크기는 제공된 성능 예산에 따라 설정된 목표치 아래로 유지하세요. [자세히 알아보기](https://developers.google.com/web/tools/lighthouse/audits/budgets)"
  },
  "lighthouse-core/audits/performance-budget.js | requestCountOverBudget": {
    "message": "{count,plural, =1{요청 1건}other{요청 #건}}"
  },
  "lighthouse-core/audits/performance-budget.js | title": {
    "message": "성능 예산"
  },
  "lighthouse-core/audits/preload-fonts.js | description": {
    "message": "신규 방문자가 사용할 수 있도록 `optional` 글꼴을 미리 로드하세요 [자세히 알아보기](https://web.dev/preload-optional-fonts/)"
  },
  "lighthouse-core/audits/preload-fonts.js | failureTitle": {
    "message": "`font-display: optional`을 사용하는 글꼴이 미리 로드되지 않음"
  },
  "lighthouse-core/audits/preload-fonts.js | title": {
    "message": "`font-display: optional`을 사용하는 글꼴이 미리 로드됨"
  },
  "lighthouse-core/audits/preload-lcp-image.js | description": {
    "message": "LCP 요소에서 사용된 이미지를 미리 로드하여 LCP 시간을 개선하세요. [자세히 알아보기](https://web.dev/optimize-lcp/#preload-important-resources)"
  },
  "lighthouse-core/audits/preload-lcp-image.js | title": {
    "message": "콘텐츠가 포함된 최대 페인트 이미지 미리 로드"
  },
  "lighthouse-core/audits/redirects-http.js | description": {
    "message": "HTTPS를 이미 설정한 경우 모든 사용자가 안전한 웹 기능을 사용하기 위해서는 모든 HTTP 트래픽이 HTTPS로 리디렉션되어야 합니다. [자세히 알아보기](https://web.dev/redirects-http/)"
  },
  "lighthouse-core/audits/redirects-http.js | failureTitle": {
    "message": "HTTP 트래픽을 HTTPS로 리디렉션하지 않음"
  },
  "lighthouse-core/audits/redirects-http.js | title": {
    "message": "HTTP 트래픽을 HTTPS로 리디렉션함"
  },
  "lighthouse-core/audits/redirects.js | description": {
    "message": "리디렉션을 사용하면 페이지가 로드되기 전 추가적인 지연이 발생합니다. [자세히 알아보기](https://web.dev/redirects/)"
  },
  "lighthouse-core/audits/redirects.js | title": {
    "message": "여러 차례의 페이지 리디렉션 피하기"
  },
  "lighthouse-core/audits/resource-summary.js | description": {
    "message": "페이지 리소스의 수량과 크기와 관련해 예산을 설정하려면 budget.json 파일을 추가하세요. [자세히 알아보기](https://web.dev/use-lighthouse-for-performance-budgets/)"
  },
  "lighthouse-core/audits/resource-summary.js | displayValue": {
    "message": "{requestCount,plural, =1{요청 1개 • {byteCount, number, bytes}KiB}other{요청 #개 • {byteCount, number, bytes}KiB}}"
  },
  "lighthouse-core/audits/resource-summary.js | title": {
    "message": "요청 수는 낮게, 전송 크기는 작게 유지하기"
  },
  "lighthouse-core/audits/seo/canonical.js | description": {
    "message": "표준 링크는 검색결과에 어떤 URL을 표시할지 알려줍니다. [자세히 알아보기](https://web.dev/canonical/)"
  },
  "lighthouse-core/audits/seo/canonical.js | explanationConflict": {
    "message": "여러 개의 URL({urlList})이 충돌됨"
  },
  "lighthouse-core/audits/seo/canonical.js | explanationDifferentDomain": {
    "message": "다른 도메인({url})을 가리킵니다."
  },
  "lighthouse-core/audits/seo/canonical.js | explanationInvalid": {
    "message": "잘못된 URL({url})"
  },
  "lighthouse-core/audits/seo/canonical.js | explanationPointsElsewhere": {
    "message": "다른 `hreflang` 위치({url})를 가리킵니다."
  },
  "lighthouse-core/audits/seo/canonical.js | explanationRelative": {
    "message": "상대 URL({url})"
  },
  "lighthouse-core/audits/seo/canonical.js | explanationRoot": {
    "message": "콘텐츠 페이지가 아닌 도메인의 루트 URL(홈페이지)을 가리킴"
  },
  "lighthouse-core/audits/seo/canonical.js | failureTitle": {
    "message": "문서에 유효한 `rel=canonical` 없음"
  },
  "lighthouse-core/audits/seo/canonical.js | title": {
    "message": "문서에 유효한 `rel=canonical` 있음"
  },
  "lighthouse-core/audits/seo/crawlable-anchors.js | columnFailingLink": {
    "message": "크롤링할 수 없는 링크"
  },
  "lighthouse-core/audits/seo/crawlable-anchors.js | description": {
    "message": "검색엔진에서 링크에 대해 `href` 속성을 사용하여 웹사이트를 크롤링할 수 있습니다. 앵커 요소의 `href` 속성이 적절한 대상에 연결되어 사이트에서 더 많은 페이지가 검색되도록 하세요. [자세히 알아보기](https://support.google.com/webmasters/answer/9112205)"
  },
  "lighthouse-core/audits/seo/crawlable-anchors.js | failureTitle": {
    "message": "링크를 크롤링할 수 없음"
  },
  "lighthouse-core/audits/seo/crawlable-anchors.js | title": {
    "message": "링크를 크롤링할 수 있음"
  },
  "lighthouse-core/audits/seo/font-size.js | additionalIllegibleText": {
    "message": "읽을 수 없는 추가 텍스트"
  },
  "lighthouse-core/audits/seo/font-size.js | columnFontSize": {
    "message": "글꼴 크기"
  },
  "lighthouse-core/audits/seo/font-size.js | columnPercentPageText": {
    "message": "페이지 텍스트 비율(%)"
  },
  "lighthouse-core/audits/seo/font-size.js | columnSelector": {
    "message": "선택기"
  },
  "lighthouse-core/audits/seo/font-size.js | description": {
    "message": "12px보다 글꼴 크기가 작으면 읽기 어렵기 때문에 모바일 방문자가 '손가락으로 확대'해야만 읽을 수 있습니다. 페이지 텍스트의 60% 이상을 12px 이상으로 유지하도록 노력하세요. [자세히 알아보기](https://web.dev/font-size/)"
  },
  "lighthouse-core/audits/seo/font-size.js | displayValue": {
    "message": "{decimalProportion, number, extendedPercent} 읽기 쉬운 텍스트"
  },
  "lighthouse-core/audits/seo/font-size.js | explanationViewport": {
    "message": "모바일 화면에 최적화된 표시 영역 메타 태그가 없어서 텍스트를 알아볼 수 없음"
  },
  "lighthouse-core/audits/seo/font-size.js | failureTitle": {
    "message": "문서에서 읽기 쉬운 글꼴 크기를 사용하지 않음"
  },
  "lighthouse-core/audits/seo/font-size.js | legibleText": {
    "message": "읽기 쉬운 텍스트"
  },
  "lighthouse-core/audits/seo/font-size.js | title": {
    "message": "문서가 읽기 쉬운 글꼴 크기를 사용함"
  },
  "lighthouse-core/audits/seo/hreflang.js | description": {
    "message": "hreflang 링크는 검색엔진에 특정 언어나 지역에서 페이지의 어떤 버전을 검색결과로 표시해야 할지 알려줍니다. [자세히 알아보기](https://web.dev/hreflang/)"
  },
  "lighthouse-core/audits/seo/hreflang.js | failureTitle": {
    "message": "문서에 유효한 `hreflang` 없음"
  },
  "lighthouse-core/audits/seo/hreflang.js | notFullyQualified": {
    "message": "상대적인 href 값"
  },
  "lighthouse-core/audits/seo/hreflang.js | title": {
    "message": "문서에 유효한 `hreflang` 있음"
  },
  "lighthouse-core/audits/seo/hreflang.js | unexpectedLanguage": {
    "message": "예상치 못한 언어 코드"
  },
  "lighthouse-core/audits/seo/http-status-code.js | description": {
    "message": "실패한 HTTP 상태 코드가 있는 페이지는 제대로 색인이 생성되지 않을 수 있습니다. [자세히 알아보기](https://web.dev/http-status-code/)"
  },
  "lighthouse-core/audits/seo/http-status-code.js | failureTitle": {
    "message": "페이지에 실패한 HTTP 상태 코드가 있음"
  },
  "lighthouse-core/audits/seo/http-status-code.js | title": {
    "message": "페이지에 성공적인 HTTP 상태 코드가 있음"
  },
  "lighthouse-core/audits/seo/is-crawlable.js | description": {
    "message": "검색엔진이 페이지를 크롤링할 권한이 없으면 검색결과에 포함할 수 없습니다. [자세히 알아보기](https://web.dev/is-crawable/)"
  },
  "lighthouse-core/audits/seo/is-crawlable.js | failureTitle": {
    "message": "페이지의 색인 생성이 차단됨"
  },
  "lighthouse-core/audits/seo/is-crawlable.js | title": {
    "message": "페이지의 색인 생성이 차단되지 않음"
  },
  "lighthouse-core/audits/seo/link-text.js | description": {
    "message": "구체적인 링크 텍스트는 검색엔진에서 콘텐츠를 이해하는 데 도움이 됩니다. [자세히 알아보기](https://web.dev/link-text/)"
  },
  "lighthouse-core/audits/seo/link-text.js | displayValue": {
    "message": "{itemCount,plural, =1{링크 1개 찾음}other{링크 #개 찾음}}"
  },
  "lighthouse-core/audits/seo/link-text.js | failureTitle": {
    "message": "링크에 설명 텍스트가 없음"
  },
  "lighthouse-core/audits/seo/link-text.js | title": {
    "message": "링크에 설명 텍스트가 있음"
  },
  "lighthouse-core/audits/seo/manual/structured-data.js | description": {
    "message": "[구조화된 데이터용 테스트 도구](https://search.google.com/structured-data/testing-tool/)와 [구조화된 데이터 Linter](http://linter.structured-data.org/)를 실행하여 구조화된 데이터를 검증합니다. [자세히 알아보기](https://web.dev/structured-data/)"
  },
  "lighthouse-core/audits/seo/manual/structured-data.js | title": {
    "message": "구조화된 데이터가 유효함"
  },
  "lighthouse-core/audits/seo/meta-description.js | description": {
    "message": "검색결과에 페이지 콘텐츠를 간략하게 요약하기 위한 메타 설명이 포함될 수 있습니다. [자세히 알아보기](https://web.dev/meta-description/)"
  },
  "lighthouse-core/audits/seo/meta-description.js | explanation": {
    "message": "설명 텍스트가 비어 있습니다."
  },
  "lighthouse-core/audits/seo/meta-description.js | failureTitle": {
    "message": "문서에 메타 설명이 없음"
  },
  "lighthouse-core/audits/seo/meta-description.js | title": {
    "message": "문서에 메타 설명이 있음"
  },
  "lighthouse-core/audits/seo/plugins.js | description": {
    "message": "검색엔진은 플러그인 콘텐츠의 색인을 생성할 수 없고 플러그인을 제한하거나 지원하지 않는 기기도 많습니다. [자세히 알아보기](https://web.dev/plugins/)"
  },
  "lighthouse-core/audits/seo/plugins.js | failureTitle": {
    "message": "문서가 플러그인을 사용함"
  },
  "lighthouse-core/audits/seo/plugins.js | title": {
    "message": "문서에서 플러그인을 사용할 수 없음"
  },
  "lighthouse-core/audits/seo/robots-txt.js | description": {
    "message": "robots.txt 파일 형식이 잘못된 경우 크롤러가 웹사이트를 어떻게 크롤링하고 색인을 생성해야 할지 파악하지 못할 수 있습니다. [자세히 알아보기](https://web.dev/robots-txt/)"
  },
  "lighthouse-core/audits/seo/robots-txt.js | displayValueHttpBadCode": {
    "message": "robots.txt 요청에 반환된 HTTP 상태: {statusCode}"
  },
  "lighthouse-core/audits/seo/robots-txt.js | displayValueValidationError": {
    "message": "{itemCount,plural, =1{오류 1개 발견}other{오류 #개 발견}}"
  },
  "lighthouse-core/audits/seo/robots-txt.js | explanation": {
    "message": "Lighthouse에서 robots.txt 파일을 다운로드할 수 없음"
  },
  "lighthouse-core/audits/seo/robots-txt.js | failureTitle": {
    "message": "robots.txt가 유효하지 않음"
  },
  "lighthouse-core/audits/seo/robots-txt.js | title": {
    "message": "robots.txt가 유효함"
  },
  "lighthouse-core/audits/seo/tap-targets.js | description": {
    "message": "버튼이나 링크 같은 상호작용 요소는 충분히 커야 하며(48 x 48px), 주변에 충분한 공간이 있고 다른 요소와 겹치지 않아 쉽게 탭할 수 있어야 합니다. [자세히 알아보기](https://web.dev/tap-targets/)"
  },
  "lighthouse-core/audits/seo/tap-targets.js | displayValue": {
    "message": "{decimalProportion, number, percent} 탭 타겟 크기가 적절함"
  },
  "lighthouse-core/audits/seo/tap-targets.js | explanationViewportMetaNotOptimized": {
    "message": "모바일 화면에 최적화된 표시 영역 메타 태그가 없어서 탭 타겟이 너무 작음"
  },
  "lighthouse-core/audits/seo/tap-targets.js | failureTitle": {
    "message": "탭 타겟 크기가 적절하지 않음"
  },
  "lighthouse-core/audits/seo/tap-targets.js | overlappingTargetHeader": {
    "message": "타겟이 중복됨"
  },
  "lighthouse-core/audits/seo/tap-targets.js | tapTargetHeader": {
    "message": "탭 타겟"
  },
  "lighthouse-core/audits/seo/tap-targets.js | title": {
    "message": "탭 타겟의 크기가 적절함"
  },
  "lighthouse-core/audits/server-response-time.js | description": {
    "message": "다른 모든 요청이 기본 문서의 영향을 받으므로 기본 문서에 대한 서버 응답 시간을 짧게 유지하세요. [자세히 알아보기](https://web.dev/time-to-first-byte/)"
  },
  "lighthouse-core/audits/server-response-time.js | displayValue": {
    "message": "루트 문서에 {timeInMs, number, milliseconds} ms 소요됨"
  },
  "lighthouse-core/audits/server-response-time.js | failureTitle": {
    "message": "초기 서버 응답 시간 단축"
  },
  "lighthouse-core/audits/server-response-time.js | title": {
    "message": "초기 서버 응답 시간 짧음"
  },
  "lighthouse-core/audits/service-worker.js | description": {
    "message": "서비스 워커는 앱에서 오프라인, 홈 화면에 추가, 푸시 알림 등 다양한 프로그레시브 웹 앱 기능을 사용할 수 있도록 설정하는 기술입니다. [자세히 알아보기](https://web.dev/service-worker/)"
  },
  "lighthouse-core/audits/service-worker.js | explanationBadManifest": {
    "message": "이 페이지는 서비스 워커로 인해 제어되지만 매니페스트가 유효한 JSON으로 파싱하는 데 실패했으므로 `start_url`을(를) 찾지 못했습니다."
  },
  "lighthouse-core/audits/service-worker.js | explanationBadStartUrl": {
    "message": "이 페이지는 서비스 워커로 인해 제어되지만 `start_url`({startUrl})이(가) 서비스 워커의 범위({scopeUrl})에 있지 않습니다."
  },
  "lighthouse-core/audits/service-worker.js | explanationNoManifest": {
    "message": "이 페이지는 서비스 워커로 인해 제어되지만 가져온 매니페스트가 없으므로 `start_url`을(를) 찾지 못했습니다."
  },
  "lighthouse-core/audits/service-worker.js | explanationOutOfScope": {
    "message": "이 원본에 하나 이상의 서비스 워커가 있지만 페이지({pageUrl})가 범위 내에 있지 않습니다."
  },
  "lighthouse-core/audits/service-worker.js | failureTitle": {
    "message": "페이지와 `start_url`을(를) 제어하는 서비스 워커를 등록하지 않음"
  },
  "lighthouse-core/audits/service-worker.js | title": {
    "message": "페이지와 `start_url`을(를) 제어하는 서비스 워커를 등록함"
  },
  "lighthouse-core/audits/splash-screen.js | description": {
    "message": "테마 스플래시 화면을 사용하면 사용자가 홈 화면에서 앱을 실행했을 때 고품질의 환경을 경험할 수 있습니다. [자세히 알아보기](https://web.dev/splash-screen/)"
  },
  "lighthouse-core/audits/splash-screen.js | failureTitle": {
    "message": "맞춤 스플래시 화면에 맞게 구성되지 않음"
  },
  "lighthouse-core/audits/splash-screen.js | title": {
    "message": "맞춤 스플래시 화면에 맞게 구성됨"
  },
  "lighthouse-core/audits/themed-omnibox.js | description": {
    "message": "브라우저 주소 표시줄에는 사이트와 맞는 테마를 설정할 수 있습니다. [자세히 알아보기](https://web.dev/themed-omnibox/)"
  },
  "lighthouse-core/audits/themed-omnibox.js | failureTitle": {
    "message": "주소 표시줄의 테마 색상을 설정하지 않음"
  },
  "lighthouse-core/audits/themed-omnibox.js | title": {
    "message": "주소 표시줄의 테마 색상을 설정함"
  },
  "lighthouse-core/audits/third-party-summary.js | columnThirdParty": {
    "message": "타사"
  },
  "lighthouse-core/audits/third-party-summary.js | description": {
    "message": "타사 코드는 로드 성능에 크게 영향을 미칠 수 있습니다. 페이지에서 먼저 로딩을 끝낸 후 중복되는 타사 공급업체의 수를 제한하고 타사 코드를 로드해 보세요. [자세히 알아보기](https://developers.google.com/web/fundamentals/performance/optimizing-content-efficiency/loading-third-party-javascript/)"
  },
  "lighthouse-core/audits/third-party-summary.js | displayValue": {
    "message": "타사 코드가 {timeInMs, number, milliseconds} ms 동안 기본 스레드를 차단했습니다."
  },
  "lighthouse-core/audits/third-party-summary.js | failureTitle": {
    "message": "타사 코드의 영향을 줄임"
  },
  "lighthouse-core/audits/third-party-summary.js | title": {
    "message": "타사 사용량 최소화"
  },
  "lighthouse-core/audits/timing-budget.js | columnMeasurement": {
    "message": "측정값"
  },
  "lighthouse-core/audits/timing-budget.js | columnTimingMetric": {
    "message": "측정항목"
  },
  "lighthouse-core/audits/timing-budget.js | description": {
    "message": "시기 예산을 설정하면 사이트 실적을 확인하는 데 도움이 됩니다. 성능 기준에 맞는 사이트는 빠르게 로드되고 사용자 입력 이벤트에 빠르게 응답합니다. [자세히 알아보기](https://developers.google.com/web/tools/lighthouse/audits/budgets)"
  },
  "lighthouse-core/audits/timing-budget.js | title": {
    "message": "시기 예산"
  },
  "lighthouse-core/audits/unsized-images.js | description": {
    "message": "이미지 요소에 명시적인 너비 및 높이를 설정하여 레이아웃 변경 횟수를 줄이고 누적 레이아웃 변경을 개선합니다. [자세히 알아보기](https://web.dev/optimize-cls/#images-without-dimensions)"
  },
  "lighthouse-core/audits/unsized-images.js | failureTitle": {
    "message": "이미지 요소에 `width` 및 `height`가 명시되어 있지 않습니다"
  },
  "lighthouse-core/audits/unsized-images.js | title": {
    "message": "이미지 요소에 `width` 및 `height`가 명시되어 있습니다"
  },
  "lighthouse-core/audits/user-timings.js | columnType": {
    "message": "유형"
  },
  "lighthouse-core/audits/user-timings.js | description": {
    "message": "앱에서 User Timing API를 사용하여 중요 사용자 경험이 이루어지는 동안의 실제 성능을 측정하세요. [자세히 알아보기](https://web.dev/user-timings/)"
  },
  "lighthouse-core/audits/user-timings.js | displayValue": {
    "message": "{itemCount,plural, =1{사용자 시간 1회}other{사용자 시간 #회}}"
  },
  "lighthouse-core/audits/user-timings.js | title": {
    "message": "사용자 타이밍 표시 및 측정 값"
  },
  "lighthouse-core/audits/uses-rel-preconnect.js | crossoriginWarning": {
    "message": "'{securityOrigin}'에 `<link rel=preconnect>` 링크가 있으나 브라우저에서 사용되지 않았습니다. `crossorigin` 속성을 올바르게 사용하고 있는지 확인하세요."
  },
  "lighthouse-core/audits/uses-rel-preconnect.js | description": {
    "message": "`preconnect` 또는 `dns-prefetch` 리소스 힌트를 추가하여 중요한 타사 원본에 대한 조기 연결을 수립하는 것이 좋습니다. [자세히 알아보기](https://web.dev/uses-rel-preconnect/)"
  },
  "lighthouse-core/audits/uses-rel-preconnect.js | title": {
    "message": "필수 원본 미리 연결하기"
  },
  "lighthouse-core/audits/uses-rel-preconnect.js | tooManyPreconnectLinksWarning": {
    "message": "`<link rel=preconnect>` 연결이 3개 이상 발견되었습니다. 사전 연결 링크는 가장 중요한 원본에 한해 조금만 사용해야 합니다."
  },
  "lighthouse-core/audits/uses-rel-preconnect.js | unusedWarning": {
    "message": "'{securityOrigin}'에 `<link rel=preconnect>` 링크가 있으나 브라우저에서 사용되지 않았습니다. 페이지에서 확실하게 요청하는 중요 출처에만 `preconnect`를 사용합니다."
  },
  "lighthouse-core/audits/uses-rel-preload.js | crossoriginWarning": {
    "message": "'{preloadURL}'에 미리 로드된 `<link>` 링크가 있으나 브라우저에서 사용되지 않았습니다. `crossorigin` 속성을 올바르게 사용하고 있는지 확인하세요."
  },
  "lighthouse-core/audits/uses-rel-preload.js | description": {
    "message": "`<link rel=preload>`을(를) 사용하여 현재 요청되는 리소스를 페이지 로드에 나중에 가져올 때 우선순위를 정하는 것이 좋습니다. [자세히 알아보기](https://web.dev/uses-rel-preload/)"
  },
  "lighthouse-core/audits/uses-rel-preload.js | title": {
    "message": "중요한 요청을 미리 로드하기"
  },
  "lighthouse-core/audits/valid-source-maps.js | columnMapURL": {
    "message": "맵 URL"
  },
  "lighthouse-core/audits/valid-source-maps.js | description": {
    "message": "소스 맵은 축소된 코드를 원본 소스 코드로 변환합니다. 이는 프로덕션 단계에서 개발자의 디버깅에 도움이 됩니다. 또한 Lighthouse에서 더 많은 정보를 확인할 수 있습니다. 소스 맵을 배포하여 이러한 이점을 활용해 보세요. [자세히 알아보기](https://developers.google.com/web/tools/chrome-devtools/javascript/source-maps)"
  },
  "lighthouse-core/audits/valid-source-maps.js | failureTitle": {
    "message": "큰 자사 자바스크립트에 소스 맵이 누락됨"
  },
  "lighthouse-core/audits/valid-source-maps.js | missingSourceMapErrorMessage": {
    "message": "큰 자바스크립트 파일에 소스 맵이 없음"
  },
  "lighthouse-core/audits/valid-source-maps.js | missingSourceMapItemsWarningMesssage": {
    "message": "{missingItems,plural, =1{경고: `.sourcesContent`에 항목 1개 누락}other{경고: `.sourcesContent`에 항목 #개 누락}}"
  },
  "lighthouse-core/audits/valid-source-maps.js | title": {
    "message": "페이지에 유효한 소스 맵이 있음"
  },
  "lighthouse-core/audits/viewport.js | description": {
    "message": "휴대기기 화면에 앱을 최적화하려면 `<meta name=\"viewport\">` 태그를 추가합니다. [자세히 알아보기](https://web.dev/viewport/)"
  },
  "lighthouse-core/audits/viewport.js | explanationNoTag": {
    "message": "`<meta name=\"viewport\">` 태그 없음"
  },
  "lighthouse-core/audits/viewport.js | failureTitle": {
    "message": "`width` 또는 `initial-scale`이(가) 포함된 `<meta name=\"viewport\">` 태그가 없음"
  },
  "lighthouse-core/audits/viewport.js | title": {
    "message": "`width` 또는 `initial-scale`이(가) 포함된 `<meta name=\"viewport\">` 태그가 있음"
  },
<<<<<<< HEAD
  "lighthouse-core/audits/without-javascript.js | description": {
    "message": "JavaScript가 사용 중지되었더라도 사용자에게 앱을 사용하려면 JavaScript가 필요하다는 경고 등의 일부 콘텐츠는 앱에 표시되어야 합니다. [자세히 알아보기](https://web.dev/without-javascript/)"
  },
  "lighthouse-core/audits/without-javascript.js | explanation": {
    "message": "페이지 본문에서 스크립트를 사용할 수 없는 경우 본문에서 콘텐츠를 일부 렌더링해야 합니다."
  },
  "lighthouse-core/audits/without-javascript.js | failureTitle": {
    "message": "JavaScript를 사용할 수 없는 경우 대체 콘텐츠를 제공하지 않음"
  },
  "lighthouse-core/audits/without-javascript.js | title": {
    "message": "JavaScript를 사용할 수 없는 경우에도 일부 콘텐츠를 포함함"
=======
  "lighthouse-core/audits/works-offline.js | description": {
    "message": "프로그레시브 웹 앱을 빌드할 경우 앱이 오프라인에서도 작동할 수 있도록 서비스 워커를 사용하는 것이 좋습니다. [자세히 알아보기](https://web.dev/works-offline/)"
  },
  "lighthouse-core/audits/works-offline.js | failureTitle": {
    "message": "현재 페이지가 오프라인 시 200으로 응답하지 않음"
  },
  "lighthouse-core/audits/works-offline.js | title": {
    "message": "현재 페이지가 오프라인 시 200으로 응답함"
  },
  "lighthouse-core/audits/works-offline.js | warningNoLoad": {
    "message": "테스트 URL({requested})이 '{final}'(으)로 리디렉션되므로 이 페이지가 오프라인 상태에서는 로드되지 않을 수 있습니다. 두 번째 URL로 직접 테스트해 보세요."
>>>>>>> 5fc0fce9
  },
  "lighthouse-core/config/default-config.js | a11yAriaGroupDescription": {
    "message": "애플리케이션의 ARIA 사용을 개선하도록 추천된 사항입니다. 이를 통해 스크린 리더와 같은 지원 기술을 사용하는 사용자의 환경을 개선할 수 있습니다."
  },
  "lighthouse-core/config/default-config.js | a11yAriaGroupTitle": {
    "message": "ARIA"
  },
  "lighthouse-core/config/default-config.js | a11yAudioVideoGroupDescription": {
    "message": "오디오 및 비디오의 대체 콘텐츠를 제공하도록 추천된 사항입니다. 이를 통해 청각 장애나 시각 장애가 있는 사용자의 환경을 개선할 수 있습니다."
  },
  "lighthouse-core/config/default-config.js | a11yAudioVideoGroupTitle": {
    "message": "오디오 및 동영상"
  },
  "lighthouse-core/config/default-config.js | a11yBestPracticesGroupDescription": {
    "message": "일반적인 접근성 권장사항을 강조표시합니다."
  },
  "lighthouse-core/config/default-config.js | a11yBestPracticesGroupTitle": {
    "message": "권장사항"
  },
  "lighthouse-core/config/default-config.js | a11yCategoryDescription": {
    "message": "이 검사에서는 [웹 앱의 접근성을 개선](https://developers.google.com/web/fundamentals/accessibility)하도록 추천된 사항을 강조합니다. 접근성 문제의 일부만 자동으로 감지되므로 직접 테스트하는 것도 좋습니다."
  },
  "lighthouse-core/config/default-config.js | a11yCategoryManualDescription": {
    "message": "자동화된 테스트 도구가 처리할 수 없는 영역을 다루는 항목입니다. [접근성 검토 실시](https://developers.google.com/web/fundamentals/accessibility/how-to-review)에 관한 가이드에서 자세히 알아보세요."
  },
  "lighthouse-core/config/default-config.js | a11yCategoryTitle": {
    "message": "접근성"
  },
  "lighthouse-core/config/default-config.js | a11yColorContrastGroupDescription": {
    "message": "콘텐츠의 가독성을 개선할 추천 내용입니다."
  },
  "lighthouse-core/config/default-config.js | a11yColorContrastGroupTitle": {
    "message": "대비"
  },
  "lighthouse-core/config/default-config.js | a11yLanguageGroupDescription": {
    "message": "다른 언어를 사용하는 사용자가 콘텐츠를 더 쉽게 이해할 수 있게 개선하도록 추천된 사항입니다."
  },
  "lighthouse-core/config/default-config.js | a11yLanguageGroupTitle": {
    "message": "다국어화 및 현지화"
  },
  "lighthouse-core/config/default-config.js | a11yNamesLabelsGroupDescription": {
    "message": "애플리케이션 컨트롤의 의미 해석을 개선하도록 추천된 사항입니다. 이를 통해 스크린 리더와 같은 지원 기술을 사용하는 사용자의 환경을 개선할 수 있습니다."
  },
  "lighthouse-core/config/default-config.js | a11yNamesLabelsGroupTitle": {
    "message": "이름 및 라벨"
  },
  "lighthouse-core/config/default-config.js | a11yNavigationGroupDescription": {
    "message": "애플리케이션에서 키보드 탐색을 개선하도록 추천된 사항입니다."
  },
  "lighthouse-core/config/default-config.js | a11yNavigationGroupTitle": {
    "message": "탐색"
  },
  "lighthouse-core/config/default-config.js | a11yTablesListsVideoGroupDescription": {
    "message": "다음은 스크린 리더와 같은 보조 기술을 사용하여 표나 목록 데이터를 읽는 사용자의 경험을 개선할 수 있는 기회입니다."
  },
  "lighthouse-core/config/default-config.js | a11yTablesListsVideoGroupTitle": {
    "message": "표와 목록"
  },
  "lighthouse-core/config/default-config.js | bestPracticesBrowserCompatGroupTitle": {
    "message": "브라우저 호환성"
  },
  "lighthouse-core/config/default-config.js | bestPracticesCategoryTitle": {
    "message": "권장사항"
  },
  "lighthouse-core/config/default-config.js | bestPracticesGeneralGroupTitle": {
    "message": "일반"
  },
  "lighthouse-core/config/default-config.js | bestPracticesTrustSafetyGroupTitle": {
    "message": "신뢰와 안전"
  },
  "lighthouse-core/config/default-config.js | bestPracticesUXGroupTitle": {
    "message": "사용자 환경"
  },
  "lighthouse-core/config/default-config.js | budgetsGroupDescription": {
    "message": "성능 예산은 사이트 성능의 표준을 설정합니다."
  },
  "lighthouse-core/config/default-config.js | budgetsGroupTitle": {
    "message": "예산"
  },
  "lighthouse-core/config/default-config.js | diagnosticsGroupDescription": {
    "message": "애플리케이션 성능과 관련된 추가 정보입니다. 이러한 숫자는 성능 점수에 [직접적인 영향](https://web.dev/performance-scoring/)을 미치지 않습니다."
  },
  "lighthouse-core/config/default-config.js | diagnosticsGroupTitle": {
    "message": "진단"
  },
  "lighthouse-core/config/default-config.js | firstPaintImprovementsGroupDescription": {
    "message": "성능에서 가장 중요한 측면은 픽셀이 화면에 렌더링되는 속도입니다. 주요 측정항목: 최초 만족 페인트, 최초 유의미 페인트"
  },
  "lighthouse-core/config/default-config.js | firstPaintImprovementsGroupTitle": {
    "message": "최초 페인트 개선"
  },
  "lighthouse-core/config/default-config.js | loadOpportunitiesGroupDescription": {
    "message": "이러한 권장사항은 페이지를 더 빠르게 로드하는 데 도움이 될 수 있습니다. 성능 점수에는 [직접적인 영향](https://web.dev/performance-scoring/)을 미치지 않습니다."
  },
  "lighthouse-core/config/default-config.js | loadOpportunitiesGroupTitle": {
    "message": "추천"
  },
  "lighthouse-core/config/default-config.js | metricGroupTitle": {
    "message": "측정항목"
  },
  "lighthouse-core/config/default-config.js | overallImprovementsGroupDescription": {
    "message": "페이지가 빠르게 반응하고 가능한 한 빨리 사용할 수 있는 준비가 되도록 전반적인 로드 환경을 강화하세요. 주요 측정항목: 상호작용 시간, 속도 색인"
  },
  "lighthouse-core/config/default-config.js | overallImprovementsGroupTitle": {
    "message": "전반적인 개선사항"
  },
  "lighthouse-core/config/default-config.js | performanceCategoryTitle": {
    "message": "성능"
  },
  "lighthouse-core/config/default-config.js | pwaCategoryDescription": {
    "message": "이 검사는 프로그레시브 웹 앱의 요소를 검사합니다. [자세히 알아보기](https://developers.google.com/web/progressive-web-apps/checklist)"
  },
  "lighthouse-core/config/default-config.js | pwaCategoryManualDescription": {
    "message": "이 검사는 기준 [PWA 체크리스트](https://developers.google.com/web/progressive-web-apps/checklist)의 필수 항목이지만 Lighthouse에서 자동으로 확인되지는 않습니다. 점수에 영향을 미치지는 않지만 직접 확인하는 것이 중요합니다."
  },
  "lighthouse-core/config/default-config.js | pwaCategoryTitle": {
    "message": "프로그레시브 웹 앱"
  },
  "lighthouse-core/config/default-config.js | pwaFastReliableGroupTitle": {
    "message": "속도와 안정성"
  },
  "lighthouse-core/config/default-config.js | pwaInstallableGroupTitle": {
    "message": "설치 가능"
  },
  "lighthouse-core/config/default-config.js | pwaOptimizedGroupTitle": {
    "message": "PWA 최적화됨"
  },
  "lighthouse-core/config/default-config.js | seoCategoryDescription": {
    "message": "이와 같은 검사를 통해 페이지가 검색엔진 결과 순위에 최적화되도록 할 수 있습니다. Lighthouse에서 점검하지 않는 추가적인 요소가 검색 순위에 영향을 줄 수도 있습니다. [자세히 알아보기](https://support.google.com/webmasters/answer/35769)"
  },
  "lighthouse-core/config/default-config.js | seoCategoryManualDescription": {
    "message": "사이트에서 이러한 추가 검증 도구를 실행하여 추가적인 검색엔진 최적화 권장사항을 확인합니다."
  },
  "lighthouse-core/config/default-config.js | seoCategoryTitle": {
    "message": "검색엔진 최적화"
  },
  "lighthouse-core/config/default-config.js | seoContentGroupDescription": {
    "message": "크롤러가 앱 콘텐츠를 효과적으로 파악할 수 있도록 HTML 형식을 지정하세요."
  },
  "lighthouse-core/config/default-config.js | seoContentGroupTitle": {
    "message": "콘텐츠 권장사항"
  },
  "lighthouse-core/config/default-config.js | seoCrawlingGroupDescription": {
    "message": "검색결과에 표시하려면 크롤러가 앱에 액세스할 수 있어야 합니다."
  },
  "lighthouse-core/config/default-config.js | seoCrawlingGroupTitle": {
    "message": "크롤링 및 색인 생성"
  },
  "lighthouse-core/config/default-config.js | seoMobileGroupDescription": {
    "message": "사용자가 콘텐츠를 읽기 위해 페이지를 확대하거나 축소할 필요가 없도록 모바일 친화적인 페이지를 지원하세요. [자세히 알아보기](https://developers.google.com/search/mobile-sites/)"
  },
  "lighthouse-core/config/default-config.js | seoMobileGroupTitle": {
    "message": "모바일 친화적"
  },
  "lighthouse-core/gather/driver.js | warningData": {
    "message": "{locationCount,plural, =1{{locations}에 저장된 데이터가 로드 성능에 영향을 줄 수 있습니다. 시크릿 창에서 페이지를 감사하여 이러한 리소스가 점수에 영향을 주지 않도록 하세요.}other{{locations}에 저장된 데이터가 로드 성능에 영향을 줄 수 있습니다. 시크릿 창에서 페이지를 감사하여 이러한 리소스가 점수에 영향을 주지 않도록 하세요.}}"
  },
  "lighthouse-core/gather/gather-runner.js | warningRedirected": {
    "message": "테스트 URL({requested})이 {final}(으)로 리디렉션되었기 때문에 페이지가 예상대로 로드되지 않을 수 있습니다. 두 번째 URL을 직접 테스트해 보세요."
  },
  "lighthouse-core/gather/gather-runner.js | warningTimeout": {
    "message": "페이지 로드가 너무 느려 시간 제한 내에 완료되지 않았습니다. 결과가 불완전할 수 있습니다."
  },
  "lighthouse-core/lib/i18n/i18n.js | columnCacheTTL": {
    "message": "캐시 TTL"
  },
  "lighthouse-core/lib/i18n/i18n.js | columnDuration": {
    "message": "시간"
  },
  "lighthouse-core/lib/i18n/i18n.js | columnElement": {
    "message": "요소"
  },
  "lighthouse-core/lib/i18n/i18n.js | columnFailingElem": {
    "message": "통과하지 못한 요소"
  },
  "lighthouse-core/lib/i18n/i18n.js | columnLocation": {
    "message": "위치"
  },
  "lighthouse-core/lib/i18n/i18n.js | columnName": {
    "message": "이름"
  },
  "lighthouse-core/lib/i18n/i18n.js | columnOverBudget": {
    "message": "예산 초과"
  },
  "lighthouse-core/lib/i18n/i18n.js | columnRequests": {
    "message": "요청"
  },
  "lighthouse-core/lib/i18n/i18n.js | columnResourceSize": {
    "message": "리소스 크기"
  },
  "lighthouse-core/lib/i18n/i18n.js | columnResourceType": {
    "message": "리소스 유형"
  },
  "lighthouse-core/lib/i18n/i18n.js | columnSize": {
    "message": "크기"
  },
  "lighthouse-core/lib/i18n/i18n.js | columnSource": {
    "message": "소스"
  },
  "lighthouse-core/lib/i18n/i18n.js | columnStartTime": {
    "message": "시작 시간"
  },
  "lighthouse-core/lib/i18n/i18n.js | columnTimeSpent": {
    "message": "소요 시간"
  },
  "lighthouse-core/lib/i18n/i18n.js | columnTransferSize": {
    "message": "전송 크기"
  },
  "lighthouse-core/lib/i18n/i18n.js | columnURL": {
    "message": "URL"
  },
  "lighthouse-core/lib/i18n/i18n.js | columnWastedBytes": {
    "message": "가능한 절감 효과"
  },
  "lighthouse-core/lib/i18n/i18n.js | columnWastedMs": {
    "message": "가능한 절감 효과"
  },
  "lighthouse-core/lib/i18n/i18n.js | cumulativeLayoutShiftMetric": {
    "message": "Cumulative Layout Shift"
  },
  "lighthouse-core/lib/i18n/i18n.js | displayValueByteSavings": {
    "message": "절감 가능치: {wastedBytes, number, bytes}KiB"
  },
  "lighthouse-core/lib/i18n/i18n.js | displayValueElementsFound": {
    "message": "{nodeCount,plural, =1{요소 1개 발견됨}other{요소 #개 발견됨}}"
  },
  "lighthouse-core/lib/i18n/i18n.js | displayValueMsSavings": {
    "message": "절감 가능치: {wastedMs, number, milliseconds} 밀리초"
  },
  "lighthouse-core/lib/i18n/i18n.js | documentResourceType": {
    "message": "문서"
  },
  "lighthouse-core/lib/i18n/i18n.js | estimatedInputLatencyMetric": {
    "message": "예상 입력 대기시간"
  },
  "lighthouse-core/lib/i18n/i18n.js | firstCPUIdleMetric": {
    "message": "최초 CPU 유휴 상태"
  },
  "lighthouse-core/lib/i18n/i18n.js | firstContentfulPaintMetric": {
    "message": "First Contentful Paint"
  },
  "lighthouse-core/lib/i18n/i18n.js | firstMeaningfulPaintMetric": {
    "message": "최초 유의미 페인트"
  },
  "lighthouse-core/lib/i18n/i18n.js | fontResourceType": {
    "message": "글꼴"
  },
  "lighthouse-core/lib/i18n/i18n.js | imageResourceType": {
    "message": "이미지"
  },
  "lighthouse-core/lib/i18n/i18n.js | interactiveMetric": {
    "message": "Time to Interactive"
  },
  "lighthouse-core/lib/i18n/i18n.js | largestContentfulPaintMetric": {
    "message": "Largest Contentful Paint"
  },
  "lighthouse-core/lib/i18n/i18n.js | maxPotentialFIDMetric": {
    "message": "최대 첫 입력 지연 예상 시간"
  },
  "lighthouse-core/lib/i18n/i18n.js | mediaResourceType": {
    "message": "미디어"
  },
  "lighthouse-core/lib/i18n/i18n.js | ms": {
    "message": "{timeInMs, number, milliseconds} 밀리초"
  },
  "lighthouse-core/lib/i18n/i18n.js | otherResourceType": {
    "message": "기타"
  },
  "lighthouse-core/lib/i18n/i18n.js | scriptResourceType": {
    "message": "스크립트"
  },
  "lighthouse-core/lib/i18n/i18n.js | seconds": {
    "message": "{timeInMs, number, seconds} 초"
  },
  "lighthouse-core/lib/i18n/i18n.js | speedIndexMetric": {
    "message": "Speed Index"
  },
  "lighthouse-core/lib/i18n/i18n.js | stylesheetResourceType": {
    "message": "스타일시트"
  },
  "lighthouse-core/lib/i18n/i18n.js | thirdPartyResourceType": {
    "message": "타사"
  },
  "lighthouse-core/lib/i18n/i18n.js | totalBlockingTimeMetric": {
    "message": "Total Blocking Time"
  },
  "lighthouse-core/lib/i18n/i18n.js | totalResourceType": {
    "message": "합계"
  },
  "lighthouse-core/lib/lh-error.js | badTraceRecording": {
    "message": "페이지 로드 중 처리한 추적을 기록하던 중 문제가 발생했습니다. Lighthouse를 다시 실행하세요. ({errorCode})"
  },
  "lighthouse-core/lib/lh-error.js | criTimeout": {
    "message": "초기 디버거 프로토콜 연결 대기 시간이 초과되었습니다."
  },
  "lighthouse-core/lib/lh-error.js | didntCollectScreenshots": {
    "message": "Chrome이 페이지 로드 중 스크린샷을 수집하지 않았습니다. 페이지에 표시된 콘텐츠가 있는지 확인한 다음 Lighthouse를 다시 실행해 보세요. ({errorCode})"
  },
  "lighthouse-core/lib/lh-error.js | dnsFailure": {
    "message": "DNS 서버에서 제공된 도메인을 해결하지 못했습니다."
  },
  "lighthouse-core/lib/lh-error.js | erroredRequiredArtifact": {
    "message": "필수 {artifactName} 수집기에 다음 오류가 발생했습니다. {errorMessage}"
  },
  "lighthouse-core/lib/lh-error.js | internalChromeError": {
    "message": "Chrome 내부 오류가 발생했습니다. Chrome을 다시 시작한 다음 Lighthouse를 다시 실행해 주세요."
  },
  "lighthouse-core/lib/lh-error.js | missingRequiredArtifact": {
    "message": "필수 {artifactName} 수집기가 실행되지 않았습니다."
  },
  "lighthouse-core/lib/lh-error.js | notHtml": {
    "message": "입력한 페이지가 HTML이 아닙니다(MIME {mimeType} 유형으로 게시됨)."
  },
  "lighthouse-core/lib/lh-error.js | oldChromeDoesNotSupportFeature": {
    "message": "이 Chrome 버전은 너무 오래되어 '{featureName}'을(를) 지원할 수 없습니다. 전체 결과를 보려면 최신 버전을 사용하세요."
  },
  "lighthouse-core/lib/lh-error.js | pageLoadFailed": {
    "message": "Lighthouse에서 사용자가 요청한 페이지를 안정적으로 로드하지 못했습니다. 올바른 URL을 테스트하고 있으며 서버에서 모든 요청에 적절하게 응답하고 있는지 확인하세요."
  },
  "lighthouse-core/lib/lh-error.js | pageLoadFailedHung": {
    "message": "페이지 응답이 중지되었기 때문에 Lighthouse에서 사용자가 요청한 URL을 안정적으로 로드하지 못했습니다."
  },
  "lighthouse-core/lib/lh-error.js | pageLoadFailedInsecure": {
    "message": "제공한 URL에 유효한 보안 인증서가 포함되어 있지 않습니다. {securityMessages}"
  },
  "lighthouse-core/lib/lh-error.js | pageLoadFailedInterstitial": {
    "message": "Chrome에서 전면 광고가 있는 페이지를 로드하지 못하도록 했습니다. 올바른 URL로 테스트하고 있으며 서버가 모든 요청에 적절하게 응답하고 있는지 확인하세요."
  },
  "lighthouse-core/lib/lh-error.js | pageLoadFailedWithDetails": {
    "message": "Lighthouse에서 사용자가 요청한 페이지를 안정적으로 로드하지 못했습니다. 올바른 URL로 테스트하고 있으며 서버가 모든 요청에 적절하게 응답하고 있는지 확인하세요. (세부정보: {errorDetails})"
  },
  "lighthouse-core/lib/lh-error.js | pageLoadFailedWithStatusCode": {
    "message": "Lighthouse에서 사용자가 요청한 페이지를 안정적으로 로드하지 못했습니다. 올바른 URL로 테스트하고 있으며 서버가 모든 요청에 적절하게 응답하고 있는지 확인하세요. (상태 코드: {statusCode})"
  },
  "lighthouse-core/lib/lh-error.js | pageLoadTookTooLong": {
    "message": "페이지 로드에 시간이 너무 오래 걸립니다. 보고서의 추천에 따라 페이지 로드 시간을 줄인 다음 Lighthouse를 다시 실행해 보세요. ({errorCode})"
  },
  "lighthouse-core/lib/lh-error.js | protocolTimeout": {
    "message": "DevTools 프로토콜 응답 대기가 할당된 시간을 초과했습니다. (메서드: {protocolMethod})"
  },
  "lighthouse-core/lib/lh-error.js | requestContentTimeout": {
    "message": "리소스 콘텐츠 가져오기 시간이 할당된 시간을 초과했습니다"
  },
  "lighthouse-core/lib/lh-error.js | urlInvalid": {
    "message": "사용자가 제공한 URL이 잘못되었습니다."
  },
  "lighthouse-core/report/html/renderer/util.js | auditGroupExpandTooltip": {
    "message": "감사 보기"
  },
  "lighthouse-core/report/html/renderer/util.js | calculatorLink": {
    "message": "계산기 보기"
  },
  "lighthouse-core/report/html/renderer/util.js | crcInitialNavigation": {
    "message": "초기 탐색"
  },
  "lighthouse-core/report/html/renderer/util.js | crcLongestDurationLabel": {
    "message": "최상 경로 최대 지연 시간:"
  },
  "lighthouse-core/report/html/renderer/util.js | dropdownCopyJSON": {
    "message": "JSON 복사"
  },
  "lighthouse-core/report/html/renderer/util.js | dropdownDarkTheme": {
    "message": "어두운 테마 전환"
  },
  "lighthouse-core/report/html/renderer/util.js | dropdownPrintExpanded": {
    "message": "인쇄 확장됨"
  },
  "lighthouse-core/report/html/renderer/util.js | dropdownPrintSummary": {
    "message": "인쇄 요약"
  },
  "lighthouse-core/report/html/renderer/util.js | dropdownSaveGist": {
    "message": "Gist로 저장"
  },
  "lighthouse-core/report/html/renderer/util.js | dropdownSaveHTML": {
    "message": "HTML로 저장"
  },
  "lighthouse-core/report/html/renderer/util.js | dropdownSaveJSON": {
    "message": "JSON으로 저장"
  },
  "lighthouse-core/report/html/renderer/util.js | dropdownViewer": {
    "message": "뷰어에서 열기"
  },
  "lighthouse-core/report/html/renderer/util.js | errorLabel": {
    "message": "오류!"
  },
  "lighthouse-core/report/html/renderer/util.js | errorMissingAuditInfo": {
    "message": "보고 오류: 감사 정보 없음"
  },
  "lighthouse-core/report/html/renderer/util.js | footerIssue": {
    "message": "문제 신고"
  },
  "lighthouse-core/report/html/renderer/util.js | labDataTitle": {
    "message": "실험실 데이터"
  },
  "lighthouse-core/report/html/renderer/util.js | lsPerformanceCategoryDescription": {
    "message": "에뮬레이션된 모바일 네트워크에서 분석한 현재 페이지의 [Lighthouse](https://developers.google.com/web/tools/lighthouse/) 결과입니다. 값은 추정치이며 달라질 수 있습니다."
  },
  "lighthouse-core/report/html/renderer/util.js | manualAuditsGroupTitle": {
    "message": "직접 확인해야 하는 추가 항목"
  },
  "lighthouse-core/report/html/renderer/util.js | notApplicableAuditsGroupTitle": {
    "message": "해당 사항 없음"
  },
  "lighthouse-core/report/html/renderer/util.js | opportunityResourceColumnLabel": {
    "message": "추천"
  },
  "lighthouse-core/report/html/renderer/util.js | opportunitySavingsColumnLabel": {
    "message": "예상 절감치"
  },
  "lighthouse-core/report/html/renderer/util.js | passedAuditsGroupTitle": {
    "message": "통과한 감사"
  },
  "lighthouse-core/report/html/renderer/util.js | runtimeDesktopEmulation": {
    "message": "에뮬레이션된 데스크톱"
  },
  "lighthouse-core/report/html/renderer/util.js | runtimeMobileEmulation": {
    "message": "에뮬레이션된 Moto G4"
  },
  "lighthouse-core/report/html/renderer/util.js | runtimeNoEmulation": {
    "message": "에뮬레이션 없음"
  },
  "lighthouse-core/report/html/renderer/util.js | runtimeSettingsAxeVersion": {
    "message": "Axe 버전"
  },
  "lighthouse-core/report/html/renderer/util.js | runtimeSettingsBenchmark": {
    "message": "CPU/메모리 성능"
  },
  "lighthouse-core/report/html/renderer/util.js | runtimeSettingsCPUThrottling": {
    "message": "CPU 제한"
  },
  "lighthouse-core/report/html/renderer/util.js | runtimeSettingsChannel": {
    "message": "채널"
  },
  "lighthouse-core/report/html/renderer/util.js | runtimeSettingsDevice": {
    "message": "기기"
  },
  "lighthouse-core/report/html/renderer/util.js | runtimeSettingsFetchTime": {
    "message": "가져온 시간"
  },
  "lighthouse-core/report/html/renderer/util.js | runtimeSettingsNetworkThrottling": {
    "message": "네트워크 제한"
  },
  "lighthouse-core/report/html/renderer/util.js | runtimeSettingsTitle": {
    "message": "런타임 설정"
  },
  "lighthouse-core/report/html/renderer/util.js | runtimeSettingsUA": {
    "message": "사용자 에이전트(호스트)"
  },
  "lighthouse-core/report/html/renderer/util.js | runtimeSettingsUANetwork": {
    "message": "사용자 에이전트(네트워크)"
  },
  "lighthouse-core/report/html/renderer/util.js | runtimeSettingsUrl": {
    "message": "URL"
  },
  "lighthouse-core/report/html/renderer/util.js | runtimeUnknown": {
    "message": "알 수 없음"
  },
  "lighthouse-core/report/html/renderer/util.js | snippetCollapseButtonLabel": {
    "message": "스니펫 접기"
  },
  "lighthouse-core/report/html/renderer/util.js | snippetExpandButtonLabel": {
    "message": "스니펫 펼치기"
  },
  "lighthouse-core/report/html/renderer/util.js | thirdPartyResourcesLabel": {
    "message": "타사 리소스 표시"
  },
  "lighthouse-core/report/html/renderer/util.js | throttlingProvided": {
    "message": "런타임 환경을 통해 제공"
  },
  "lighthouse-core/report/html/renderer/util.js | toplevelWarningsMessage": {
    "message": "Lighthouse 실행에 영향을 미치는 문제가 발생했습니다."
  },
  "lighthouse-core/report/html/renderer/util.js | varianceDisclaimer": {
    "message": "값은 추정치이며 달라질 수 있습니다. 이러한 측정항목에서 [성능 점수가 직접 계산됩니다](https://web.dev/performance-scoring/)."
  },
  "lighthouse-core/report/html/renderer/util.js | warningAuditsGroupTitle": {
    "message": "감사를 통과했으나 경고를 받음"
  },
  "lighthouse-core/report/html/renderer/util.js | warningHeader": {
    "message": "경고: "
  },
  "node_modules/lighthouse-stack-packs/packs/amp.js | efficient-animated-content": {
    "message": "애니메이션 콘텐츠의 경우 [`amp-anim`](https://amp.dev/documentation/components/amp-anim/)을 사용하여 콘텐츠가 화면에 표시되지 않을 때 CPU 사용량을 최소화하세요."
  },
  "node_modules/lighthouse-stack-packs/packs/amp.js | offscreen-images": {
    "message": "이미지를 자동으로 지연 로드하는 [`amp-img`](https://amp.dev/documentation/components/amp-img/?format=websites)를 사용하고 있는지 확인하세요. [자세히 알아보기](https://amp.dev/documentation/guides-and-tutorials/develop/media_iframes_3p/?format=websites#images)"
  },
  "node_modules/lighthouse-stack-packs/packs/amp.js | render-blocking-resources": {
    "message": "[AMP 최적화 도구](https://github.com/ampproject/amp-toolbox/tree/master/packages/optimizer)와 같은 도구를 사용하여 [서버 측에서 AMP 레이아웃을 렌더링](https://amp.dev/documentation/guides-and-tutorials/optimize-and-measure/server-side-rendering/)합니다."
  },
  "node_modules/lighthouse-stack-packs/packs/amp.js | unminified-css": {
    "message": "[AMP 문서](https://amp.dev/documentation/guides-and-tutorials/develop/style_and_layout/style_pages/)를 참고하여 모든 스타일이 지원되는지 확인하세요."
  },
  "node_modules/lighthouse-stack-packs/packs/amp.js | uses-responsive-images": {
    "message": "[`amp-img`](https://amp.dev/documentation/components/amp-img/?format=websites) 구성요소는 [`srcset`](https://web.dev/use-srcset-to-automatically-choose-the-right-image/) 속성을 지원하여 화면 크기를 바탕으로 어떤 이미지 애셋을 사용할지 지정합니다. [자세히 알아보기](https://amp.dev/documentation/guides-and-tutorials/develop/style_and_layout/art_direction/)"
  },
  "node_modules/lighthouse-stack-packs/packs/amp.js | uses-webp-images": {
    "message": "WebP 형식의 모든 [`amp-img`](https://amp.dev/documentation/components/amp-img/?format=websites) 구성요소를 표시하면서 다른 브라우저의 적절한 대체 텍스트를 지정해 보세요. [자세히 알아보기](https://amp.dev/documentation/components/amp-img/#example:-specifying-a-fallback-image)"
  },
  "node_modules/lighthouse-stack-packs/packs/angular.js | dom-size": {
    "message": "너무 큰 목록을 렌더링하는 경우 구성요소 개발자 키트(CDK)로 가상 스크롤을 고려해 보세요. [자세히 알아보기](https://web.dev/virtualize-lists-with-angular-cdk/)"
  },
  "node_modules/lighthouse-stack-packs/packs/angular.js | total-byte-weight": {
    "message": "[경로 수준 코드 분할](https://web.dev/route-level-code-splitting-in-angular/)을 적용하여 자바스크립트 번들의 크기를 최소화하세요. 또한 [Angular 서비스 워커](https://web.dev/precaching-with-the-angular-service-worker/)로 애셋을 미리 캐시해 보세요."
  },
  "node_modules/lighthouse-stack-packs/packs/angular.js | unminified-warning": {
    "message": "Angular CLI를 사용하는 경우 빌드가 프로덕션 모드에서 생성되었는지 확인하세요. [자세히 알아보기](https://angular.io/guide/deployment#enable-runtime-production-mode)"
  },
  "node_modules/lighthouse-stack-packs/packs/angular.js | unused-javascript": {
    "message": "Angular CLI를 사용하는 경우 소스 맵을 프로덕션 빌드에 포함하여 번들을 검사하세요. [자세히 알아보기](https://angular.io/guide/deployment#inspect-the-bundles)"
  },
  "node_modules/lighthouse-stack-packs/packs/angular.js | uses-rel-preload": {
    "message": "미리 경로를 로드하여 탐색 속도를 높입니다. [자세히 알아보기](https://web.dev/route-preloading-in-angular/)"
  },
  "node_modules/lighthouse-stack-packs/packs/angular.js | uses-responsive-images": {
    "message": "구성요소 개발자 키트(CDK)에서 `BreakpointObserver` 유틸리티를 사용하여 이미지 중단점을 관리해 보세요. [자세히 알아보기](https://material.angular.io/cdk/layout/overview)"
  },
  "node_modules/lighthouse-stack-packs/packs/drupal.js | efficient-animated-content": {
    "message": "GIF를 HTML5 동영상으로 삽입할 수 있게 해 주는 서비스에 GIF를 업로드해 보세요."
  },
  "node_modules/lighthouse-stack-packs/packs/drupal.js | font-display": {
    "message": "테마에서 맞춤 글꼴을 정의할 때 `@font-display`를 지정합니다."
  },
  "node_modules/lighthouse-stack-packs/packs/drupal.js | offscreen-images": {
    "message": "이미지를 지연 로드할 수 있는 [Drupal 모듈](https://www.drupal.org/project/project_module?f%5B0%5D=&f%5B1%5D=&f%5B2%5D=im_vid_3%3A67&f%5B3%5D=&f%5B4%5D=sm_field_project_type%3Afull&f%5B5%5D=&f%5B6%5D=&text=%22lazy+load%22&solrsort=iss_project_release_usage+desc&op=Search)을 설치하세요. 이러한 모듈은 오프스크린 이미지를 지연하여 성능을 개선해 줍니다."
  },
  "node_modules/lighthouse-stack-packs/packs/drupal.js | render-blocking-resources": {
    "message": "모듈을 사용하여 중요 CSS 및 자바스크립트를 인라인으로 표시해 보세요. 또는 [고급 CSS/JS 집계](https://www.drupal.org/project/advagg) 모듈과 같은 자바스크립트를 통해 애셋을 비동기식으로 로드할 수 있습니다. 이 모듈에서 제공하는 최적화로 인해 사용 중인 사이트가 제대로 작동하지 않을 수 있으므로 코드를 변경해야 할 가능성이 큽니다."
  },
  "node_modules/lighthouse-stack-packs/packs/drupal.js | time-to-first-byte": {
    "message": "테마, 모듈, 서버 사양은 모두 서버 응답 시간에 영향을 미칩니다. 더욱 최적화된 테마를 찾고, 최적화 모듈을 신중하게 선택하고, 서버를 업그레이드해 보세요. 호스팅 서버에서는 PHP opcode 캐싱 및 데이터베이스 쿼리 시간을 단축하기 위한 Redis나 Memcached 등의 메모리 캐싱을 사용하고, 페이지를 더 빠르게 준비하기 위해 최적화된 애플리케이션 로직을 사용해야 합니다."
  },
  "node_modules/lighthouse-stack-packs/packs/drupal.js | total-byte-weight": {
    "message": "페이지에서 로드되는 이미지의 크기를 줄이려면 [반응형 이미지 스타일](https://www.drupal.org/docs/8/mobile-guide/responsive-images-in-drupal-8)을 사용해 보세요. 페이지에 여러 콘텐츠 항목을 표시하는 데 Views를 사용하고 있다면 페이지로 나누기를 구현하여 주어진 페이지에 표시되는 콘텐츠 항목의 수를 제한하는 것이 좋습니다."
  },
  "node_modules/lighthouse-stack-packs/packs/drupal.js | unminified-css": {
    "message": "'Administration(관리) » Configuration(구성) » Development(개발)' 페이지에서 'Aggregate CSS files(CSS 파일 집계)'를 사용 설정했는지 확인합니다. [추가 모듈](https://www.drupal.org/project/project_module?f%5B0%5D=&f%5B1%5D=&f%5B2%5D=im_vid_3%3A123&f%5B3%5D=&f%5B4%5D=sm_field_project_type%3Afull&f%5B5%5D=&f%5B6%5D=&text=css+aggregation&solrsort=iss_project_release_usage+desc&op=Search)을 통해 고급 집계 옵션을 구성하면 CSS 스타일을 연결, 축소, 압축함으로써 사이트 속도를 높일 수 있습니다."
  },
  "node_modules/lighthouse-stack-packs/packs/drupal.js | unminified-javascript": {
    "message": "'Administration(관리) » Configuration(구성) » Development(개발)' 페이지에서 'Aggregate JavaScript files(자바스크립트 파일 집계)'를 사용 설정했는지 확인합니다. [추가 모듈](https://www.drupal.org/project/project_module?f%5B0%5D=&f%5B1%5D=&f%5B2%5D=im_vid_3%3A123&f%5B3%5D=&f%5B4%5D=sm_field_project_type%3Afull&f%5B5%5D=&f%5B6%5D=&text=javascript+aggregation&solrsort=iss_project_release_usage+desc&op=Search)을 통해 고급 집계 옵션을 구성하면 자바스크립트 애셋을 연결, 축소, 압축함으로써 사이트 속도를 높일 수 있습니다."
  },
  "node_modules/lighthouse-stack-packs/packs/drupal.js | unused-css-rules": {
    "message": "미사용 CSS 규칙을 삭제하는 방안을 고려하고, 관련 페이지 또는 페이지의 구성요소에 필요한 Drupal 라이브러리만 연결합니다. 자세한 정보는 [Drupal 문서 링크](https://www.drupal.org/docs/8/creating-custom-modules/adding-stylesheets-css-and-javascript-js-to-a-drupal-8-module#library)를 참고하세요. 연결된 라이브러리 중 불필요한 CSS를 추가하는 라이브러리를 확인하려면 Chrome DevTools의 [코드 범위](https://developers.google.com/web/updates/2017/04/devtools-release-notes#coverage)를 실행해 보세요. Drupal 사이트에서 CSS 집계가 사용 중지되어 있으면 스타일시트의 URL에서 원인이 되는 테마 또는 모듈을 확인할 수 있습니다. 목록에서 코드 범위에 빨간색이 많이 보이는 스타일시트가 여러 개 있는 테마 또는 모듈을 찾아보세요. 테마 또는 모듈은 페이지에서 실제 사용되는 스타일시트만 대기열에 포함해야 합니다."
  },
  "node_modules/lighthouse-stack-packs/packs/drupal.js | unused-javascript": {
    "message": "미사용 자바스크립트 애셋을 삭제하는 방안을 고려하고, 관련 페이지 또는 페이지의 구성요소에 필요한 Drupal 라이브러리만 연결하세요. 자세한 정보는 [Drupal 문서 링크](https://www.drupal.org/docs/8/creating-custom-modules/adding-stylesheets-css-and-javascript-js-to-a-drupal-8-module#library)를 참고하세요. 연결된 라이브러리 중 불필요한 자바스크립트를 추가하는 라이브러리를 확인하려면 Chrome DevTools의 [코드 범위](https://developers.google.com/web/updates/2017/04/devtools-release-notes#coverage)를 실행해 보세요. Drupal 사이트에서 자바스크립트 집계가 사용 중지된 경우 스크립트의 URL에서 원인이 되는 테마 또는 모듈을 확인할 수 있습니다. 목록에서 코드 범위에 빨간색이 많이 보이는 스크립트가 여러 개 있는 테마 또는 모듈을 찾아보세요. 테마 또는 모듈은 페이지에서 실제 사용되는 스크립트만 대기열에 포함해야 합니다."
  },
  "node_modules/lighthouse-stack-packs/packs/drupal.js | uses-long-cache-ttl": {
    "message": "'Administration(관리) » Configuration(구성) » Development(개발)' 페이지에서 'Browser and proxy cache maximum age(브라우저 및 프록시 캐시 최대 기간)'를 설정합니다. [Drupal 캐시 및 성능 최적화](https://www.drupal.org/docs/7/managing-site-performance-and-scalability/caching-to-improve-performance/caching-overview#s-drupal-performance-resources)에 관해 읽어 보세요."
  },
  "node_modules/lighthouse-stack-packs/packs/drupal.js | uses-optimized-images": {
    "message": "품질은 유지하면서 사이트를 통해 업로드하는 이미지의 크기를 자동으로 최적화하고 줄여 주는 [모듈](https://www.drupal.org/project/project_module?f%5B0%5D=&f%5B1%5D=&f%5B2%5D=im_vid_3%3A123&f%5B3%5D=&f%5B4%5D=sm_field_project_type%3Afull&f%5B5%5D=&f%5B6%5D=&text=optimize+images&solrsort=iss_project_release_usage+desc&op=Search)을 사용해 보세요. 또한 사이트에서 렌더링된 모든 이미지에 Drupal(Drupal 8 이상에서 사용 가능)에서 제공한 네이티브 [반응형 이미지 스타일](https://www.drupal.org/docs/8/mobile-guide/responsive-images-in-drupal-8)을 사용 중인지도 확인합니다."
  },
  "node_modules/lighthouse-stack-packs/packs/drupal.js | uses-rel-preconnect": {
    "message": "사용자 에이전트 리소스 힌트 기능을 제공하는 [모듈](https://www.drupal.org/project/project_module?f%5B0%5D=&f%5B1%5D=&f%5B2%5D=&f%5B3%5D=&f%5B4%5D=sm_field_project_type%3Afull&f%5B5%5D=&f%5B6%5D=&text=dns-prefetch&solrsort=iss_project_release_usage+desc&op=Search)을 설치하고 구성하여 사전 연결 또는 DNS 미리 가져오기 리소스 힌트를 추가할 수 있습니다."
  },
  "node_modules/lighthouse-stack-packs/packs/drupal.js | uses-responsive-images": {
    "message": "Drupal(Drupal 8 이상에서 사용 가능)에서 제공한 네이티브 [반응형 이미지 스타일](https://www.drupal.org/docs/8/mobile-guide/responsive-images-in-drupal-8)을 사용 중인지 확인합니다. 보기 모드, 보기 또는 WYSIWYG 편집기를 통해 업로드된 이미지로 이미지 필드를 렌더링할 경우 반응형 이미지 스타일을 사용합니다."
  },
  "node_modules/lighthouse-stack-packs/packs/drupal.js | uses-webp-images": {
    "message": "사이트에 [WebP 이미지 형식을 활용하는 모듈](https://www.drupal.org/project/project_module?f%5B0%5D=&f%5B1%5D=&f%5B2%5D=&f%5B3%5D=&f%5B4%5D=sm_field_project_type%3Afull&f%5B5%5D=&f%5B6%5D=&text=webp&solrsort=iss_project_release_usage+desc&op=Search)을 설치하고 구성해 보세요. 이러한 모듈은 업로드된 이미지의 WebP 버전을 자동으로 생성하여 로드 시간을 최적화해 줍니다."
  },
  "node_modules/lighthouse-stack-packs/packs/joomla.js | efficient-animated-content": {
    "message": "GIF를 HTML5 동영상으로 삽입할 수 있게 해 주는 서비스에 GIF를 업로드해 보세요."
  },
  "node_modules/lighthouse-stack-packs/packs/joomla.js | offscreen-images": {
    "message": "[지연 로드 Joomla 플러그인](https://extensions.joomla.org/instant-search/?jed_live%5Bquery%5D=lazy%20loading)을 설치하세요. 플러그인을 통해 모든 오프스크린 이미지를 지연하거나 이 기능을 제공하는 템플릿으로 전환할 수 있습니다. Joomla 4.0부터 'Content - Lazy Loading Images' 플러그인을 사용하면 전용 지연 로드 플러그인을 사용 설정할 수 있습니다. [AMP 플러그인](https://extensions.joomla.org/instant-search/?jed_live%5Bquery%5D=amp)을 사용하는 것도 고려해 보세요."
  },
  "node_modules/lighthouse-stack-packs/packs/joomla.js | render-blocking-resources": {
    "message": "[중요한 애셋을 인라인으로 로드](https://extensions.joomla.org/instant-search/?jed_live%5Bquery%5D=performance)하거나 [덜 중요한 리소스를 지연](https://extensions.joomla.org/instant-search/?jed_live%5Bquery%5D=performance)할 수 있게 도와주는 다양한 Joomla 플러그인이 있습니다. 이러한 플러그인에서 제공하는 최적화로 인해 사용 중인 템플릿 또는 플러그인의 기능이 제대로 작동하지 않을 수 있으므로 신중하게 테스트해야 합니다."
  },
  "node_modules/lighthouse-stack-packs/packs/joomla.js | server-response-time": {
    "message": "템플릿, 확장 프로그램, 서버 사양은 모두 서버 응답 시간에 영향을 미칩니다. 더욱 최적화된 템플릿을 찾고, 최적화 확장 프로그램을 신중하게 선택하고, 서버를 업그레이드해 보세요."
  },
  "node_modules/lighthouse-stack-packs/packs/joomla.js | total-byte-weight": {
    "message": "도움말 카테고리에 발췌문을 표시하거나(예: 더 읽어 보기 링크 사용), 특정 페이지에 표시되는 도움말의 개수를 줄이거나, 길이가 긴 게시물을 여러 페이지로 나누거나, 플러그인을 사용하여 댓글을 지연 로드해 보세요."
  },
  "node_modules/lighthouse-stack-packs/packs/joomla.js | unminified-css": {
    "message": "다양한 [Joomla 확장 프로그램](https://extensions.joomla.org/instant-search/?jed_live%5Bquery%5D=performance)을 사용해 스타일을 연결, 축소, 압축함으로써 사이트 속도를 높일 수 있습니다. 이 기능을 제공하는 템플릿도 있습니다."
  },
  "node_modules/lighthouse-stack-packs/packs/joomla.js | unminified-javascript": {
    "message": "다양한 [Joomla 확장 프로그램](https://extensions.joomla.org/instant-search/?jed_live%5Bquery%5D=performance)을 사용해 스크립트를 연결, 축소, 압축함으로써 사이트 속도를 높일 수 있습니다. 이 기능을 제공하는 템플릿도 있습니다."
  },
  "node_modules/lighthouse-stack-packs/packs/joomla.js | unused-css-rules": {
    "message": "페이지에서 사용되지 않는 CSS를 로드하는 [Joomla 확장 프로그램](https://extensions.joomla.org/) 개수를 줄이거나 전환하는 것이 좋습니다. 불필요한 CSS를 추가하는 확장 프로그램을 확인하려면 Chrome DevTools의 [코드 범위](https://developers.google.com/web/updates/2017/04/devtools-release-notes#coverage)를 실행해 보세요. 스타일시트의 URL에서 원인이 되는 테마 또는 플러그인을 확인할 수 있습니다. 목록에서 코드 범위에 빨간색이 많이 보이는 스타일시트가 여러 개 있는 플러그인을 찾아보세요. 플러그인은 페이지에서 실제 사용되는 스타일시트만 대기열에 포함해야 합니다."
  },
  "node_modules/lighthouse-stack-packs/packs/joomla.js | unused-javascript": {
    "message": "페이지에서 사용되지 않는 자바스크립트를 로드하는 [Joomla 확장 프로그램](https://extensions.joomla.org/) 개수를 줄이거나 전환하는 것이 좋습니다. 불필요한 JS를 추가하는 플러그인을 확인하려면 Chrome DevTools의 [코드 범위](https://developers.google.com/web/updates/2017/04/devtools-release-notes#coverage)를 실행해 보세요. 스크립트의 URL에서 원인이 되는 확장 프로그램을 확인할 수 있습니다. 목록에서 코드 범위에 빨간색이 많이 보이는 스크립트가 여러 개 있는 확장 프로그램을 찾아보세요. 확장 프로그램은 페이지에서 실제 사용되는 스크립트만 대기열에 포함해야 합니다."
  },
  "node_modules/lighthouse-stack-packs/packs/joomla.js | uses-long-cache-ttl": {
    "message": "[Joomla 브라우저 캐싱](https://docs.joomla.org/Cache)에 관해 자세히 알아보세요."
  },
  "node_modules/lighthouse-stack-packs/packs/joomla.js | uses-optimized-images": {
    "message": "품질은 유지하면서 이미지를 압축해 주는 [이미지 최적화 플러그인](https://extensions.joomla.org/instant-search/?jed_live%5Bquery%5D=performance)을 사용해 보세요."
  },
  "node_modules/lighthouse-stack-packs/packs/joomla.js | uses-responsive-images": {
    "message": "콘텐츠에 반응형 이미지를 사용하려면 [반응형 이미지 플러그인](https://extensions.joomla.org/instant-search/?jed_live%5Bquery%5D=responsive%20images)을 사용해 보세요."
  },
  "node_modules/lighthouse-stack-packs/packs/joomla.js | uses-text-compression": {
    "message": "Joomla(System(시스템) > Global configuration(전역 구성) > Server(서버))에서 Gzip 페이지 압축을 사용 설정하여 텍스트 압축을 사용할 수 있습니다."
  },
  "node_modules/lighthouse-stack-packs/packs/joomla.js | uses-webp-images": {
    "message": "업로드한 이미지를 최적화된 형식으로 자동 변환해 주는 [플러그인](https://extensions.joomla.org/instant-search/?jed_live%5Bquery%5D=webp) 또는 서비스를 사용해 보세요."
  },
  "node_modules/lighthouse-stack-packs/packs/magento.js | critical-request-chains": {
    "message": "자바스크립트 애셋을 번들로 구성하지 않는 경우 [baler](https://github.com/magento/baler)를 사용해 보세요."
  },
  "node_modules/lighthouse-stack-packs/packs/magento.js | disable-bundling": {
    "message": "Magento의 내장 [자바스크립트 번들 구성 및 축소](https://devdocs.magento.com/guides/v2.3/frontend-dev-guide/themes/js-bundling.html)를 사용 중지하고 대신 [baler](https://github.com/magento/baler/)를 사용하세요."
  },
  "node_modules/lighthouse-stack-packs/packs/magento.js | font-display": {
    "message": "[맞춤 글꼴을 정의](https://devdocs.magento.com/guides/v2.3/frontend-dev-guide/css-topics/using-fonts.html)할 때 `@font-display`을(를) 지정합니다."
  },
  "node_modules/lighthouse-stack-packs/packs/magento.js | offscreen-images": {
    "message": "제품과 카탈로그 템플릿을 수정하여 웹 플랫폼의 [지연 로드](https://web.dev/native-lazy-loading) 기능을 활용해 보세요."
  },
  "node_modules/lighthouse-stack-packs/packs/magento.js | time-to-first-byte": {
    "message": "Magento의 [Varnish 통합](https://devdocs.magento.com/guides/v2.3/config-guide/varnish/config-varnish.html)을 사용합니다."
  },
  "node_modules/lighthouse-stack-packs/packs/magento.js | unminified-css": {
    "message": "스토어의 개발자 설정에서 'CSS 파일 축소' 옵션을 사용 설정하세요. [자세히 알아보기](https://devdocs.magento.com/guides/v2.3/performance-best-practices/configuration.html?itm_source=devdocs&itm_medium=search_page&itm_campaign=federated_search&itm_term=minify%20css%20files)"
  },
  "node_modules/lighthouse-stack-packs/packs/magento.js | unminified-javascript": {
    "message": "[Terser](https://www.npmjs.com/package/terser)를 사용하여 정적 콘텐츠 배포에서 모든 자바스크립트 애셋을 축소하고 내장 축소 기능을 사용 중지합니다."
  },
  "node_modules/lighthouse-stack-packs/packs/magento.js | unused-javascript": {
    "message": "Magento의 내장 [자바스크립트 번들 구성](https://devdocs.magento.com/guides/v2.3/frontend-dev-guide/themes/js-bundling.html)을 사용 중지합니다."
  },
  "node_modules/lighthouse-stack-packs/packs/magento.js | uses-optimized-images": {
    "message": "[Magento Marketplace](https://marketplace.magento.com/catalogsearch/result/?q=optimize%20image)에서 이미지를 최적화하는 다양한 타사 확장 프로그램을 검색해 보세요."
  },
  "node_modules/lighthouse-stack-packs/packs/magento.js | uses-rel-preconnect": {
    "message": "[테마의 레이아웃을 수정](https://devdocs.magento.com/guides/v2.3/frontend-dev-guide/layouts/xml-manage.html)하여 사전 연결 또는 DNS 프리페치 리소스 힌트를 추가할 수 있습니다."
  },
  "node_modules/lighthouse-stack-packs/packs/magento.js | uses-rel-preload": {
    "message": "[테마의 레이아웃을 수정](https://devdocs.magento.com/guides/v2.3/frontend-dev-guide/layouts/xml-manage.html)하여 `<link rel=preload>` 태그를 추가할 수 있습니다."
  },
  "node_modules/lighthouse-stack-packs/packs/magento.js | uses-webp-images": {
    "message": "[Magento Marketplace](https://marketplace.magento.com/catalogsearch/result/?q=webp)에서 새 이미지 형식을 활용하는 다양한 타사 확장 프로그램을 검색해 보세요."
  },
  "node_modules/lighthouse-stack-packs/packs/react.js | dom-size": {
    "message": "페이지에서 많은 반복 구성요소를 렌더링하는 경우 `react-window`와 같은 '창' 라이브러리를 사용하여 생성된 DOM 노드의 수를 최소화해 보세요. [자세히 알아보기](https://web.dev/virtualize-long-lists-react-window/) 또한 [`shouldComponentUpdate`](https://reactjs.org/docs/optimizing-performance.html#shouldcomponentupdate-in-action), [`PureComponent`](https://reactjs.org/docs/react-api.html#reactpurecomponent) 또는 [`React.memo`](https://reactjs.org/docs/react-api.html#reactmemo)를 사용하여 불필요한 재렌더링을 최소화하고 `Effect` 후크를 사용하는 경우 특정 종속 항목이 변경될 때까지만 [효과를 건너뛰어](https://reactjs.org/docs/hooks-effect.html#tip-optimizing-performance-by-skipping-effects) 런타임 성능을 개선하세요."
  },
  "node_modules/lighthouse-stack-packs/packs/react.js | redirects": {
    "message": "React Router를 사용하는 경우 [경로 탐색](https://reacttraining.com/react-router/web/api/Redirect)의 `<Redirect>` 구성요소 사용량을 축소합니다."
  },
  "node_modules/lighthouse-stack-packs/packs/react.js | time-to-first-byte": {
    "message": "서버 측에서 React 구성요소를 렌더링하는 경우 `renderToNodeStream()` 또는 `renderToStaticNodeStream()`을(를) 사용하여 클라이언트가 모든 마크업이 아닌 마크업의 서로 다른 부분을 받아서 하이드레이션할 수 있도록 허용해 보세요. [자세히 알아보기](https://reactjs.org/docs/react-dom-server.html#rendertonodestream)"
  },
  "node_modules/lighthouse-stack-packs/packs/react.js | unminified-css": {
    "message": "빌드 시스템에서 CSS 파일을 자동으로 축소하는 경우 애플리케이션의 프로덕션 빌드를 배포하고 있는지 확인하세요. 이는 React 개발자 도구 확장 프로그램으로 확인할 수 있습니다. [자세히 알아보기](https://reactjs.org/docs/optimizing-performance.html#use-the-production-build)"
  },
  "node_modules/lighthouse-stack-packs/packs/react.js | unminified-javascript": {
    "message": "빌드 시스템에서 JS 파일을 자동으로 축소하는 경우 애플리케이션의 프로덕션 빌드를 배포하고 있는지 확인하세요. 이는 React 개발자 도구 확장 프로그램으로 확인할 수 있습니다. [자세히 알아보기](https://reactjs.org/docs/optimizing-performance.html#use-the-production-build)"
  },
  "node_modules/lighthouse-stack-packs/packs/react.js | unused-javascript": {
    "message": "서버 측에서 렌더링하지 않는 경우 `React.lazy()`(으)로 [자바스크립트 번들을 분할](https://web.dev/code-splitting-suspense/)해 보세요. 또는 [로드 가능한 구성요소](https://www.smooth-code.com/open-source/loadable-components/docs/getting-started/)와 같은 타사 라이브러리를 사용하여 코드를 분할하세요."
  },
  "node_modules/lighthouse-stack-packs/packs/react.js | user-timings": {
    "message": "Profiler API를 활용하는 React 개발자 도구 프로파일러를 사용하여 구성요소의 렌더링 성능을 측정합니다. [자세히 알아보기](https://reactjs.org/blog/2018/09/10/introducing-the-react-profiler.html)"
  },
  "node_modules/lighthouse-stack-packs/packs/wordpress.js | efficient-animated-content": {
    "message": "GIF를 HTML5 동영상으로 삽입할 수 있게 해 주는 서비스에 GIF를 업로드해 보세요."
  },
  "node_modules/lighthouse-stack-packs/packs/wordpress.js | offscreen-images": {
    "message": "[지연 로드 WordPress 플러그인](https://wordpress.org/plugins/search/lazy+load/)을 설치하면 화면에 모든 오프스크린 이미지를 지연하거나 이 기능을 제공하는 테마로 전환할 수 있습니다. [AMP 플러그인](https://wordpress.org/plugins/amp/) 사용도 고려해 보세요."
  },
  "node_modules/lighthouse-stack-packs/packs/wordpress.js | render-blocking-resources": {
    "message": "[중요한 애셋을 인라인](https://wordpress.org/plugins/search/critical+css/)하거나 [덜 중요한 리소스를 지연](https://wordpress.org/plugins/search/defer+css+javascript/)할 수 있게 도와주는 다양한 WordPress 플러그인이 있습니다. 이러한 플러그인에서 제공하는 최적화로 인해 내가 사용하는 테마 또는 플러그인의 기능이 깨질 수 있으므로 코드를 변경해야 할 가능성이 큽니다."
  },
  "node_modules/lighthouse-stack-packs/packs/wordpress.js | time-to-first-byte": {
    "message": "테마, 플러그인, 서버 사양은 모두 서버 응답 시간을 길어지게 만듭니다. 보다 최적화된 테마를 찾고, 최적화 플러그인을 신중하게 선택하고, 서버 업그레이드를 고려해 보세요."
  },
  "node_modules/lighthouse-stack-packs/packs/wordpress.js | total-byte-weight": {
    "message": "게시물 목록에 발췌문을 표시하거나(예: 더 많은 태그 사용), 특정 페이지에 표시되는 게시물의 개수를 줄이거나, 길이가 긴 게시물을 여러 페이지로 나누거나, 플러그인을 사용하여 댓글을 지연 로드하는 것이 좋습니다."
  },
  "node_modules/lighthouse-stack-packs/packs/wordpress.js | unminified-css": {
    "message": "다양한 [WordPress 플러그인](https://wordpress.org/plugins/search/minify+css/)을 사용해 스타일을 연결, 축소, 압축함으로써 사이트 속도를 높일 수 있습니다. 또한 가능한 경우 빌드 프로세스를 사용하여 축소 작업을 미리 실행할 수도 있습니다."
  },
  "node_modules/lighthouse-stack-packs/packs/wordpress.js | unminified-javascript": {
    "message": "다양한 [WordPress 플러그인](https://wordpress.org/plugins/search/minify+javascript/)을 사용해 스크립트를 연결, 축소, 압축함으로써 사이트 속도를 높일 수 있습니다. 또한 가능한 경우 빌드 프로세스를 사용하여 축소 작업을 미리 실행할 수도 있습니다."
  },
  "node_modules/lighthouse-stack-packs/packs/wordpress.js | unused-css-rules": {
    "message": "페이지에서 사용되지 않는 CSS를 로드하는 [WordPress 플러그인](https://wordpress.org/plugins/) 개수를 줄이거나 전환하는 것이 좋습니다. 과도한 CSS를 부가하는 플러그인이 무엇인지 확인하려면 Chrome DevTools의 [코드 범위](https://developers.google.com/web/updates/2017/04/devtools-release-notes#coverage)를 실행해 보세요. 스타일시트의 URL에서 관련된 테마 또는 플러그인을 확인할 수 있습니다. 목록에서 코드 범위에 빨간색이 길게 표시된 스타일시트가 있는 플러그인을 찾아보세요. 실제로 페이지에서 사용되는 플러그인은 대기열에 하나의 스타일시트만 포함해야 합니다."
  },
  "node_modules/lighthouse-stack-packs/packs/wordpress.js | unused-javascript": {
    "message": "페이지에서 사용되지 않는 JavaScript를 로드하는 [WordPress 플러그인](https://wordpress.org/plugins/) 개수를 줄이거나 전환하는 것이 좋습니다. 과도한 JS를 부가하는 플러그인이 무엇인지 확인하려면 Chrome DevTools의 [코드 범위](https://developers.google.com/web/updates/2017/04/devtools-release-notes#coverage)를 실행해 보세요. 스크립트의 URL에서 관련 테마 또는 플러그인을 확인할 수 있습니다. 목록에서 코드 범위에 빨간색이 길게 표시된 스크립트가 있는 플러그인을 찾아보세요. 실제로 페이지에서 사용되는 플러그인은 대기열에 하나의 스크립트만 포함해야 합니다."
  },
  "node_modules/lighthouse-stack-packs/packs/wordpress.js | uses-long-cache-ttl": {
    "message": "[WordPress 브라우저 캐싱](https://wordpress.org/support/article/optimization/#browser-caching)에 관해 자세히 알아보세요."
  },
  "node_modules/lighthouse-stack-packs/packs/wordpress.js | uses-optimized-images": {
    "message": "품질은 그대로 유지하면서 이미지를 압축해주는 [이미지 최적화 WordPress 플러그인](https://wordpress.org/plugins/search/optimize+images/)을 사용해 보세요."
  },
  "node_modules/lighthouse-stack-packs/packs/wordpress.js | uses-responsive-images": {
    "message": "필수 이미지 크기를 사용할 수 있도록 [미디어 라이브러리](https://wordpress.org/support/article/media-library-screen/)에서 직접 이미지를 업로드하세요. 그런 다음 미디어 라이브러리에서 이미지를 삽입하거나 이미지 위젯을 사용하여 최적의 이미지 크기를 사용하는지 확인하세요(반응형 중단점용 이미지 포함). 이미지 크기가 용도에 적합하지 않다면 `Full Size` 이미지는 사용하지 않는 것이 좋습니다. [자세히 알아보기](https://wordpress.org/support/article/inserting-images-into-posts-and-pages/)"
  },
  "node_modules/lighthouse-stack-packs/packs/wordpress.js | uses-text-compression": {
    "message": "웹 서버 구성에서 텍스트 압축을 사용 설정할 수 있습니다."
  },
  "node_modules/lighthouse-stack-packs/packs/wordpress.js | uses-webp-images": {
    "message": "업로드한 이미지를 최적화된 형식으로 자동 변환해 주는 [플러그인](https://wordpress.org/plugins/search/convert+webp/) 또는 서비스를 사용해 보세요."
  }
}<|MERGE_RESOLUTION|>--- conflicted
+++ resolved
@@ -1381,32 +1381,6 @@
   },
   "lighthouse-core/audits/viewport.js | title": {
     "message": "`width` 또는 `initial-scale`이(가) 포함된 `<meta name=\"viewport\">` 태그가 있음"
-  },
-<<<<<<< HEAD
-  "lighthouse-core/audits/without-javascript.js | description": {
-    "message": "JavaScript가 사용 중지되었더라도 사용자에게 앱을 사용하려면 JavaScript가 필요하다는 경고 등의 일부 콘텐츠는 앱에 표시되어야 합니다. [자세히 알아보기](https://web.dev/without-javascript/)"
-  },
-  "lighthouse-core/audits/without-javascript.js | explanation": {
-    "message": "페이지 본문에서 스크립트를 사용할 수 없는 경우 본문에서 콘텐츠를 일부 렌더링해야 합니다."
-  },
-  "lighthouse-core/audits/without-javascript.js | failureTitle": {
-    "message": "JavaScript를 사용할 수 없는 경우 대체 콘텐츠를 제공하지 않음"
-  },
-  "lighthouse-core/audits/without-javascript.js | title": {
-    "message": "JavaScript를 사용할 수 없는 경우에도 일부 콘텐츠를 포함함"
-=======
-  "lighthouse-core/audits/works-offline.js | description": {
-    "message": "프로그레시브 웹 앱을 빌드할 경우 앱이 오프라인에서도 작동할 수 있도록 서비스 워커를 사용하는 것이 좋습니다. [자세히 알아보기](https://web.dev/works-offline/)"
-  },
-  "lighthouse-core/audits/works-offline.js | failureTitle": {
-    "message": "현재 페이지가 오프라인 시 200으로 응답하지 않음"
-  },
-  "lighthouse-core/audits/works-offline.js | title": {
-    "message": "현재 페이지가 오프라인 시 200으로 응답함"
-  },
-  "lighthouse-core/audits/works-offline.js | warningNoLoad": {
-    "message": "테스트 URL({requested})이 '{final}'(으)로 리디렉션되므로 이 페이지가 오프라인 상태에서는 로드되지 않을 수 있습니다. 두 번째 URL로 직접 테스트해 보세요."
->>>>>>> 5fc0fce9
   },
   "lighthouse-core/config/default-config.js | a11yAriaGroupDescription": {
     "message": "애플리케이션의 ARIA 사용을 개선하도록 추천된 사항입니다. 이를 통해 스크린 리더와 같은 지원 기술을 사용하는 사용자의 환경을 개선할 수 있습니다."
