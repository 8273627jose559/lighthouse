{
  "lighthouse-core/audits/accessibility/accesskeys.js | description": {
    "message": "Hinahayaan ng mga access key ang mga user na mabilis na makatuon sa isang bahagi ng page. Para sa maayos na navigation, natatangi dapat ang bawat access key. [Matuto pa](https://web.dev/accesskeys/)."
  },
  "lighthouse-core/audits/accessibility/accesskeys.js | failureTitle": {
    "message": "Hindi natatangi ang mga value na `[accesskey]`"
  },
  "lighthouse-core/audits/accessibility/accesskeys.js | title": {
    "message": "Natatangi ang mga value ng `[accesskey]`"
  },
  "lighthouse-core/audits/accessibility/aria-allowed-attr.js | description": {
    "message": "Sinusuportahan ng bawat `role` ng ARIA ang isang partikular na subset ng mga attribute na `aria-*`. Kapag hindi pinagtugma ang mga ito, magiging invalid ang mga attribute na `aria-*`. [Matuto pa](https://web.dev/aria-allowed-attr/)."
  },
  "lighthouse-core/audits/accessibility/aria-allowed-attr.js | failureTitle": {
    "message": "Hindi tumutugma ang mga attribute na `[aria-*]` sa mga tungkulin ng mga ito"
  },
  "lighthouse-core/audits/accessibility/aria-allowed-attr.js | title": {
    "message": "Tumutugma ang mga attribute na `[aria-*]` sa mga tungkulin ng mga ito"
  },
  "lighthouse-core/audits/accessibility/aria-hidden-body.js | description": {
    "message": "Ang mga pantulong na teknolohiya, tulad ng mga screen reader, ay hindi tuloy-tuloy na gumagana kapag nakatakda ang `aria-hidden=\"true\"` sa dokumentong `<body>`. [Matuto pa](https://web.dev/aria-hidden-body/)."
  },
  "lighthouse-core/audits/accessibility/aria-hidden-body.js | failureTitle": {
    "message": "May `[aria-hidden=\"true\"]` sa dokumentong `<body>`"
  },
  "lighthouse-core/audits/accessibility/aria-hidden-body.js | title": {
    "message": "Walang `[aria-hidden=\"true\"]` sa dokumentong `<body>`"
  },
  "lighthouse-core/audits/accessibility/aria-hidden-focus.js | description": {
    "message": "Pinipigilan ng mga nafo-focus na descendent sa isang element na `[aria-hidden=\"true\"]`ang mga interactive na element na maging available sa mga user ng mga pantulong na teknolohiya tulad ng mga screen reader. [Matuto pa](https://web.dev/aria-hidden-focus/)."
  },
  "lighthouse-core/audits/accessibility/aria-hidden-focus.js | failureTitle": {
    "message": "May mga nafo-focus na descendent ang mga element na `[aria-hidden=\"true\"]`"
  },
  "lighthouse-core/audits/accessibility/aria-hidden-focus.js | title": {
    "message": "Walang nafo-focus na descendent ang mga element na `[aria-hidden=\"true\"]`"
  },
  "lighthouse-core/audits/accessibility/aria-input-field-name.js | description": {
    "message": "Kapag walang naa-access na pangalan ang isang field ng input, iaanunsyo ito ng mga screen reader gamit ang generic na pangalan, kaya hindi ito magagamit ng mga user na umaasa sa mga screen reader. [Matuto pa](https://web.dev/aria-input-field-name/)."
  },
  "lighthouse-core/audits/accessibility/aria-input-field-name.js | failureTitle": {
    "message": "Walang naa-access na pangalan ang mga field ng input ng ARIA"
  },
  "lighthouse-core/audits/accessibility/aria-input-field-name.js | title": {
    "message": "May mga naa-access na pangalan ang mga field ng input ng ARIA"
  },
  "lighthouse-core/audits/accessibility/aria-required-attr.js | description": {
    "message": "Ang ilang tungkulin ng ARIA ay may mga kinakailangang attribute na naglalarawan sa status ng element sa mga screen reader. [Matuto pa](https://web.dev/aria-required-attr/)."
  },
  "lighthouse-core/audits/accessibility/aria-required-attr.js | failureTitle": {
    "message": "May mga kulang na kinakailangang attribute na `[aria-*]` ang mga `[role]`"
  },
  "lighthouse-core/audits/accessibility/aria-required-attr.js | title": {
    "message": "Mayroon ng lahat ng kinakailangang attribute na `[aria-*]` ang mga `[role]`"
  },
  "lighthouse-core/audits/accessibility/aria-required-children.js | description": {
    "message": "Dapat maglaman ang ilang parent role ng ARIA ng mga partikular na child role para maisagawa nito ang mga nilalayong function sa pagiging accessible. [Matuto pa](https://web.dev/aria-required-children/)."
  },
  "lighthouse-core/audits/accessibility/aria-required-children.js | failureTitle": {
    "message": "Ang mga element na may ARIA na `[role]` na nag-aatas sa mga child na maglaman ng partikular na `[role]` ay kulang ng ilan sa o lahat ng mga kinakailangang child na iyon."
  },
  "lighthouse-core/audits/accessibility/aria-required-children.js | title": {
    "message": "Ang mga element na may ARIA na `[role]` na nag-aatas sa mga child na maglaman ng partikular na `[role]` ay mayroon ng lahat ng kinakailangang child."
  },
  "lighthouse-core/audits/accessibility/aria-required-parent.js | description": {
    "message": "Ang ilang child role ng ARIA ay laman dapat ng mga partikular na parent role para maayos na maisagawa ang mga nilalayong function sa pagiging accessible. [Matuto pa](https://web.dev/aria-required-parent/)."
  },
  "lighthouse-core/audits/accessibility/aria-required-parent.js | failureTitle": {
    "message": "Hindi nakapaloob ang mga `[role]` sa kinakailangang parent element ng mga ito"
  },
  "lighthouse-core/audits/accessibility/aria-required-parent.js | title": {
    "message": "Nakapaloob ang mga `[role]` sa kinakailangang pangunahing element ng mga ito"
  },
  "lighthouse-core/audits/accessibility/aria-roles.js | description": {
    "message": "Dapat ay may mga valid na value ang mga tungkulin ng ARIA para maisagawa ang mga nilalayong function sa pagiging accessible. [Matuto pa](https://web.dev/aria-roles/)."
  },
  "lighthouse-core/audits/accessibility/aria-roles.js | failureTitle": {
    "message": "Hindi valid ang mga value ng `[role]`"
  },
  "lighthouse-core/audits/accessibility/aria-roles.js | title": {
    "message": "Valid ang mga value ng `[role]`"
  },
  "lighthouse-core/audits/accessibility/aria-toggle-field-name.js | description": {
    "message": "Kapag walang naa-access na pangalan ang isang toggle field, iaanunsyo ito ng mga screen reader gamit ang generic na pangalan, kaya hindi ito magagamit ng mga user na umaasa sa mga screen reader. [Matuto pa](https://web.dev/aria-toggle-field-name/)."
  },
  "lighthouse-core/audits/accessibility/aria-toggle-field-name.js | failureTitle": {
    "message": "Walang naa-access na pangalan ang mga toggle field ng ARIA"
  },
  "lighthouse-core/audits/accessibility/aria-toggle-field-name.js | title": {
    "message": "May mga naa-access na pangalan ang mga toggle field ng ARIA"
  },
  "lighthouse-core/audits/accessibility/aria-valid-attr-value.js | description": {
    "message": "Hindi mauunawaan ng mga nakakatulong na teknolohiya, gaya ng mga screen reader, ang mga attribute ng ARIA na may mga invalid na value. [Matuto pa](https://web.dev/aria-valid-attr-value/)."
  },
  "lighthouse-core/audits/accessibility/aria-valid-attr-value.js | failureTitle": {
    "message": "Walang valid na value ang mga attribute na`[aria-*]`"
  },
  "lighthouse-core/audits/accessibility/aria-valid-attr-value.js | title": {
    "message": "May valid na value ang mga attribute na `[aria-*]`"
  },
  "lighthouse-core/audits/accessibility/aria-valid-attr.js | description": {
    "message": "Hindi mauunawaan ng mga nakakatulong na teknolohiya, gaya ng mga screen reader, ang mga attribute ng ARIA na may mga invalid na pangalan. [Matuto pa](https://web.dev/aria-valid-attr/)."
  },
  "lighthouse-core/audits/accessibility/aria-valid-attr.js | failureTitle": {
    "message": "Hindi valid o hindi mali ang spelling ng mga attribute na `[aria-*]`"
  },
  "lighthouse-core/audits/accessibility/aria-valid-attr.js | title": {
    "message": "Valid at hindi mali ang spelling ng mga attribute na `[aria-*]`"
  },
  "lighthouse-core/audits/accessibility/axe-audit.js | failingElementsHeader": {
    "message": "Mga Hindi Nakapasang Element"
  },
  "lighthouse-core/audits/accessibility/button-name.js | description": {
    "message": "Kapag walang naa-access na pangalan ang isang button, iaanunsyo ito ng mga screen reader bilang \"button,\" kaya naman hindi ito magagamit ng mga user na umaasa sa mga screen reader. [Matuto pa](https://web.dev/button-name/)."
  },
  "lighthouse-core/audits/accessibility/button-name.js | failureTitle": {
    "message": "Walang naa-access na pangalan ang mga button"
  },
  "lighthouse-core/audits/accessibility/button-name.js | title": {
    "message": "May naa-access na pangalan ang mga button"
  },
  "lighthouse-core/audits/accessibility/bypass.js | description": {
    "message": "Kapag nagdagdag ng mga paraan para i-bypass ang paulit-ulit na content, mas madaling makakapag-navigate sa page ang mga user ng keyboard. [Matuto pa](https://web.dev/bypass/)."
  },
  "lighthouse-core/audits/accessibility/bypass.js | failureTitle": {
    "message": "Walang heading, link ng paglaktaw, o rehiyon ng landmark ang page"
  },
  "lighthouse-core/audits/accessibility/bypass.js | title": {
    "message": "Ang page ay naglalaman ng heading, link ng paglaktaw, o rehiyon ng landmark"
  },
  "lighthouse-core/audits/accessibility/color-contrast.js | description": {
    "message": "Mahirap o imposibleng mabasa ng maraming user ang text na mababa ang contrast. [Matuto pa](https://web.dev/color-contrast/)."
  },
  "lighthouse-core/audits/accessibility/color-contrast.js | failureTitle": {
    "message": "Kulang ang ratio ng contrast ng mga kulay ng background at foreground."
  },
  "lighthouse-core/audits/accessibility/color-contrast.js | title": {
    "message": "May sapat na ratio ng contrast ang mga kulay ng background at foreground"
  },
  "lighthouse-core/audits/accessibility/definition-list.js | description": {
    "message": "Kapag hindi naka-mark up nang maayos ang mga listahan ng kahulugan, puwedeng gumawa ng nakakalito o hindi tumpak na output ang mga screen reader. [Matuto pa](https://web.dev/definition-list/)."
  },
  "lighthouse-core/audits/accessibility/definition-list.js | failureTitle": {
    "message": "Hindi lang mga grupo ng `<dt>` at `<dd>`, at mga element na `<script>`, `<template>` o `<div>` na nakaayos nang tama ang nilalaman ng `<dl>`."
  },
  "lighthouse-core/audits/accessibility/definition-list.js | title": {
    "message": "Mga grupo lang ng `<dt>` at `<dd>`, at mga element na `<script>`, `<template>` o `<div>` na nakaayos nang tama ang nilalaman ng `<dl>`."
  },
  "lighthouse-core/audits/accessibility/dlitem.js | description": {
    "message": "Nakapaloob dapat ang mga item sa listahan ng kahulugan (`<dt>` at `<dd>`) sa isang parent element na `<dl>` para matiyak na maayos na maiaanunsyo ng mga screen reader ang mga ito. [Matuto pa](https://web.dev/dlitem/)."
  },
  "lighthouse-core/audits/accessibility/dlitem.js | failureTitle": {
    "message": "Hindi nakapaloob sa mga element na `<dl>` ang mga item sa listahan ng kahulugan"
  },
  "lighthouse-core/audits/accessibility/dlitem.js | title": {
    "message": "Nakapaloob sa mga element na `<dl>` ang mga item sa listahan ng kahulugan"
  },
  "lighthouse-core/audits/accessibility/document-title.js | description": {
    "message": "Binibigyan ng pamagat ang mga user ng screen reader ng pangkalahatang-ideya ng page, at lubos na umaasa rito ang mga user ng search engine para matukoy kung may kaugnayan ang isang page sa kanilang paghahanap. [Matuto pa](https://web.dev/document-title/)."
  },
  "lighthouse-core/audits/accessibility/document-title.js | failureTitle": {
    "message": "Walang element na `<title>` ang dokumento"
  },
  "lighthouse-core/audits/accessibility/document-title.js | title": {
    "message": "May `<title>` na element ang dokumento"
  },
  "lighthouse-core/audits/accessibility/duplicate-id-active.js | description": {
    "message": "Ang lahat ng nafo-focus na element ay dapat na may natatanging `id` para matiyak na nakikita ang mga ito ng mga pantulong na teknolohiya. [Matuto pa](https://web.dev/duplicate-id-active/)."
  },
  "lighthouse-core/audits/accessibility/duplicate-id-active.js | failureTitle": {
    "message": "Hindi natatangi ang mga attribute na `[id]` sa aktibo at nafo-focus na element"
  },
  "lighthouse-core/audits/accessibility/duplicate-id-active.js | title": {
    "message": "Natatangi ang mga attribute na `[id]` sa mga aktibo at nafo-focus na element"
  },
  "lighthouse-core/audits/accessibility/duplicate-id-aria.js | description": {
    "message": "Dapat ay natatangi ang value ng isang ARIA ID para hindi makaligtaan ng mga pantulong na teknolohiya ang iba pang instance. [Matuto pa](https://web.dev/duplicate-id-aria/)."
  },
  "lighthouse-core/audits/accessibility/duplicate-id-aria.js | failureTitle": {
    "message": "Hindi natatangi ang mga ARIA ID"
  },
  "lighthouse-core/audits/accessibility/duplicate-id-aria.js | title": {
    "message": "Natatangi ang mga ARIA ID"
  },
  "lighthouse-core/audits/accessibility/form-field-multiple-labels.js | description": {
    "message": "Ang mga field ng form na may maraming label ay puwedeng hindi sinasadyang ianunsyo ng mga pantulong na teknolohiya tulad ng mga screen reader na ginagamit ang una, huli, o lahat ng label. [Matuto pa](https://web.dev/form-field-multiple-labels/)."
  },
  "lighthouse-core/audits/accessibility/form-field-multiple-labels.js | failureTitle": {
    "message": "May maraming label ang mga field ng form"
  },
  "lighthouse-core/audits/accessibility/form-field-multiple-labels.js | title": {
    "message": "Walang field ng form ang may maraming label"
  },
  "lighthouse-core/audits/accessibility/frame-title.js | description": {
    "message": "Umaasa ang mga user ng screen reader sa mga pamagat ng frame para ilarawan ang mga content ng mga frame. [Matuto pa](https://web.dev/frame-title/)."
  },
  "lighthouse-core/audits/accessibility/frame-title.js | failureTitle": {
    "message": "Walang pamagat ang mga element na`<frame>` o `<iframe>`"
  },
  "lighthouse-core/audits/accessibility/frame-title.js | title": {
    "message": "May pamagat ang mga elemento na`<frame>` o `<iframe>`"
  },
  "lighthouse-core/audits/accessibility/heading-order.js | description": {
    "message": "Ipinaparating ng mga mahusay na nakaayos na heading na hindi lumalaktaw ng mga antas ang semantic na istruktura ng page, na mas pinapadali ang pag-navigate at pag-unawa kapag gumagamit ng mga pantulong na teknolohiya. [Matuto pa](https://web.dev/heading-order/)."
  },
  "lighthouse-core/audits/accessibility/heading-order.js | failureTitle": {
    "message": "Hindi sunod-sunod na pababa ang pagkakaayos ng mga heading element"
  },
  "lighthouse-core/audits/accessibility/heading-order.js | title": {
    "message": "Lumalabas ang mga heading element nang sunod-sunod na pababa"
  },
  "lighthouse-core/audits/accessibility/html-has-lang.js | description": {
    "message": "Kung hindi tutukoy ng lang attribute ang isang page, ipagpapalagay ng screen reader na ang page ay nasa default na wikang pinili ng user noong sine-set up ang screen reader. Kung wala talaga sa default na wika ang page, puwedeng hindi maianunsyo nang tama ng screen reader ang text ng page. [Matuto pa](https://web.dev/html-has-lang/)."
  },
  "lighthouse-core/audits/accessibility/html-has-lang.js | failureTitle": {
    "message": "Walang attribute na `[lang]` ang element na `<html>`"
  },
  "lighthouse-core/audits/accessibility/html-has-lang.js | title": {
    "message": "Ang `<html>` na element ay may attribute na `[lang]`"
  },
  "lighthouse-core/audits/accessibility/html-lang-valid.js | description": {
    "message": "Ang pagtukoy ng valid na [wika ng BCP 47](https://www.w3.org/International/questions/qa-choosing-language-tags#question) ay nakakatulong na maianunsyo nang maayos ang text. [Matuto pa](https://web.dev/html-lang-valid/)."
  },
  "lighthouse-core/audits/accessibility/html-lang-valid.js | failureTitle": {
    "message": "Walang valid na value ang element na `<html>` para sa attribute nitong `[lang]`."
  },
  "lighthouse-core/audits/accessibility/html-lang-valid.js | title": {
    "message": "May valid na value ang element na `<html>` para sa `[lang]` na attribute nito"
  },
  "lighthouse-core/audits/accessibility/image-alt.js | description": {
    "message": "Layunin dapat ng mga nagbibigay-impormasyong element na magkaroon ng maikli at naglalarawang alternatibong text. Puwedeng balewalain ang mga palamuting element sa pamamagitan ng walang lamang kahaliling attribute. [Matuto pa](https://web.dev/image-alt/)."
  },
  "lighthouse-core/audits/accessibility/image-alt.js | failureTitle": {
    "message": "Walang attribute na `[alt]` ang mga element ng larawan"
  },
  "lighthouse-core/audits/accessibility/image-alt.js | title": {
    "message": "May mga attribute na `[alt]` ang mga element na larawan"
  },
  "lighthouse-core/audits/accessibility/input-image-alt.js | description": {
    "message": "Kapag gumagamit ng larawan bilang button na `<input>`, makakatulong sa mga user ng screen reader ang pagbibigay ng alternatibong text na maunawaan kung para saan ang button. [Matuto pa](https://web.dev/input-image-alt/)."
  },
  "lighthouse-core/audits/accessibility/input-image-alt.js | failureTitle": {
    "message": "Walang text na `[alt]` ang mga element na `<input type=\"image\">`"
  },
  "lighthouse-core/audits/accessibility/input-image-alt.js | title": {
    "message": "May text na `[alt]` ang mga element na `<input type=\"image\">`"
  },
  "lighthouse-core/audits/accessibility/label.js | description": {
    "message": "Tinitiyak ng mga label na maayos na inaanunsyo ang mga kontrol ng form ng mga nakakatulong na teknolohiya, tulad ng mga screen reader. [Matuto pa](https://web.dev/label/)."
  },
  "lighthouse-core/audits/accessibility/label.js | failureTitle": {
    "message": "Walang nauugnay na label ang mga element ng form"
  },
  "lighthouse-core/audits/accessibility/label.js | title": {
    "message": "May mga nauugnay na label ang mga element ng form"
  },
  "lighthouse-core/audits/accessibility/layout-table.js | description": {
    "message": "Dapat ay walang kasamang element ng data ang isang talahanayang ginagamit para sa mga layunin ng layout, gaya ng th o mga element ng caption o attribute ng buod, dahil puwede itong gumawa ng nakakalitong karanasan para sa mga user ng screen reader. [Matuto pa](https://web.dev/layout-table/)."
  },
  "lighthouse-core/audits/accessibility/layout-table.js | failureTitle": {
    "message": "Hindi iniiwasan ng mga pang-presentation na element na `<table>` ang paggamit ng attribute na `<th>`, `<caption>` o `[summary]`."
  },
  "lighthouse-core/audits/accessibility/layout-table.js | title": {
    "message": "Iniiwasan ng mga pang-presentation na element na `<table>` ang paggamit ng attribute na `<th>`, `<caption>` o `[summary]`."
  },
  "lighthouse-core/audits/accessibility/link-name.js | description": {
    "message": "Pinapahusay ng text ng link (at alternatibong text para sa mga larawan, kapag ginamit bilang mga link) na nakikita, natatangi, at nafo-focus ang karanasan sa navigation para sa mga user ng screen reader. [Matuto pa](https://web.dev/link-name/)."
  },
  "lighthouse-core/audits/accessibility/link-name.js | failureTitle": {
    "message": "Walang nakikitang pangalan ang mga link"
  },
  "lighthouse-core/audits/accessibility/link-name.js | title": {
    "message": "May nakikitang pangalan ang mga link"
  },
  "lighthouse-core/audits/accessibility/list.js | description": {
    "message": "May partikular na paraan ng pag-aanunsyo ng mga listahan ang mga screen reader. Makakatulong sa output ng screen reader ang pagtiyak na maayos ang istruktura ng listahan. [Matuto pa](https://web.dev/list/)."
  },
  "lighthouse-core/audits/accessibility/list.js | failureTitle": {
    "message": "Hindi lang naglalaman ang listahan ng mga element na `<li>` at element na sumusuporta sa script (`<script>` at `<template>`)."
  },
  "lighthouse-core/audits/accessibility/list.js | title": {
    "message": "Naglalaman lang ang mga listahan ng mga element na `<li>` at element na sumusuporta sa script (`<script>` at `<template>`)."
  },
  "lighthouse-core/audits/accessibility/listitem.js | description": {
    "message": "Kailangang nakapaloob sa parent `<ul>` o `<ol>` ang mga item sa listahan `<li>` para maayos itong maianunsyo ng mga screen reader. [Matuto pa](https://web.dev/listitem/)."
  },
  "lighthouse-core/audits/accessibility/listitem.js | failureTitle": {
    "message": "Hindi nakapaloob ang mga item sa listahan (`<li>`) sa mga parent element na `<ul>` o `<ol>`."
  },
  "lighthouse-core/audits/accessibility/listitem.js | title": {
    "message": "Nakapaloob ang mga item sa listahan (`<li>`) sa mga pangunahing element na `<ul>` o `<ol>`"
  },
  "lighthouse-core/audits/accessibility/meta-refresh.js | description": {
    "message": "Hindi inaasahan ng mga user na awtomatikong magre-refresh ang isang page, at babalik sa itaas ng page ang focus kapag ginawa ito. Puwede itong gumawa ng nakakainis o nakakalitong karanasan. [Matuto pa](https://web.dev/meta-refresh/)."
  },
  "lighthouse-core/audits/accessibility/meta-refresh.js | failureTitle": {
    "message": "Gumagamit ng `<meta http-equiv=\"refresh\">` ang dokumento"
  },
  "lighthouse-core/audits/accessibility/meta-refresh.js | title": {
    "message": "Hindi gumagamit ng `<meta http-equiv=\"refresh\">` ang dokumento"
  },
  "lighthouse-core/audits/accessibility/meta-viewport.js | description": {
    "message": "Problema ang pag-disable ng pag-zoom para sa mga user na malabo ang paningin na umaasa sa pag-magnify ng screen para maayos na makita ang mga content ng isang web page. [Matuto pa](https://web.dev/meta-viewport/)."
  },
  "lighthouse-core/audits/accessibility/meta-viewport.js | failureTitle": {
    "message": "Ginagamit ang `[user-scalable=\"no\"]` sa element na `<meta name=\"viewport\">` o `[maximum-scale]` na attribute na mas mababa sa 5."
  },
  "lighthouse-core/audits/accessibility/meta-viewport.js | title": {
    "message": "Hindi ginagamit ang `[user-scalable=\"no\"]` sa element na `<meta name=\"viewport\">` at hindi mas mababa sa 5 ang attribute na `[maximum-scale]`."
  },
  "lighthouse-core/audits/accessibility/object-alt.js | description": {
    "message": "Hindi makakapag-translate ng hindi text na content ang mga screen reader. Kapag nagdagdag ng alt text sa mga element na `<object>`, matutulungan ang mga screen reader sa pagpaparating ng kahulugan sa mga user. [Matuto pa](https://web.dev/object-alt/)."
  },
  "lighthouse-core/audits/accessibility/object-alt.js | failureTitle": {
    "message": "Walang text na `[alt]` ang mga element na `<object>`"
  },
  "lighthouse-core/audits/accessibility/object-alt.js | title": {
    "message": "May text na `[alt]` ang mga element na `<object>`"
  },
  "lighthouse-core/audits/accessibility/tabindex.js | description": {
    "message": "Nagpapahiwatig ng tahasang pagsasaayos ng navigation ang value na mas mataas sa 0. Bagama't kung tutuusin ay valid ito, madalas itong nagdudulot ng mga nakakainis na karanasan para sa mga user na umaasa sa mga nakakatulong na teknolohiya. [Matuto pa](https://web.dev/tabindex/)."
  },
  "lighthouse-core/audits/accessibility/tabindex.js | failureTitle": {
    "message": "Ang ilang element ay may value ng `[tabindex]` na mas mataas sa 0"
  },
  "lighthouse-core/audits/accessibility/tabindex.js | title": {
    "message": "Walang element na may value na `[tabindex]` na mas mataas sa 0"
  },
  "lighthouse-core/audits/accessibility/td-headers-attr.js | description": {
    "message": "May mga feature ang mga screen reader na mas nagpapadali ng pag-navigate sa mga talahanayan. Kapag tiniyak na ang mga cell na `<td>` na gumagamit sa attribute na `[headers]` ay tumutukoy lang sa iba pang cell sa talahanayang ding iyon, puwedeng mapaganda ang karanasan para sa mga user ng screen reader. [Matuto pa](https://web.dev/td-headers-attr/)."
  },
  "lighthouse-core/audits/accessibility/td-headers-attr.js | failureTitle": {
    "message": "Tumutukoy sa isang element na `id` na hindi makikita sa parehong talahanayan ang mga cell sa element na `<table>` na gumagamit ng attribute na `[headers]`."
  },
  "lighthouse-core/audits/accessibility/td-headers-attr.js | title": {
    "message": "Tumutukoy sa iba pang cell sa kaparehong talahanayan ang mga cell sa isang element na `<table>` na gumagamit ng attribute na `[headers]`."
  },
  "lighthouse-core/audits/accessibility/th-has-data-cells.js | description": {
    "message": "May mga feature ang mga screen reader na mas nagpapadali ng pag-navigate sa mga talahanayan. Kapag tiniyak na ang mga header ng talahanayan ay tumutukoy sa ilang hanay ng mga cell, puwedeng mapahusay ang karanasan para sa mga user ng screen reader. [Matuto pa](https://web.dev/th-has-data-cells/)."
  },
  "lighthouse-core/audits/accessibility/th-has-data-cells.js | failureTitle": {
    "message": "Ang mga element na `<th>` at element na may `[role=\"columnheader\"/\"rowheader\"]` ay walang cell ng data na inilalarawan ng mga ito."
  },
  "lighthouse-core/audits/accessibility/th-has-data-cells.js | title": {
    "message": "May mga inilalarawang cell ng data ang mga element na `<th>` at element na may `[role=\"columnheader\"/\"rowheader\"]`."
  },
  "lighthouse-core/audits/accessibility/valid-lang.js | description": {
    "message": "Ang pagtukoy ng valid na [wika ng BCP 47](https://www.w3.org/International/questions/qa-choosing-language-tags#question) sa mga element ay nakakatulong sa pagtiyak na tama ang pagbigkas ng screen reader sa text. [Matuto pa](https://web.dev/valid-lang/)."
  },
  "lighthouse-core/audits/accessibility/valid-lang.js | failureTitle": {
    "message": "Walang valid na value ang mga attribute na `[lang]`"
  },
  "lighthouse-core/audits/accessibility/valid-lang.js | title": {
    "message": "May valid na value ang mga attribute na `[lang]`"
  },
  "lighthouse-core/audits/accessibility/video-caption.js | description": {
    "message": "Kapag nagbigay ng caption ang isang video, mas madaling maa-access ng mga user na bingi at may problema sa pandinig ang impormasyon nito. [Matuto pa](https://web.dev/video-caption/)."
  },
  "lighthouse-core/audits/accessibility/video-caption.js | failureTitle": {
    "message": "Hindi naglalaman ng element na `<track>` na may `[kind=\"captions\"]` ang mga element na `<video>`"
  },
  "lighthouse-core/audits/accessibility/video-caption.js | title": {
    "message": "Naglalaman ng element na `<track>` na may `[kind=\"captions\"]` ang mga element na `<video>`"
  },
  "lighthouse-core/audits/accessibility/video-description.js | description": {
    "message": "Nagbibigay ang mga audio na paglalarawan ng may kaugnayang impormasyon para sa mga video na hindi magagawa ng dialogue, gaya ng mga expression ng mukha at eksena. [Matuto pa](https://web.dev/video-description/)."
  },
  "lighthouse-core/audits/accessibility/video-description.js | failureTitle": {
    "message": "Hindi naglalaman ng element na `<track>` na may `[kind=\"description\"]` ang mga element na `<video>`"
  },
  "lighthouse-core/audits/accessibility/video-description.js | title": {
    "message": "Naglalaman ng element na `<track>` na may `[kind=\"description\"]` ang mga element na `<video>`"
  },
  "lighthouse-core/audits/apple-touch-icon.js | description": {
    "message": "Para sa magandang hitsura sa iOS kapag nagdagdag ang mga user ng progressive web app sa home screen, tumukoy ng `apple-touch-icon`. Dapat itong nakadirekta sa isang hindi transparent na kuwadradong 192px (o 180px) PNG. [Matuto Pa](https://web.dev/apple-touch-icon/)."
  },
  "lighthouse-core/audits/apple-touch-icon.js | failureTitle": {
    "message": "Hindi nagbibigay ng valid na `apple-touch-icon`"
  },
  "lighthouse-core/audits/apple-touch-icon.js | precomposedWarning": {
    "message": "Hindi napapanahon ang `apple-touch-icon-precomposed`; mas gusto ang `apple-touch-icon`."
  },
  "lighthouse-core/audits/apple-touch-icon.js | title": {
    "message": "Nagbibigay ng valid na `apple-touch-icon`"
  },
  "lighthouse-core/audits/autocomplete.js | columnCurrent": {
    "message": "Kasalukuyang Value"
  },
  "lighthouse-core/audits/autocomplete.js | columnSuggestions": {
    "message": "Iminumungkahing Token"
  },
  "lighthouse-core/audits/autocomplete.js | description": {
    "message": "Nakakatulong ang `autocomplete` sa mga user na magsumite ng mga form nang mas mabilis. Para mabawasan ang gawain ng user, pag-isipan ang pag-enable sa pamamagitan ng pagtatakda sa attribute na `autocomplete` sa isang valid na value. [Matuto pa](https://developers.google.com/web/fundamentals/design-and-ux/input/forms#use_metadata_to_enable_auto-complete)"
  },
  "lighthouse-core/audits/autocomplete.js | failureTitle": {
    "message": "Hindi tama ang mga attribute ng mga element ng `<input>` para sa `autocomplete`"
  },
  "lighthouse-core/audits/autocomplete.js | manualReview": {
    "message": "Nangangailangan ng manual na pagsusuri"
  },
  "lighthouse-core/audits/autocomplete.js | reviewOrder": {
    "message": "Suriin ang pagkakasunod-sunod ng mga token"
  },
  "lighthouse-core/audits/autocomplete.js | title": {
    "message": "Tama ang paggamit ng mga element ng `<input>` sa `autocomplete`"
  },
  "lighthouse-core/audits/autocomplete.js | warningInvalid": {
    "message": "(Mga) token ng `autocomplete`: Invalid ang \"{token}\" sa {snippet}"
  },
  "lighthouse-core/audits/autocomplete.js | warningOrder": {
    "message": "Suriin ang pagkakasunod-sunod ng mga token: \"{tokens}\" sa {snippet}"
  },
  "lighthouse-core/audits/bootup-time.js | chromeExtensionsWarning": {
    "message": "Nagkaroon ng negatibong epekto ang mga extension ng Chrome sa performance ng pag-load ng page na ito. Subukang i-audit ang page sa incognito mode o mula sa isang profile sa Chrome nang walang extension."
  },
  "lighthouse-core/audits/bootup-time.js | columnScriptEval": {
    "message": "Pagsusuri ng Script"
  },
  "lighthouse-core/audits/bootup-time.js | columnScriptParse": {
    "message": "Pag-parse ng Script"
  },
  "lighthouse-core/audits/bootup-time.js | columnTotal": {
    "message": "Kabuuang Oras ng CPU"
  },
  "lighthouse-core/audits/bootup-time.js | description": {
    "message": "Pag-isipang bawasan ang oras na ginugugol sa pag-parse, pag-compile, at pagpapagana ng JS. Puwedeng mapansin mong nakakatulong dito ang paghahatid ng mas maliliit na payload ng JS. [Matuto pa](https://web.dev/bootup-time/)."
  },
  "lighthouse-core/audits/bootup-time.js | failureTitle": {
    "message": "Pabilisin ang pagpapagana ng JavaScript"
  },
  "lighthouse-core/audits/bootup-time.js | title": {
    "message": "Bilis ng pagpapagana ng JavaScript"
  },
  "lighthouse-core/audits/byte-efficiency/duplicated-javascript.js | description": {
    "message": "Alisin ang mga malaki at duplicate na module ng JavaScript mula sa mga bundle para mabawasan ang mga hindi kinakailangang byte na nakokonsumo ng aktibidad ng network. "
  },
  "lighthouse-core/audits/byte-efficiency/duplicated-javascript.js | title": {
    "message": "Alisin ang mga duplicate na module sa mga bundle ng JavaScript"
  },
  "lighthouse-core/audits/byte-efficiency/efficient-animated-content.js | description": {
    "message": "Hindi mahusay ang malalaking GIF sa paghahatid ng animated na content. Pag-isipang gumamit ng mga MPEG4/WebM na video para sa mga animation at PNG/WebP para sa mga static na larawan sa halip na GIF para makatipid ng mga byte ng network. [Matuto pa](https://web.dev/efficient-animated-content/)"
  },
  "lighthouse-core/audits/byte-efficiency/efficient-animated-content.js | title": {
    "message": "Gumamit ng mga format ng video para sa animated na content"
  },
  "lighthouse-core/audits/byte-efficiency/legacy-javascript.js | description": {
    "message": "Nagbibigay-daan ang mga polyfill at transform na magamit ng mga legacy na browser ang mga bagong feature ng JavaScript. Gayunpaman, marami ang hindi kinakailangan para sa mga modernong browser. Para sa iyong naka-bundle na JavaScript, gumamit ng modernong diskarte sa deployment ng script gamit ang pag-detect ng feature na module/nomodule para mabawasan ang dami ng code na ipinapadala sa mga modernong browser, habang pinapanatili ang suporta para sa mga legacy na browser. [Matuto Pa](https://philipwalton.com/articles/deploying-es2015-code-in-production-today/)"
  },
  "lighthouse-core/audits/byte-efficiency/legacy-javascript.js | title": {
    "message": "Iwasan ang paghahatid ng legacy na JavaScript sa mga modernong browser"
  },
  "lighthouse-core/audits/byte-efficiency/offscreen-images.js | description": {
    "message": "Pag-isipang i-lazy load ang mga larawang wala sa screen at nakatago kapag tapos nang mag-load ang lahat ng mahalagang resource para mapabilis ang oras bago maging interactive. [Matuto pa](https://web.dev/offscreen-images/)."
  },
  "lighthouse-core/audits/byte-efficiency/offscreen-images.js | title": {
    "message": "Ipagpaliban ang mga larawang wala sa screen"
  },
  "lighthouse-core/audits/byte-efficiency/render-blocking-resources.js | description": {
    "message": "Bina-block ng mga resource ang first paint ng iyong page. Pag-isipang ihatid ang mahalagang JS/CSS inline at ipagpaliban ang lahat ng hindi mahalagang JS/istilo. [Matuto pa](https://web.dev/render-blocking-resources/)."
  },
  "lighthouse-core/audits/byte-efficiency/render-blocking-resources.js | title": {
    "message": "Alisin ang mga resource na nagba-block ng pag-render"
  },
  "lighthouse-core/audits/byte-efficiency/total-byte-weight.js | description": {
    "message": "Napapagastos ang mga user sa malalaking payload ng network, at malaki ang kaugnayan ng mga ito sa matagal na pag-load. [Matuto pa](https://web.dev/total-byte-weight/)."
  },
  "lighthouse-core/audits/byte-efficiency/total-byte-weight.js | displayValue": {
    "message": "Ang kabuuang laki ay {totalBytes, number, bytes} KiB"
  },
  "lighthouse-core/audits/byte-efficiency/total-byte-weight.js | failureTitle": {
    "message": "Iwasan ang malalaking payload ng network"
  },
  "lighthouse-core/audits/byte-efficiency/total-byte-weight.js | title": {
    "message": "Umiiwas sa malalaking payload ng network"
  },
  "lighthouse-core/audits/byte-efficiency/unminified-css.js | description": {
    "message": "Puwedeng bawasan ng pagpapaliit ng mga file ng CSS ang laki ng payload ng network. [Matuto pa](https://web.dev/unminified-css/)."
  },
  "lighthouse-core/audits/byte-efficiency/unminified-css.js | title": {
    "message": "Paliitin ang CSS"
  },
  "lighthouse-core/audits/byte-efficiency/unminified-javascript.js | description": {
    "message": "Puwedeng bawasan ng pagpapaliit ng mga file ng JavaScript ang laki ng payload at oras ng pag-parse ng script. [Matuto pa](https://web.dev/unminified-javascript/)."
  },
  "lighthouse-core/audits/byte-efficiency/unminified-javascript.js | title": {
    "message": "Paliitin ang JavaScript"
  },
  "lighthouse-core/audits/byte-efficiency/unused-css-rules.js | description": {
    "message": "Alisin ang mga hindi na gumaganang panuntunan sa mga stylesheet at ipagpaliban ang pag-load ng CSS na hindi ginagamit para sa content sa itaas ng fold para mabawasan ang mga hindi kinakailangang byte na nakokonsumo ng aktibidad sa network. [Matuto pa](https://web.dev/unused-css-rules/)."
  },
  "lighthouse-core/audits/byte-efficiency/unused-css-rules.js | title": {
    "message": "Alisin ang hindi ginagamit na CSS"
  },
  "lighthouse-core/audits/byte-efficiency/unused-javascript.js | description": {
    "message": "Alisin ang hindi nagamit na JavaScript para mabawasan ang mga byte na nakokonsumo ng aktibidad sa network. [Matuto pa](https://web.dev/unused-javascript/)."
  },
  "lighthouse-core/audits/byte-efficiency/unused-javascript.js | title": {
    "message": "Alisin ang hindi nagamit na JavaScript"
  },
  "lighthouse-core/audits/byte-efficiency/uses-long-cache-ttl.js | description": {
    "message": "Puwedeng mapabilis ng mahabang lifetime ng cache ang mga umuulit na pagbisita sa iyong page. [Matuto pa](https://web.dev/uses-long-cache-ttl/)."
  },
  "lighthouse-core/audits/byte-efficiency/uses-long-cache-ttl.js | displayValue": {
    "message": "{itemCount,plural, =1{Nakakita ng 1 resource}one{Nakakita ng # resource}other{Nakakita ng # na resource}}"
  },
  "lighthouse-core/audits/byte-efficiency/uses-long-cache-ttl.js | failureTitle": {
    "message": "Maghatid ng mga static na asset nang may mahusay na patakaran sa cache"
  },
  "lighthouse-core/audits/byte-efficiency/uses-long-cache-ttl.js | title": {
    "message": "Gumagamit ng mahusay na patakaran sa cache sa mga static na asset"
  },
  "lighthouse-core/audits/byte-efficiency/uses-optimized-images.js | description": {
    "message": "Mas mabilis mag-load ang mga na-optimize na larawan at mas kaunti ang nakokonsumong cellular data ng mga ito. [Matuto pa](https://web.dev/uses-optimized-images/)."
  },
  "lighthouse-core/audits/byte-efficiency/uses-optimized-images.js | title": {
    "message": "Mahusay na mag-encode ng mga larawan"
  },
  "lighthouse-core/audits/byte-efficiency/uses-responsive-images.js | description": {
    "message": "Maghatid ng mga larawang naaangkop ang laki para makatipid sa cellular data at mapabilis ang pag-load. [Matuto pa](https://web.dev/uses-responsive-images/)."
  },
  "lighthouse-core/audits/byte-efficiency/uses-responsive-images.js | title": {
    "message": "Iangkop ang laki ng mga larawan"
  },
  "lighthouse-core/audits/byte-efficiency/uses-text-compression.js | description": {
    "message": "Dapat maghatid ang mga text-based na resource nang may compression (gzip, deflate, o brotli) para mabawasan ang kabuuang mga byte ng network. [Matuto pa](https://web.dev/uses-text-compression/)."
  },
  "lighthouse-core/audits/byte-efficiency/uses-text-compression.js | title": {
    "message": "I-enable ang compression ng text"
  },
  "lighthouse-core/audits/byte-efficiency/uses-webp-images.js | description": {
    "message": "Kadalasan, mas mahusay ang pag-compress ng mga format ng larawan gaya ng JPEG 2000, JPEG XR, at WebP kaysa sa pag-compress ng PNG o JPEG, kaya mas mabilis ang pag-download at mas kaunti ang nakokonsumong data. [Matuto pa](https://web.dev/uses-webp-images/)."
  },
  "lighthouse-core/audits/byte-efficiency/uses-webp-images.js | title": {
    "message": "Maghatid ng mga larawan sa mga makabagong format"
  },
  "lighthouse-core/audits/content-width.js | description": {
    "message": "Kung hindi tumutugma ang lapad ng content ng iyong app sa lapad ng viewport, puwedeng hindi ma-optimize ang app mo para sa mga screen ng mobile. [Matuto pa](https://web.dev/content-width/)."
  },
  "lighthouse-core/audits/content-width.js | explanation": {
    "message": "Hindi tumutugma ang laki ng viewport na {innerWidth}px sa laki ng window na {outerWidth}px."
  },
  "lighthouse-core/audits/content-width.js | failureTitle": {
    "message": "Hindi tama ang laki ng content para sa viewport"
  },
  "lighthouse-core/audits/content-width.js | title": {
    "message": "Tama ang laki ng content para sa viewport"
  },
  "lighthouse-core/audits/critical-request-chains.js | description": {
    "message": "Ipinapakita sa iyo ng Mga Chain ng Mahahalagang Kahilingan kung anong mga resource ang nilo-load nang may mataas na priyoridad. Pag-isipang paikliin ang mga chain, paliitin ang mga dina-download na resource, o ipagpaliban ang pag-download ng mga hindi kinakailangang resource para mapabilis ang pag-load ng page. [Matuto pa](https://web.dev/critical-request-chains/)."
  },
  "lighthouse-core/audits/critical-request-chains.js | displayValue": {
    "message": "{itemCount,plural, =1{Nakakita ng 1 chain}one{Nakakita ng # chain}other{Nakakita ng # na chain}}"
  },
  "lighthouse-core/audits/critical-request-chains.js | title": {
    "message": "Iwasan ang pagsusunod-sunod ng mga kritikal na kahilingan"
  },
  "lighthouse-core/audits/deprecations.js | columnDeprecate": {
    "message": "Paghinto sa Paggamit / Babala"
  },
  "lighthouse-core/audits/deprecations.js | columnLine": {
    "message": "Linya"
  },
  "lighthouse-core/audits/deprecations.js | description": {
    "message": "Aalisin sa browser ang mga hindi na ginagamit na API sa paglaon. [Matuto pa](https://web.dev/deprecations/)."
  },
  "lighthouse-core/audits/deprecations.js | displayValue": {
    "message": "{itemCount,plural, =1{May nakitang 1 babala}one{May nakitang # babala}other{May nakitang # na babala}}"
  },
  "lighthouse-core/audits/deprecations.js | failureTitle": {
    "message": "Gumagamit ng mga hindi na ginagamit na API"
  },
  "lighthouse-core/audits/deprecations.js | title": {
    "message": "Iniiwasan ang mga hindi na ginagamit na API"
  },
  "lighthouse-core/audits/dobetterweb/appcache-manifest.js | description": {
    "message": "Hindi na ginagamit ang Cache ng Application. [Matuto pa](https://web.dev/appcache-manifest/)."
  },
  "lighthouse-core/audits/dobetterweb/appcache-manifest.js | displayValue": {
    "message": "Nakita ang \"{AppCacheManifest}\""
  },
  "lighthouse-core/audits/dobetterweb/appcache-manifest.js | failureTitle": {
    "message": "Gumagamit ng Cache ng Application"
  },
  "lighthouse-core/audits/dobetterweb/appcache-manifest.js | title": {
    "message": "Iniiwasan ang Application Cache"
  },
  "lighthouse-core/audits/dobetterweb/charset.js | description": {
    "message": "Kailangang mag-declare ng pag-encode ng character. Magagawa ito gamit ang isang `<meta>` tag sa unang 1024 na byte ng HTML o sa header ng sagot ng HTTP na Uri ng Content. [Matuto pa](https://web.dev/charset/)."
  },
  "lighthouse-core/audits/dobetterweb/charset.js | failureTitle": {
    "message": "Walang na-declare na charset o sa bandang dulo na ng HTML lumilitaw"
  },
  "lighthouse-core/audits/dobetterweb/charset.js | title": {
    "message": "Maayos na tinutukoy ang charset"
  },
  "lighthouse-core/audits/dobetterweb/doctype.js | description": {
    "message": "Ang pagtukoy ng doctype ay pumipigil sa browser na lumipat sa quirks-mode. [Matuto pa](https://web.dev/doctype/)."
  },
  "lighthouse-core/audits/dobetterweb/doctype.js | explanationBadDoctype": {
    "message": "Ang pangalan ng doctype ay dapat ang nasa maliliit na titik na string na `html`"
  },
  "lighthouse-core/audits/dobetterweb/doctype.js | explanationNoDoctype": {
    "message": "Dapat maglaman ng doctype ang dokumento"
  },
  "lighthouse-core/audits/dobetterweb/doctype.js | explanationPublicId": {
    "message": "Walang lamang string ang inaasahang publicId"
  },
  "lighthouse-core/audits/dobetterweb/doctype.js | explanationSystemId": {
    "message": "Walang lamang string ang inaasahang systemId"
  },
  "lighthouse-core/audits/dobetterweb/doctype.js | failureTitle": {
    "message": "Walang HTML na doctype ang page, at dahil dito, na-trigger nito ang quirks-mode"
  },
  "lighthouse-core/audits/dobetterweb/doctype.js | title": {
    "message": "May HTML na doctype ang page"
  },
  "lighthouse-core/audits/dobetterweb/dom-size.js | columnStatistic": {
    "message": "Istatistika"
  },
  "lighthouse-core/audits/dobetterweb/dom-size.js | columnValue": {
    "message": "Value"
  },
  "lighthouse-core/audits/dobetterweb/dom-size.js | description": {
    "message": "Kapag malaki ang DOM, madaragdagan ang paggamit ng memory, magkakaroon ng mas mahahabang [pagkalkula ng istilo](https://developers.google.com/web/fundamentals/performance/rendering/reduce-the-scope-and-complexity-of-style-calculations), at lilikha ito ng mga magastos na [reflow ng layout](https://developers.google.com/speed/articles/reflow). [Matuto pa](https://web.dev/dom-size/)."
  },
  "lighthouse-core/audits/dobetterweb/dom-size.js | displayValue": {
    "message": "{itemCount,plural, =1{1 element}one{# element}other{# na element}}"
  },
  "lighthouse-core/audits/dobetterweb/dom-size.js | failureTitle": {
    "message": "Umiwas sa masyadong malaking DOM"
  },
  "lighthouse-core/audits/dobetterweb/dom-size.js | statisticDOMDepth": {
    "message": "Maximum na Lalim ng DOM"
  },
  "lighthouse-core/audits/dobetterweb/dom-size.js | statisticDOMElements": {
    "message": "Kabuuang Element ng DOM"
  },
  "lighthouse-core/audits/dobetterweb/dom-size.js | statisticDOMWidth": {
    "message": "Maximum na Mga Child na Elemento"
  },
  "lighthouse-core/audits/dobetterweb/dom-size.js | title": {
    "message": "Umiiwas sa masyadong malaking DOM"
  },
  "lighthouse-core/audits/dobetterweb/external-anchors-use-rel-noopener.js | columnFailingAnchors": {
    "message": "Mga Hindi Nakapasang Anchor"
  },
  "lighthouse-core/audits/dobetterweb/external-anchors-use-rel-noopener.js | description": {
    "message": "Idagdag ang `rel=\"noopener\"` o `rel=\"noreferrer\"` sa anumang external na link para pahusayin ang performance at pigilan ang mga kahinaan sa seguridad. [Matuto pa](https://web.dev/external-anchors-use-rel-noopener/)."
  },
  "lighthouse-core/audits/dobetterweb/external-anchors-use-rel-noopener.js | failureTitle": {
    "message": "Hindi ligtas ang mga link sa mga cross-origin na destinasyon"
  },
  "lighthouse-core/audits/dobetterweb/external-anchors-use-rel-noopener.js | title": {
    "message": "Ligtas ang mga link sa mga cross-origin na destinasyon"
  },
  "lighthouse-core/audits/dobetterweb/external-anchors-use-rel-noopener.js | warning": {
    "message": "Hindi matukoy ang destinasyon para sa anchor na ({anchorHTML}). Kung hindi ginagamit bilang hyperlink, pag-isipang alisin ang target=_blank."
  },
  "lighthouse-core/audits/dobetterweb/geolocation-on-start.js | description": {
    "message": "Walang tiwala o nalilito ang mga user sa mga site na humihiling ng kanilang lokasyon nang walang konteksto. Sa halip ay pag-isipang iugnay ang kahilingan sa pagkilos ng user. [Matuto pa](https://web.dev/geolocation-on-start/)."
  },
  "lighthouse-core/audits/dobetterweb/geolocation-on-start.js | failureTitle": {
    "message": "Humihiling ng pahintulot sa geolocation sa pag-load ng page"
  },
  "lighthouse-core/audits/dobetterweb/geolocation-on-start.js | title": {
    "message": "Iniiwasan ang paghiling ng pahintulot sa geolocation sa pag-load ng page"
  },
  "lighthouse-core/audits/dobetterweb/js-libraries.js | columnVersion": {
    "message": "Bersyon"
  },
  "lighthouse-core/audits/dobetterweb/js-libraries.js | description": {
    "message": "Lahat ng front-end na library ng JavaScript na natukoy sa page. [Matuto pa](https://web.dev/js-libraries/)."
  },
  "lighthouse-core/audits/dobetterweb/js-libraries.js | title": {
    "message": "Natukoy na mga library ng JavaScript"
  },
  "lighthouse-core/audits/dobetterweb/no-document-write.js | description": {
    "message": "Para sa mga user na may mabagal na koneksyon, puwedeng maantala ang pag-load ng page dahil sa mga external na script na dynamic na inilagay sa pamamagitan ng `document.write()`. [Matuto pa](https://web.dev/no-document-write/)."
  },
  "lighthouse-core/audits/dobetterweb/no-document-write.js | failureTitle": {
    "message": "Iwasan ang `document.write()`"
  },
  "lighthouse-core/audits/dobetterweb/no-document-write.js | title": {
    "message": "Umiiwas sa `document.write()`"
  },
  "lighthouse-core/audits/dobetterweb/no-vulnerable-libraries.js | columnSeverity": {
    "message": "Pinakamataas na Kalalaan"
  },
  "lighthouse-core/audits/dobetterweb/no-vulnerable-libraries.js | columnVersion": {
    "message": "Bersyon ng Library"
  },
  "lighthouse-core/audits/dobetterweb/no-vulnerable-libraries.js | columnVuln": {
    "message": "Bilang ng Kahinaan"
  },
  "lighthouse-core/audits/dobetterweb/no-vulnerable-libraries.js | description": {
    "message": "Puwedeng maglaman ng mga kilalang kahinaan sa seguridad ang ilang script ng third party na madaling natutukoy at nasasamantala ng mga nang-aatake. [Matuto pa](https://web.dev/no-vulnerable-libraries/)."
  },
  "lighthouse-core/audits/dobetterweb/no-vulnerable-libraries.js | displayValue": {
    "message": "{itemCount,plural, =1{1 kahinaan ang natukoy}one{# kahinaan ang natukoy}other{# na kahinaan ang natukoy}}"
  },
  "lighthouse-core/audits/dobetterweb/no-vulnerable-libraries.js | failureTitle": {
    "message": "May mga kasamang front-end na library ng JavaScript na may mga kilalang kahinaan sa seguridad"
  },
  "lighthouse-core/audits/dobetterweb/no-vulnerable-libraries.js | rowSeverityHigh": {
    "message": "Mataas"
  },
  "lighthouse-core/audits/dobetterweb/no-vulnerable-libraries.js | rowSeverityLow": {
    "message": "Mababa"
  },
  "lighthouse-core/audits/dobetterweb/no-vulnerable-libraries.js | rowSeverityMedium": {
    "message": "Katamtaman"
  },
  "lighthouse-core/audits/dobetterweb/no-vulnerable-libraries.js | title": {
    "message": "Umiiwas sa mga front-end na library ng JavaScript na may mga kilalang kahinaan sa seguridad"
  },
  "lighthouse-core/audits/dobetterweb/notification-on-start.js | description": {
    "message": "Walang tiwala o nalilito ang mga user sa mga site na humihiling na magpadala ng mga notification nang walang konteksto. Sa halip ay pag-isipang iugnay ang kahilingan sa mga galaw ng user. [Matuto pa](https://web.dev/notification-on-start/)."
  },
  "lighthouse-core/audits/dobetterweb/notification-on-start.js | failureTitle": {
    "message": "Humihiling ng pahintulot sa notification sa pag-load ng page"
  },
  "lighthouse-core/audits/dobetterweb/notification-on-start.js | title": {
    "message": "Iniiwasan ang paghiling ng pahintulot sa notification sa pag-load ng page"
  },
  "lighthouse-core/audits/dobetterweb/password-inputs-can-be-pasted-into.js | description": {
    "message": "Pinapahina ng paghadlang sa pag-paste ng password ang magandang patakarang panseguridad. [Matuto pa](https://web.dev/password-inputs-can-be-pasted-into/)."
  },
  "lighthouse-core/audits/dobetterweb/password-inputs-can-be-pasted-into.js | failureTitle": {
    "message": "Pinipigilan ang mga user na mag-paste sa mga field ng password"
  },
  "lighthouse-core/audits/dobetterweb/password-inputs-can-be-pasted-into.js | title": {
    "message": "Pinapayagan ang mga user na mag-paste sa mga field ng password"
  },
  "lighthouse-core/audits/dobetterweb/uses-http2.js | columnProtocol": {
    "message": "Protocol"
  },
  "lighthouse-core/audits/dobetterweb/uses-http2.js | description": {
    "message": "Nag-aalok ang HTTP/2 ng mas maraming benepisyo kaysa sa HTTP/1.1, kasama ang mga binary header, multiplexing, at server push. [Matuto pa](https://web.dev/uses-http2/)."
  },
  "lighthouse-core/audits/dobetterweb/uses-http2.js | displayValue": {
    "message": "{itemCount,plural, =1{1 kahilingan ang hindi naihatid sa pamamagitan ng HTTP/2}one{# kahilingan ang hindi naihatid sa pamamagitan ng HTTP/2}other{# na kahilingan ang hindi naihatid sa pamamagitan ng HTTP/2}}"
  },
  "lighthouse-core/audits/dobetterweb/uses-http2.js | title": {
    "message": "Gumamit ng HTTP/2"
  },
  "lighthouse-core/audits/dobetterweb/uses-passive-event-listeners.js | description": {
    "message": "Pag-isipang markahan ang iyong pan-detect ng event sa pagpindot at wheel bilang `passive` para mapahusay ang performance sa pag-scroll ng iyong page. [Matuto pa](https://web.dev/uses-passive-event-listeners/)."
  },
  "lighthouse-core/audits/dobetterweb/uses-passive-event-listeners.js | failureTitle": {
    "message": "Hindi gumagamit ng mga passive na listener para pahusayin ang performance sa pag-scroll"
  },
  "lighthouse-core/audits/dobetterweb/uses-passive-event-listeners.js | title": {
    "message": "Gumagamit ng mga passive na listener para pahusayin ang performance sa pag-scroll"
  },
  "lighthouse-core/audits/errors-in-console.js | description": {
    "message": "Nagsasaad ng mga hindi naresolbang problema ang mga error na naka-log sa console. Puwedeng manggaling ang mga ito sa mga hindi nagawang kahilingan sa network at iba pang alalahanin sa browser. [Matuto pa](https://web.dev/errors-in-console/)"
  },
  "lighthouse-core/audits/errors-in-console.js | failureTitle": {
    "message": "Na-log sa console ang mga error sa browser"
  },
  "lighthouse-core/audits/errors-in-console.js | title": {
    "message": "Walang naka-log na mga error sa browser sa console"
  },
  "lighthouse-core/audits/font-display.js | description": {
    "message": "Gamitin ang feature na font-display ng CSS para matiyak na nakikita ng user ang text habang nilo-load ang mga webfont. [Matuto pa](https://web.dev/font-display/)."
  },
  "lighthouse-core/audits/font-display.js | failureTitle": {
    "message": "Tiyaking patuloy na nakikita ang text sa pag-load ng webfont"
  },
  "lighthouse-core/audits/font-display.js | title": {
    "message": "Patuloy na nakikita ang lahat ng text sa pag-load ng webfont"
  },
  "lighthouse-core/audits/font-display.js | undeclaredFontOriginWarning": {
    "message": "{fontCountForOrigin,plural, =1{Hindi awtomatikong nasuri ng Lighthouse ang `font-display` value para sa pinagmulang {fontOrigin}.}one{Hindi awtomatikong nasuri ng Lighthouse ang `font-display` value para sa pinagmulang {fontOrigin}.}other{Hindi awtomatikong nasuri ng Lighthouse ang `font-display` na value para sa pinagmulang {fontOrigin}.}}"
  },
  "lighthouse-core/audits/image-aspect-ratio.js | columnActual": {
    "message": "Aspect Ratio (Aktwal)"
  },
  "lighthouse-core/audits/image-aspect-ratio.js | columnDisplayed": {
    "message": "Aspect Ratio (Ipinakita)"
  },
  "lighthouse-core/audits/image-aspect-ratio.js | description": {
    "message": "Dapat na tumugma ang mga dimensyon ng display ng larawan sa natural na aspect ratio. [Matuto pa](https://web.dev/image-aspect-ratio/)."
  },
  "lighthouse-core/audits/image-aspect-ratio.js | failureTitle": {
    "message": "Ipinapakita ang mga larawang may maling aspect ratio"
  },
  "lighthouse-core/audits/image-aspect-ratio.js | title": {
    "message": "Ipinapakita ang mga larawang may tamang aspect ratio"
  },
  "lighthouse-core/audits/image-size-responsive.js | columnActual": {
    "message": "Aktwal na laki"
  },
  "lighthouse-core/audits/image-size-responsive.js | columnDisplayed": {
    "message": "Ipinapakitang laki"
  },
  "lighthouse-core/audits/image-size-responsive.js | columnExpected": {
    "message": "Inaasahang laki"
  },
  "lighthouse-core/audits/image-size-responsive.js | description": {
    "message": "Dapat ay kasukat ng mga natural na dimensyon ng larawan ang laki ng display at ratio ng pixel para ma-maximize ang pagiging malinaw ng larawan. [Matuto pa](https://web.dev/serve-responsive-images/)."
  },
  "lighthouse-core/audits/image-size-responsive.js | failureTitle": {
    "message": "Nagpapakita ng mga larawang may mababang resolution"
  },
  "lighthouse-core/audits/image-size-responsive.js | title": {
    "message": "Nagpapakita ng mga larawang may naaangkop na resolution"
  },
  "lighthouse-core/audits/installable-manifest.js | description": {
    "message": "Puwedeng proactive na i-prompt ng mga browser ang mga user na idagdag ang iyong app sa kanilang homescreen, na puwedeng magresulta sa mas maraming pakikipag-ugnayan. [Matuto pa](https://web.dev/installable-manifest/)."
  },
  "lighthouse-core/audits/installable-manifest.js | failureTitle": {
    "message": "Hindi natutugunan ng manifest ng web app ang mga kinakailangan sa pag-install"
  },
  "lighthouse-core/audits/installable-manifest.js | title": {
    "message": "Natutugunan ng manifest ng web app ang mga kinakailangan sa pag-install"
  },
  "lighthouse-core/audits/is-on-https.js | allowed": {
    "message": "Pinapayagan"
  },
  "lighthouse-core/audits/is-on-https.js | blocked": {
    "message": "Naka-block"
  },
  "lighthouse-core/audits/is-on-https.js | columnInsecureURL": {
    "message": "Hindi secure na URL"
  },
  "lighthouse-core/audits/is-on-https.js | columnResolution": {
    "message": "Humiling ng Pasya"
  },
  "lighthouse-core/audits/is-on-https.js | description": {
    "message": "Dapat protektahan ang lahat ng site sa pamamagitan ng HTTPS, kahit ang mga site na hindi nangangasiwa ng sensitibong data. Kasama rito ang pag-iwas sa [halo-halong content](https://developers.google.com/web/fundamentals/security/prevent-mixed-content/what-is-mixed-content), kung saan nilo-load ang ilang resource sa pamamagitan ng HTTP kahit na inihahatid ang unang kahilingan sa pamamagitan ng HTTPS. Pinipigilan ng HTTPS ang mga nanghihimasok na makialam o tahimik na makinig sa mga pakikipag-ugnayan sa pagitan ng iyong app at mga user, at isa itong prerequisite para sa HTTP/2 at maraming bagong API ng web platform. [Matuto pa](https://web.dev/is-on-https/)."
  },
  "lighthouse-core/audits/is-on-https.js | displayValue": {
    "message": "{itemCount,plural, =1{1 hindi secure na kahilingan ang nakita}one{# hindi secure na kahilingan ang nakita}other{# na hindi secure na kahilingan ang nakita}}"
  },
  "lighthouse-core/audits/is-on-https.js | failureTitle": {
    "message": "Hindi gumagamit ng HTTPS"
  },
  "lighthouse-core/audits/is-on-https.js | title": {
    "message": "Gumagamit ng HTTPS"
  },
  "lighthouse-core/audits/is-on-https.js | upgraded": {
    "message": "Awtomatikong na-upgrade sa HTTPS"
  },
  "lighthouse-core/audits/is-on-https.js | warning": {
    "message": "Pinapayagan nang may babala"
  },
  "lighthouse-core/audits/large-javascript-libraries.js | columnLibraryName": {
    "message": "Library"
  },
  "lighthouse-core/audits/large-javascript-libraries.js | description": {
    "message": "Kapag malalaki ang JavaScript library, posibleng maging hindi maganda ang performance. Gumamit ng mas maliliit na library na ganoon din ang function para mabawasan ang laki ng iyong bundle. [Matuto pa](https://developers.google.com/web/fundamentals/performance/webpack/decrease-frontend-size#optimize_dependencies)."
  },
  "lighthouse-core/audits/large-javascript-libraries.js | displayValue": {
    "message": "{libraryCount,plural, =1{1 malaking library ang nakita}one{# malaking library ang nakita}other{# na malaking library ang nakita}}"
  },
  "lighthouse-core/audits/large-javascript-libraries.js | failureTitle": {
    "message": "Palitan ang mga napakalaking JavaScript library"
  },
  "lighthouse-core/audits/large-javascript-libraries.js | title": {
    "message": "Umiiwas sa malalaking JavaScript library gamit ang mas maliliit na alternatibo"
  },
  "lighthouse-core/audits/largest-contentful-paint-element.js | description": {
    "message": "Ito ang pinakamalaking contentful element na na-paint sa viewport. [Matuto Pa](https://web.dev/lighthouse-largest-contentful-paint/)"
  },
  "lighthouse-core/audits/largest-contentful-paint-element.js | title": {
    "message": "Element na Largest Contentful Paint"
  },
  "lighthouse-core/audits/layout-shift-elements.js | columnContribution": {
    "message": "Kontribusyon sa CLS"
  },
  "lighthouse-core/audits/layout-shift-elements.js | description": {
    "message": "Ang mga DOM element na ito ang may pinakamalaking kontribusyon sa CLS ng page."
  },
  "lighthouse-core/audits/layout-shift-elements.js | title": {
    "message": "Iwasan ang malalaking pagbabago ng layout"
  },
  "lighthouse-core/audits/long-tasks.js | description": {
    "message": "Naglilista ng mga pinakamatagal na gawain sa pangunahing thread, na kapaki-pakinabang para sa pagtukoy ng mga pinakanakakapagpatagal ng input delay. [Matuto pa](https://web.dev/long-tasks-devtools/)"
  },
  "lighthouse-core/audits/long-tasks.js | displayValue": {
    "message": "{itemCount,plural, =1{# matagal na gawain ang nakita}one{# matagal na gawain ang nakita}other{# na matagal na gawain ang nakita}}"
  },
  "lighthouse-core/audits/long-tasks.js | title": {
    "message": "Iwasan ang matatagal na gawain sa pangunahing thread"
  },
  "lighthouse-core/audits/mainthread-work-breakdown.js | columnCategory": {
    "message": "Kategorya"
  },
  "lighthouse-core/audits/mainthread-work-breakdown.js | description": {
    "message": "Pag-isipang bawasan ang oras na ginugugol sa pag-parse, pag-compile, at pagpapagana ng JS. Posibleng mapansin mong nakakatulong dito ang paghahatid ng mas maliliit na payload ng JS. [Matuto pa](https://web.dev/mainthread-work-breakdown/)"
  },
  "lighthouse-core/audits/mainthread-work-breakdown.js | failureTitle": {
    "message": "Bawasan ang gawain sa pangunahing thread"
  },
  "lighthouse-core/audits/mainthread-work-breakdown.js | title": {
    "message": "Binabawasan ang gawain sa pangunahing thread"
  },
  "lighthouse-core/audits/manual/pwa-cross-browser.js | description": {
    "message": "Para maabot ang pinakamaraming user, dapat gumana ang mga site sa bawat pangunahing browser. [Matuto pa](https://web.dev/pwa-cross-browser/)."
  },
  "lighthouse-core/audits/manual/pwa-cross-browser.js | title": {
    "message": "Gumagana ang site sa iba't ibang browser"
  },
  "lighthouse-core/audits/manual/pwa-each-page-has-url.js | description": {
    "message": "Tiyaking puwedeng i-deep link ang mga indibidwal na page sa pamamagitan ng URL at natatangi ang mga URL para sa pagbabahagi sa social media. [Matuto pa](https://web.dev/pwa-each-page-has-url/)."
  },
  "lighthouse-core/audits/manual/pwa-each-page-has-url.js | title": {
    "message": "May URL ang bawat page"
  },
  "lighthouse-core/audits/manual/pwa-page-transitions.js | description": {
    "message": "Mabilis dapat ang mga transition habang nagta-tap ka, kahit sa mabagal na network. Ang karanasang ito ay susi sa pagtingin ng user sa performance. [Matuto pa](https://web.dev/pwa-page-transitions/)."
  },
  "lighthouse-core/audits/manual/pwa-page-transitions.js | title": {
    "message": "Mukhang hindi nagba-block sa network ang mga transition ng page"
  },
  "lighthouse-core/audits/maskable-icon.js | description": {
    "message": "Tinitiyak ng nama-mask na icon na nasasakop ng larawan ang buong hugis nang hindi nagiging naka-letterbox habang ini-install ang app sa isang device. [Matuto pa](https://web.dev/maskable-icon-audit/)."
  },
  "lighthouse-core/audits/maskable-icon.js | failureTitle": {
    "message": "Walang nama-mask na icon ang manifest"
  },
  "lighthouse-core/audits/maskable-icon.js | title": {
    "message": "May nama-mask na icon ang manifest"
  },
  "lighthouse-core/audits/metrics/cumulative-layout-shift.js | description": {
    "message": "Sinusukat ng Cumulative Layout Shift ang paggalaw ng mga nakikitang element sa loob ng viewport. [Matuto pa](https://web.dev/cls/)."
  },
  "lighthouse-core/audits/metrics/estimated-input-latency.js | description": {
    "message": "Ang Tinantyang Latency ng Input ay isang pagtatantya ng bilis ng pagtugon ng iyong app sa input ng user, na nasa millisecond, sa pinakaabalang 5 segundong palugit ng pag-load ng page. Kung mas mataas kaysa sa 50 ms ang iyong latency, puwedeng ituring ng mga user na mabagal ang app mo. [Matuto pa](https://web.dev/estimated-input-latency/)."
  },
  "lighthouse-core/audits/metrics/first-contentful-paint.js | description": {
    "message": "Minamarkahan ng First Contentful Paint ang tagal bago ma-paint ang unang text o larawan. [Matuto pa](https://web.dev/first-contentful-paint/)."
  },
  "lighthouse-core/audits/metrics/first-cpu-idle.js | description": {
    "message": "Minamarkahan ng First CPU Idle ang unang beses kung kailan hindi abala ang pangunahing thread ng page at puwede itong mangasiwa ng input.  [Matuto pa](https://web.dev/first-cpu-idle/)."
  },
  "lighthouse-core/audits/metrics/first-meaningful-paint.js | description": {
    "message": "Sinusukat ng First Meaningful Paint ang bilis ng pagpapakita ng pangunahing content ng isang page. [Matuto pa](https://web.dev/first-meaningful-paint/)."
  },
  "lighthouse-core/audits/metrics/interactive.js | description": {
    "message": "Ang oras bago maging interactive ay ang haba ng oras na inaabot bago maging ganap na interactive ang page. [Matuto pa](https://web.dev/interactive/)."
  },
  "lighthouse-core/audits/metrics/largest-contentful-paint.js | description": {
    "message": "Minamarkahan ng Largest Contentful Paint ang tagal bago ma-paint ang pinakamalaking text o larawan. [Matuto Pa](https://web.dev/lighthouse-largest-contentful-paint/)"
  },
  "lighthouse-core/audits/metrics/max-potential-fid.js | description": {
    "message": "Ang maximum na potensyal na First Input Delay na puwedeng maranasan ng iyong mga user ay ang tagal ng pinakamahabang gawain. [Matuto pa](https://web.dev/lighthouse-max-potential-fid/)."
  },
  "lighthouse-core/audits/metrics/speed-index.js | description": {
    "message": "Ipinapakita ng Speed Index ang bilis ng nakikitang pag-populate ng mga content ng isang page. [Matuto pa](https://web.dev/speed-index/)."
  },
  "lighthouse-core/audits/metrics/total-blocking-time.js | description": {
    "message": "Kabuuan ng lahat ng yugto ng panahon sa pagitan ng FCP at Oras bago maging Interactive, kapag lumampas ang haba ng gawain sa 50ms, na ipinapahayag sa milliseconds. [Matuto pa](https://web.dev/lighthouse-total-blocking-time/)."
  },
  "lighthouse-core/audits/network-rtt.js | description": {
    "message": "Malaki ang epekto ng mga round trip time (RTT) ng network sa performance. Kung mataas ang RTT sa isang pinagmulan, isa itong palatandaan na mapapahusay ng mga server na malapit sa user ang performance. [Matuto pa](https://hpbn.co/primer-on-latency-and-bandwidth/)."
  },
  "lighthouse-core/audits/network-rtt.js | title": {
    "message": "Mga Round Trip Time ng Network"
  },
  "lighthouse-core/audits/network-server-latency.js | description": {
    "message": "Puwedeng makaapekto sa performance sa web ang mga latency ng server. Kung mataas ang latency ng server ng isang pinagmulan, ito ay palatandaang na-overload ang server o hindi mahusay ang performance nito sa backend. [Matuto pa](https://hpbn.co/primer-on-web-performance/#analyzing-the-resource-waterfall)."
  },
  "lighthouse-core/audits/network-server-latency.js | title": {
    "message": "Mga Latency sa Backend ng Server"
  },
  "lighthouse-core/audits/no-unload-listeners.js | description": {
    "message": "Hindi palaging gumagana nang maayos ang event na `unload` at puwedeng mahadlangan ng pag-listen dito ang mga pag-optimize ng browser tulad ng Back-Forward Cache. Pag-isipang gamitin na lang ang event na `pagehide` o ang event na `visibilitychange`. [Matuto Pa](https://developers.google.com/web/updates/2018/07/page-lifecycle-api#the-unload-event)"
  },
  "lighthouse-core/audits/no-unload-listeners.js | failureTitle": {
    "message": "Nagrerehistro ng listener na `unload`"
  },
  "lighthouse-core/audits/no-unload-listeners.js | title": {
    "message": "Umiiwas sa mga event listener na `unload`"
  },
  "lighthouse-core/audits/non-composited-animations.js | description": {
    "message": "Kapag hindi na-composite ang animation, posibleng hindi maganda ang kalidad ng mga ito at posible ring mapataas ng mga ito ang CLS. [Matuto pa](https://web.dev/non-composited-animations)"
  },
  "lighthouse-core/audits/non-composited-animations.js | displayValue": {
    "message": "{itemCount,plural, =1{# animated na element ang nakita}one{# animated na element ang nakita}other{# na animated na element ang nakita}}"
  },
  "lighthouse-core/audits/non-composited-animations.js | filterMayMovePixels": {
    "message": "Posibleng mapagalaw ng property na nauugnay sa filter ang mga pixel"
  },
  "lighthouse-core/audits/non-composited-animations.js | incompatibleAnimations": {
    "message": "May isa pang animation ang target na hindi compatible"
  },
  "lighthouse-core/audits/non-composited-animations.js | nonReplaceCompositeMode": {
    "message": "May composite mode ang effect na bukod pa sa \"replace\""
  },
  "lighthouse-core/audits/non-composited-animations.js | title": {
    "message": "Iwasan ang mga hindi na-composite na animation"
  },
  "lighthouse-core/audits/non-composited-animations.js | transformDependsBoxSize": {
    "message": "Nakadepende sa laki ng box ang property na nauugnay sa pag-transform"
  },
  "lighthouse-core/audits/non-composited-animations.js | unsupportedCSSProperty": {
    "message": "{propertyCount,plural, =1{Hindi Sinusuportahang Property ng CSS: {properties}}one{Mga Hindi Sinusuportahang Property ng CSS: {properties}}other{Mga Hindi Sinusuportahang Property ng CSS: {properties}}}"
  },
  "lighthouse-core/audits/non-composited-animations.js | unsupportedTimingParameters": {
    "message": "May mga hindi sinusuportahang parameter ng timing ang effect"
  },
  "lighthouse-core/audits/performance-budget.js | description": {
    "message": "Panatilihin ang dami at laki ng mga kahilingan sa network sa ilalim ng mga target na itinakda ng ibinigay na badyet sa performance. [Matuto pa](https://developers.google.com/web/tools/lighthouse/audits/budgets)."
  },
  "lighthouse-core/audits/performance-budget.js | requestCountOverBudget": {
    "message": "{count,plural, =1{1 kahilingan}one{# kahilingan}other{# na kahilingan}}"
  },
  "lighthouse-core/audits/performance-budget.js | title": {
    "message": "Badyet sa performance"
  },
  "lighthouse-core/audits/preload-fonts.js | description": {
    "message": "Mag-preload ng mga `optional` na font para magamit ng mga unang beses na bisita ang mga ito. [Matuto Pa](https://web.dev/preload-optional-fonts/)"
  },
  "lighthouse-core/audits/preload-fonts.js | failureTitle": {
    "message": "Hindi na-preload ang mga font na may `font-display: optional`"
  },
  "lighthouse-core/audits/preload-fonts.js | title": {
    "message": "Na-preload ang mga font na may `font-display: optional`"
  },
  "lighthouse-core/audits/preload-lcp-image.js | description": {
    "message": "I-preload ang larawang ginamit ng element ng LCP para mapahusay ang iyong oras ng LCP. [Matuto pa](https://web.dev/optimize-lcp/#preload-important-resources)."
  },
  "lighthouse-core/audits/preload-lcp-image.js | title": {
    "message": "I-preload ang larawan ng Largest Contentful Paint"
  },
  "lighthouse-core/audits/redirects-http.js | description": {
    "message": "Kung na-set up mo na ang HTTPS, tiyaking ire-redirect mo sa HTTPS ang lahat ng trapiko sa HTTP para ma-enable ang mga ligtas na feature sa web para sa lahat ng iyong user. [Matuto pa](https://web.dev/redirects-http/)."
  },
  "lighthouse-core/audits/redirects-http.js | failureTitle": {
    "message": "Hindi nire-redirect sa HTTPS ang trapiko sa HTTP"
  },
  "lighthouse-core/audits/redirects-http.js | title": {
    "message": "Nire-redirect sa HTTPS ang trapiko sa HTTP"
  },
  "lighthouse-core/audits/redirects.js | description": {
    "message": "Nagpapasimula ang mga pag-redirect ng mga karagdagang pagkaantala bago ma-load ang page. [Matuto pa](https://web.dev/redirects/)."
  },
  "lighthouse-core/audits/redirects.js | title": {
    "message": "Iwasan ang mga pag-redirect sa maraming page"
  },
  "lighthouse-core/audits/resource-summary.js | description": {
    "message": "Para magtakda ng mga badyet para sa dami at laki ng mga resource ng page, magdagdag ng budget.json na file. [Matuto pa](https://web.dev/use-lighthouse-for-performance-budgets/)."
  },
  "lighthouse-core/audits/resource-summary.js | displayValue": {
    "message": "{requestCount,plural, =1{1 kahilingan • {byteCount, number, bytes} KiB}one{# kahilingan • {byteCount, number, bytes} KiB}other{# na kahilingan • {byteCount, number, bytes} KiB}}"
  },
  "lighthouse-core/audits/resource-summary.js | title": {
    "message": "Panatilihing mababa ang mga bilang ng kahilingan at maliit ang mga paglipat"
  },
  "lighthouse-core/audits/seo/canonical.js | description": {
    "message": "Iminumungkahi ng mga canonical na link kung aling URL ang ipapakita sa mga resulta ng paghahanap. [Matuto pa](https://web.dev/canonical/)."
  },
  "lighthouse-core/audits/seo/canonical.js | explanationConflict": {
    "message": "Maraming URL ang hindi magkakatugma ({urlList})"
  },
  "lighthouse-core/audits/seo/canonical.js | explanationDifferentDomain": {
    "message": "Tumuturo sa ibang domain ({url})"
  },
  "lighthouse-core/audits/seo/canonical.js | explanationInvalid": {
    "message": "Invalid na URL ({url})"
  },
  "lighthouse-core/audits/seo/canonical.js | explanationPointsElsewhere": {
    "message": "Tumuturo sa ibang lokasyon ng `hreflang` ({url})"
  },
  "lighthouse-core/audits/seo/canonical.js | explanationRelative": {
    "message": "Relatibong URL ({url})"
  },
  "lighthouse-core/audits/seo/canonical.js | explanationRoot": {
    "message": "Tumuturo sa root URL ng domain (ang homepage), sa halip na sa katumbas na page ng content"
  },
  "lighthouse-core/audits/seo/canonical.js | failureTitle": {
    "message": "Walang valid na `rel=canonical` ang dokumento"
  },
  "lighthouse-core/audits/seo/canonical.js | title": {
    "message": "May valid na `rel=canonical` ang dokumento"
  },
  "lighthouse-core/audits/seo/crawlable-anchors.js | columnFailingLink": {
    "message": "Hindi Nako-crawl na Link"
  },
  "lighthouse-core/audits/seo/crawlable-anchors.js | description": {
    "message": "Puwedeng gumamit ng mga attribute na `href` ang mga search engine sa mga link para mag-crawl ng mga website. Tiyaking naka-link ang attribute na `href` ng mga anchor element sa isang naaangkop na destinasyon, para mas marami pang page ng site ang matuklasan. [Matuto Pa](https://support.google.com/webmasters/answer/9112205)"
  },
  "lighthouse-core/audits/seo/crawlable-anchors.js | failureTitle": {
    "message": "Hindi nako-crawl ang mga link"
  },
  "lighthouse-core/audits/seo/crawlable-anchors.js | title": {
    "message": "Nako-crawl ang mga link"
  },
  "lighthouse-core/audits/seo/font-size.js | additionalIllegibleText": {
    "message": "Karagdagang hindi nababasang text"
  },
  "lighthouse-core/audits/seo/font-size.js | columnFontSize": {
    "message": "Laki ng Font"
  },
  "lighthouse-core/audits/seo/font-size.js | columnPercentPageText": {
    "message": "% ng Text ng Page"
  },
  "lighthouse-core/audits/seo/font-size.js | columnSelector": {
    "message": "Selector"
  },
  "lighthouse-core/audits/seo/font-size.js | description": {
    "message": "Ang mga laki ng font na mas mababa sa 12px ay masyadong maliit para mabasa at kinakailangan ng mga bisita sa mobile na “mag-pinch para mag-zoom in” para mabasa ito. Subukang gawing ≥12px ang >60% ng text sa page. [Matuto pa](https://web.dev/font-size/)."
  },
  "lighthouse-core/audits/seo/font-size.js | displayValue": {
    "message": "{decimalProportion, number, extendedPercent} nababasang text"
  },
  "lighthouse-core/audits/seo/font-size.js | explanationViewport": {
    "message": "Hindi nababasa ang text dahil walang viewport meta tag na naka-optimize para sa mga screen ng mobile."
  },
  "lighthouse-core/audits/seo/font-size.js | failureTitle": {
    "message": "Hindi gumagamit ng mga nababasang laki ng font ang dokumento"
  },
  "lighthouse-core/audits/seo/font-size.js | legibleText": {
    "message": "Nababasang text"
  },
  "lighthouse-core/audits/seo/font-size.js | title": {
    "message": "Gumagamit ng mga nababasang laki ng font ang dokumento"
  },
  "lighthouse-core/audits/seo/hreflang.js | description": {
    "message": "Sinasabi ng mga link na hreflang sa mga search engine kung anong bersyon ng isang page ang dapat ilista ng mga ito sa mga resulta ng paghahanap para sa isang partikular na wika o rehiyon. [Matuto pa](https://web.dev/hreflang/)."
  },
  "lighthouse-core/audits/seo/hreflang.js | failureTitle": {
    "message": "Walang valid na `hreflang` ang dokumento"
  },
  "lighthouse-core/audits/seo/hreflang.js | notFullyQualified": {
    "message": "Kaugnay na value ng href"
  },
  "lighthouse-core/audits/seo/hreflang.js | title": {
    "message": "May valid na `hreflang` ang dokumento"
  },
  "lighthouse-core/audits/seo/hreflang.js | unexpectedLanguage": {
    "message": "Hindi inaasahang code ng wika"
  },
  "lighthouse-core/audits/seo/http-status-code.js | description": {
    "message": "Puwedeng hindi ma-index nang maayos ang mga page na may mga hindi matagumpay na status code ng HTTP. [Matuto pa](https://web.dev/http-status-code/)."
  },
  "lighthouse-core/audits/seo/http-status-code.js | failureTitle": {
    "message": "Hindi matagumpay ang status code ng HTML ng page"
  },
  "lighthouse-core/audits/seo/http-status-code.js | title": {
    "message": "Matagumpay ang status code ng HTTP ng page"
  },
  "lighthouse-core/audits/seo/is-crawlable.js | description": {
    "message": "Hindi maisasama ng mga search engine ang iyong mga page sa mga resulta ng paghahanap kung walang pahintulot ang mga ito na i-crawl ang mga iyon. [Matuto pa](https://web.dev/is-crawable/)."
  },
  "lighthouse-core/audits/seo/is-crawlable.js | failureTitle": {
    "message": "Naka-block ang page mula sa pag-index"
  },
  "lighthouse-core/audits/seo/is-crawlable.js | title": {
    "message": "Hindi naka-block ang page mula sa pag-index"
  },
  "lighthouse-core/audits/seo/link-text.js | description": {
    "message": "Nakakatulong ang naglalarawang text ng link sa mga search engine na maunawaan ang iyong content. [Matuto pa](https://web.dev/link-text/)."
  },
  "lighthouse-core/audits/seo/link-text.js | displayValue": {
    "message": "{itemCount,plural, =1{May nakitang 1 link}one{May nakitang # link}other{May nakitang # na link}}"
  },
  "lighthouse-core/audits/seo/link-text.js | failureTitle": {
    "message": "Walang naglalarawang text ang mga link"
  },
  "lighthouse-core/audits/seo/link-text.js | title": {
    "message": "May naglalarawang text ang mga link"
  },
  "lighthouse-core/audits/seo/manual/structured-data.js | description": {
    "message": "Patakbuhin ang [Tool sa Pag-test ng Structured Data](https://search.google.com/structured-data/testing-tool/) at ang [Structured Data Linter](http://linter.structured-data.org/) para i-validate ang structured data. [Matuto pa](https://web.dev/structured-data/)."
  },
  "lighthouse-core/audits/seo/manual/structured-data.js | title": {
    "message": "Valid ang structured data"
  },
  "lighthouse-core/audits/seo/meta-description.js | description": {
    "message": "Puwedeng magsama ng mga paglalarawan ng meta sa mga resulta ng paghahanap para makapagbigay ng maikling buod ng content ng page. [Matuto pa](https://web.dev/meta-description/)."
  },
  "lighthouse-core/audits/seo/meta-description.js | explanation": {
    "message": "Walang laman ang text ng paglalarawan."
  },
  "lighthouse-core/audits/seo/meta-description.js | failureTitle": {
    "message": "Walang paglalarawan ng meta ang dokumento"
  },
  "lighthouse-core/audits/seo/meta-description.js | title": {
    "message": "May paglalarawan ng meta ang dokumento"
  },
  "lighthouse-core/audits/seo/plugins.js | description": {
    "message": "Hindi nai-index ng mga search engine ang content ng plugin, at maraming device ang naglilimita sa mga plugin o hindi sumusuporta sa mga ito. [Matuto pa](https://web.dev/plugins/)."
  },
  "lighthouse-core/audits/seo/plugins.js | failureTitle": {
    "message": "Gumagamit ng mga plugin ang dokumento"
  },
  "lighthouse-core/audits/seo/plugins.js | title": {
    "message": "Iniiwasan ng dokumento ang mga plugin"
  },
  "lighthouse-core/audits/seo/robots-txt.js | description": {
    "message": "Kung sira ang iyong robots.txt, puwedeng hindi maunawaan ng mga crawler kung paano mo gustong ma-crawl o ma-index ang iyong website. [Matuto pa](https://web.dev/robots-txt/)."
  },
  "lighthouse-core/audits/seo/robots-txt.js | displayValueHttpBadCode": {
    "message": "Ang kahilingan para sa robots.txt ay nagbalik ng status ng HTTP na: {statusCode}"
  },
  "lighthouse-core/audits/seo/robots-txt.js | displayValueValidationError": {
    "message": "{itemCount,plural, =1{May nakitang 1 error}one{May nakitang # error}other{May nakitang # na error}}"
  },
  "lighthouse-core/audits/seo/robots-txt.js | explanation": {
    "message": "Hindi nakapag-download ng robots.txt file ang Lighthouse"
  },
  "lighthouse-core/audits/seo/robots-txt.js | failureTitle": {
    "message": "Hindi valid ang robots.txt"
  },
  "lighthouse-core/audits/seo/robots-txt.js | title": {
    "message": "Valid ang robots.txt"
  },
  "lighthouse-core/audits/seo/tap-targets.js | description": {
    "message": "Sapat dapat ang laki (48x48px) at mayroon dapat sapat na espasyo sa paligid ang mga interactive na element gaya ng mga button at link, para madaling ma-tap ang mga ito nang hindi nag-o-overlap sa iba pang element. [Matuto pa](https://web.dev/tap-targets/)."
  },
  "lighthouse-core/audits/seo/tap-targets.js | displayValue": {
    "message": "{decimalProportion, number, percent} ng mga target sa pag-tap ang may angkop na laki"
  },
  "lighthouse-core/audits/seo/tap-targets.js | explanationViewportMetaNotOptimized": {
    "message": "Masyadong maliit ang mga target ng pag-tap dahil walang viewport meta tag na naka-optimize para sa mga screen ng mobile"
  },
  "lighthouse-core/audits/seo/tap-targets.js | failureTitle": {
    "message": "Hindi angkop ang laki ng mga target ng pag-tap"
  },
  "lighthouse-core/audits/seo/tap-targets.js | overlappingTargetHeader": {
    "message": "Nag-o-overlap na Target"
  },
  "lighthouse-core/audits/seo/tap-targets.js | tapTargetHeader": {
    "message": "Target ng Pag-tap"
  },
  "lighthouse-core/audits/seo/tap-targets.js | title": {
    "message": "Angkop ang laki ng mga target ng pag-tap"
  },
  "lighthouse-core/audits/server-response-time.js | description": {
    "message": "Panatilihing mabilis ang pagtugon ng server para sa pangunahing dokumento dahil nakadepende rito ang lahat ng iba pang kahilingan. [Matuto pa](https://web.dev/time-to-first-byte/)."
  },
  "lighthouse-core/audits/server-response-time.js | displayValue": {
    "message": "Inabot nang {timeInMs, number, milliseconds} ms ang root na dokumento"
  },
  "lighthouse-core/audits/server-response-time.js | failureTitle": {
    "message": "Pabilisin ang unang pagtugon ng server"
  },
  "lighthouse-core/audits/server-response-time.js | title": {
    "message": "Mabilis ang unang pagtugon ng server"
  },
  "lighthouse-core/audits/service-worker.js | description": {
    "message": "Ang service worker ay ang teknolohiyang nagbibigay-daan sa iyong app na gumamit ng maraming feature ng Progressive Web App, gaya ng offline, pagdaragdag sa homescreen, at mga push notification. [Matuto pa](https://web.dev/service-worker/)."
  },
  "lighthouse-core/audits/service-worker.js | explanationBadManifest": {
    "message": "Kinokontrol ng service worker ang page na ito, gayunpaman, walang nakitang `start_url` dahil hindi na-parse ang manifest bilang valid na JSON"
  },
  "lighthouse-core/audits/service-worker.js | explanationBadStartUrl": {
    "message": "Kinokontrol ng service worker ang page na ito, gayunpaman, wala ang `start_url` ({startUrl}) sa saklaw ng service worker ({scopeUrl})"
  },
  "lighthouse-core/audits/service-worker.js | explanationNoManifest": {
    "message": "Kinokontrol ng service worker ang page na ito, gayunpaman, walang nakitang `start_url` dahil walang nakuhang manifest."
  },
  "lighthouse-core/audits/service-worker.js | explanationOutOfScope": {
    "message": "May isa o higit pang service worker ang pinagmulang ito, gayunpaman, wala sa saklaw ang page ({pageUrl})."
  },
  "lighthouse-core/audits/service-worker.js | failureTitle": {
    "message": "Hindi nagrerehistro ng service worker na kumokontrol sa page at `start_url`"
  },
  "lighthouse-core/audits/service-worker.js | title": {
    "message": "Nagrerehistro ng service worker na kumokontrol sa page at `start_url`"
  },
  "lighthouse-core/audits/splash-screen.js | description": {
    "message": "Tinitiyak ng splash screen na may tema na magkakaroon ng karanasang may mataas na kalidad kapag inilunsad ng mga user ang iyong app sa kanilang mga homescreen. [Matuto pa](https://web.dev/splash-screen/)."
  },
  "lighthouse-core/audits/splash-screen.js | failureTitle": {
    "message": "Hindi naka-configure para sa custom na splash screen"
  },
  "lighthouse-core/audits/splash-screen.js | title": {
    "message": "Naka-configure para sa custom na splash screen"
  },
  "lighthouse-core/audits/themed-omnibox.js | description": {
    "message": "Puwedeng lagyan ng tema ang address bar ng browser para tumugma sa iyong site. [Matuto pa](https://web.dev/themed-omnibox/)."
  },
  "lighthouse-core/audits/themed-omnibox.js | failureTitle": {
    "message": "Hindi nagtatakda ng kulay ng tema para sa address bar."
  },
  "lighthouse-core/audits/themed-omnibox.js | title": {
    "message": "Nagtatakda ng kulay ng tema para sa address bar."
  },
  "lighthouse-core/audits/third-party-summary.js | columnThirdParty": {
    "message": "Third-Party"
  },
  "lighthouse-core/audits/third-party-summary.js | description": {
    "message": "Puwedeng lubos na makaapekto ang code ng third party sa performance ng pag-load. Limitahan ang bilang ng paulit-ulit na mga third-party na provider at subukang i-load ang code ng third party pagkatapos ng pangunahing pag-load ng iyong page. [Matuto pa](https://developers.google.com/web/fundamentals/performance/optimizing-content-efficiency/loading-third-party-javascript/)."
  },
  "lighthouse-core/audits/third-party-summary.js | displayValue": {
    "message": "Na-block ng code ng third party ang pangunahing thread sa loob ng {timeInMs, number, milliseconds} ms"
  },
  "lighthouse-core/audits/third-party-summary.js | failureTitle": {
    "message": "Bawasan ang epekto ng code ng third party"
  },
  "lighthouse-core/audits/third-party-summary.js | title": {
    "message": "Bawasan ang paggamit ng third-party"
  },
  "lighthouse-core/audits/timing-budget.js | columnMeasurement": {
    "message": "Pagsukat"
  },
  "lighthouse-core/audits/timing-budget.js | columnTimingMetric": {
    "message": "Sukatan"
  },
  "lighthouse-core/audits/timing-budget.js | description": {
    "message": "Magtakda ng badyet sa timing para matulungan kang subaybayan ang performance ng iyong site. Mabilis na naglo-load ang mga site na maayos na gumagana at mabilis na tumutugon ang mga ito sa mga input event ng user. [Matuto pa](https://developers.google.com/web/tools/lighthouse/audits/budgets)."
  },
  "lighthouse-core/audits/timing-budget.js | title": {
    "message": "Badyet sa timing"
  },
  "lighthouse-core/audits/unsized-images.js | description": {
    "message": "Magtakda ng tahasang lapad at taas sa mga element na larawan para mabawasan ang mga pagbabago sa layout at mapahusay ang CLS. [Matuto pa](https://web.dev/optimize-cls/#images-without-dimensions)"
  },
  "lighthouse-core/audits/unsized-images.js | failureTitle": {
    "message": "Walang tahasang `width` at `height` ang mga element na larawan"
  },
  "lighthouse-core/audits/unsized-images.js | title": {
    "message": "May tahasang `width` at `height`ang mga element na larawan"
  },
  "lighthouse-core/audits/user-timings.js | columnType": {
    "message": "Uri"
  },
  "lighthouse-core/audits/user-timings.js | description": {
    "message": "Pag-isipang gumamit ng User Timing API sa iyong app para sukatin ang makatotohanang performance ng app mo sa mahahalagang karanasan ng user. [Matuto pa](https://web.dev/user-timings/)."
  },
  "lighthouse-core/audits/user-timings.js | displayValue": {
    "message": "{itemCount,plural, =1{1 timing ng user}one{# timing ng user}other{# na timing ng user}}"
  },
  "lighthouse-core/audits/user-timings.js | title": {
    "message": "Mga marka at sukat ng User Timing"
  },
  "lighthouse-core/audits/uses-rel-preconnect.js | crossoriginWarning": {
    "message": "May nakitang `<link rel=preconnect>` para sa \"{securityOrigin}\" pero hindi ito ginamit ng browser. Tingnan kung ginagamit mo nang tama ang attribute na `crossorigin`."
  },
  "lighthouse-core/audits/uses-rel-preconnect.js | description": {
    "message": "Pag-isipang magdagdag ng mga hint ng resource na `preconnect` o `dns-prefetch` para magtakda ng mga paunang koneksyon sa mahahalagang third-party na pinagmulan. [Matuto pa](https://web.dev/uses-rel-preconnect/)."
  },
  "lighthouse-core/audits/uses-rel-preconnect.js | title": {
    "message": "Mag-preconnect sa mga kinakailangang origin"
  },
  "lighthouse-core/audits/uses-rel-preconnect.js | tooManyPreconnectLinksWarning": {
    "message": "Mahigit 2 koneksyong `<link rel=preconnect>` ang nakita. Bihira lang dapat gamitin ang mga ito at tanging sa mga pinakamahalagang pinagmulan lang."
  },
  "lighthouse-core/audits/uses-rel-preconnect.js | unusedWarning": {
    "message": "May nakitang `<link rel=preconnect>` para sa \"{securityOrigin}\" pero hindi ito ginamit ng browser. Gamitin lang ang `preconnect` para sa mahahalagang pinagmulan na tiyak na hihilingin ng page."
  },
  "lighthouse-core/audits/uses-rel-preload.js | crossoriginWarning": {
    "message": "May nakitang preload na `<link>` para sa \"{preloadURL}\" pero hindi ito ginamit ng browser. Tingnan kung ginagamit mo nang tama ang attribute na `crossorigin`."
  },
  "lighthouse-core/audits/uses-rel-preload.js | description": {
    "message": "Pag-isipang gumamit ng `<link rel=preload>` para mabigyang-priyoridad ang pagkuha ng mga resource na kasalukuyang hinihiling sa huling bahagi ng pag-load ng page. [Matuto pa](https://web.dev/uses-rel-preload/)."
  },
  "lighthouse-core/audits/uses-rel-preload.js | title": {
    "message": "I-preload ang mahahalagang kahilingan"
  },
  "lighthouse-core/audits/valid-source-maps.js | columnMapURL": {
    "message": "URL ng Map"
  },
  "lighthouse-core/audits/valid-source-maps.js | description": {
    "message": "Tina-translate ng mga source map ang pinaliit na code sa orihinal na source code. Nakakatulong ito sa mga developer na mag-debug sa produksyon. Dagdag pa rito, nakakapagbigay ang Lighthouse ng higit pang insight. Pag-isipang mag-deploy ng mga source map para masulit ang mga benepisyong ito. [Matuto pa](https://developers.google.com/web/tools/chrome-devtools/javascript/source-maps)."
  },
  "lighthouse-core/audits/valid-source-maps.js | failureTitle": {
    "message": "Nawawala ang mga source map para sa malaking first-party na JavaScript"
  },
  "lighthouse-core/audits/valid-source-maps.js | missingSourceMapErrorMessage": {
    "message": "May nawawalang source map sa malaking JavaScript file"
  },
  "lighthouse-core/audits/valid-source-maps.js | missingSourceMapItemsWarningMesssage": {
    "message": "{missingItems,plural, =1{Babala: may nawawalang 1 item sa `.sourcesContent`}one{Babala: may nawawalang # item sa `.sourcesContent`}other{Babala: may nawawalang # na item sa `.sourcesContent`}}"
  },
  "lighthouse-core/audits/valid-source-maps.js | title": {
    "message": "May mga valid na source map ang page"
  },
  "lighthouse-core/audits/viewport.js | description": {
    "message": "Magdagdag ng tag na `<meta name=\"viewport\">` para i-optimize ang iyong app para sa mga screen ng mobile. [Matuto pa](https://web.dev/viewport/)."
  },
  "lighthouse-core/audits/viewport.js | explanationNoTag": {
    "message": "Walang nahanap na tag na `<meta name=\"viewport\">`"
  },
  "lighthouse-core/audits/viewport.js | failureTitle": {
    "message": "Walang tag na `<meta name=\"viewport\">` na may `width` o `initial-scale`"
  },
  "lighthouse-core/audits/viewport.js | title": {
    "message": "May tag na `<meta name=\"viewport\">` na may `width` o `initial-scale`"
  },
<<<<<<< HEAD
  "lighthouse-core/audits/without-javascript.js | description": {
    "message": "Dapat magpakita ng ilang content ang iyong app kapag naka-disable ang JavaScript, kahit isang babala lang sa user na kinakailangan ang JavaScript para magamit ang app. [Matuto pa](https://web.dev/without-javascript/)."
  },
  "lighthouse-core/audits/without-javascript.js | explanation": {
    "message": "Dapat mag-render ng ilang content ang nilalaman ng page kung hindi available ang mga script nito."
  },
  "lighthouse-core/audits/without-javascript.js | failureTitle": {
    "message": "Hindi nagbibigay ng fallback na content kapag hindi available ang JavaScript"
  },
  "lighthouse-core/audits/without-javascript.js | title": {
    "message": "Naglalaman ng ilang content kapag hindi available ang JavaScript"
=======
  "lighthouse-core/audits/works-offline.js | description": {
    "message": "Kung bumubuo ka ng Progressive Web App, pag-isipang gumamit ng service worker para gumana ang iyong app offline. [Matuto pa](https://web.dev/works-offline/)."
  },
  "lighthouse-core/audits/works-offline.js | failureTitle": {
    "message": "Hindi tumutugon ang kasalukuyang page gamit ang 200 kapag offline"
  },
  "lighthouse-core/audits/works-offline.js | title": {
    "message": "Tumutugon ang kasalukuyang page gamit ang 200 kapag offline"
  },
  "lighthouse-core/audits/works-offline.js | warningNoLoad": {
    "message": "Puwedeng hindi naglo-load ang page offline dahil na-redirect ang iyong pansubok na URL ({requested}) sa \"{final}\". Subukang suriin ang pangalawang URL nang direkta."
>>>>>>> 5fc0fce9
  },
  "lighthouse-core/config/default-config.js | a11yAriaGroupDescription": {
    "message": "Mga pagkakataon ito na pahusayin ang paggamit ng ARIA sa iyong application na maaaring mapahusay ang karanasan para sa mga user ng nakakatulong na teknolohiya, tulad ng screen reader."
  },
  "lighthouse-core/config/default-config.js | a11yAriaGroupTitle": {
    "message": "ARIA"
  },
  "lighthouse-core/config/default-config.js | a11yAudioVideoGroupDescription": {
    "message": "Ito ay mga pagkakataong magbigay ng alternatibong content para sa audio at video. Puwede nitong mapaganda ang karanasan para sa mga user na may mga problema sa paningin o pandinig."
  },
  "lighthouse-core/config/default-config.js | a11yAudioVideoGroupTitle": {
    "message": "Audio at video"
  },
  "lighthouse-core/config/default-config.js | a11yBestPracticesGroupDescription": {
    "message": "Hina-highlight ng mga item na ito ang mga karaniwang pinakamahusay na kagawian sa pagiging accessible."
  },
  "lighthouse-core/config/default-config.js | a11yBestPracticesGroupTitle": {
    "message": "Pinakamahuhusay na kagawian"
  },
  "lighthouse-core/config/default-config.js | a11yCategoryDescription": {
    "message": "Hina-highlight ng mga pagsusuring ito ang mga pagkakataong [gawing mas accessible ng iyong web app](https://developers.google.com/web/fundamentals/accessibility). Isang subset lang ng mga isyu sa pagiging accessible ang awtomatikong matutukoy kaya hinihikayat din ang manual na pagsusuri."
  },
  "lighthouse-core/config/default-config.js | a11yCategoryManualDescription": {
    "message": "Tinutugunan ng mga item na ito ang mga bahaging hindi masasakop ng naka-automate na tool sa pagsusuri. Matuto pa sa aming gabay sa [pagsasagawa ng pagsusuri sa pagiging accessible](https://developers.google.com/web/fundamentals/accessibility/how-to-review)."
  },
  "lighthouse-core/config/default-config.js | a11yCategoryTitle": {
    "message": "Pagiging accessible"
  },
  "lighthouse-core/config/default-config.js | a11yColorContrastGroupDescription": {
    "message": "Mga pagkakataon ito na pahusayin ang pagiging nababasa ng iyong content."
  },
  "lighthouse-core/config/default-config.js | a11yColorContrastGroupTitle": {
    "message": "Contrast"
  },
  "lighthouse-core/config/default-config.js | a11yLanguageGroupDescription": {
    "message": "Mga pagkakataon ito na pahusayin ang pagsasalin ng mga user sa iyong content sa iba't ibang lokal."
  },
  "lighthouse-core/config/default-config.js | a11yLanguageGroupTitle": {
    "message": "Pag-internationalize at pag-localize"
  },
  "lighthouse-core/config/default-config.js | a11yNamesLabelsGroupDescription": {
    "message": "Mga pagkakataon ito ng pahusayin ang mga semantic ng mga kontrol sa iyong application. Maaari nitong pahusayin ang karanasan para sa mga user ng nakakatulong na teknolohiya, tulad ng screen reader."
  },
  "lighthouse-core/config/default-config.js | a11yNamesLabelsGroupTitle": {
    "message": "Mga pangalan at label"
  },
  "lighthouse-core/config/default-config.js | a11yNavigationGroupDescription": {
    "message": "Ito ay mga pagkakataong pahusayin ang pag-navigate gamit ang keyboard sa iyong application."
  },
  "lighthouse-core/config/default-config.js | a11yNavigationGroupTitle": {
    "message": "Navigation"
  },
  "lighthouse-core/config/default-config.js | a11yTablesListsVideoGroupDescription": {
    "message": "Ang mga ito ay mga pagkakataong mapahusay ang karanasan ng pagbabasa ng data na nasa talahanayan o listahan gamit ang pantulong na teknolohiya, gaya ng screen reader."
  },
  "lighthouse-core/config/default-config.js | a11yTablesListsVideoGroupTitle": {
    "message": "Mga talahanayan at listahan"
  },
  "lighthouse-core/config/default-config.js | bestPracticesBrowserCompatGroupTitle": {
    "message": "Compatibility ng Browser"
  },
  "lighthouse-core/config/default-config.js | bestPracticesCategoryTitle": {
    "message": "Pinakamahuhusay na Kagawian"
  },
  "lighthouse-core/config/default-config.js | bestPracticesGeneralGroupTitle": {
    "message": "Pangkalahatan"
  },
  "lighthouse-core/config/default-config.js | bestPracticesTrustSafetyGroupTitle": {
    "message": "Tiwala at Kaligtasan"
  },
  "lighthouse-core/config/default-config.js | bestPracticesUXGroupTitle": {
    "message": "Karanasan ng User"
  },
  "lighthouse-core/config/default-config.js | budgetsGroupDescription": {
    "message": "Nagtatakda ng mga pamantayan para sa performance ng iyong site ang mga badyet ng performance."
  },
  "lighthouse-core/config/default-config.js | budgetsGroupTitle": {
    "message": "Mga Badyet"
  },
  "lighthouse-core/config/default-config.js | diagnosticsGroupDescription": {
    "message": "Higit pang impormasyon tungkol sa performance ng iyong application. Ang mga numerong ito ay hindi [direktang makakaapekto ](https://web.dev/performance-scoring/) sa score sa Performance."
  },
  "lighthouse-core/config/default-config.js | diagnosticsGroupTitle": {
    "message": "Mga Diagnostic"
  },
  "lighthouse-core/config/default-config.js | firstPaintImprovementsGroupDescription": {
    "message": "Ang pinakamahalagang aspeto ng performance ay ang bilis ng pag-render ng mga pixel sa screen. Mahahalagang sukatan: First Contentful Paint, First Meaningful Paint"
  },
  "lighthouse-core/config/default-config.js | firstPaintImprovementsGroupTitle": {
    "message": "Mga Pagpapahusay sa First Paint"
  },
  "lighthouse-core/config/default-config.js | loadOpportunitiesGroupDescription": {
    "message": "Puwedeng makatulong ang mga suhestyon na ito na mapabilis ang pag-load ng iyong page. Hindi [direktang nakakaapekto](https://web.dev/performance-scoring/) ang mga ito sa score sa Performance."
  },
  "lighthouse-core/config/default-config.js | loadOpportunitiesGroupTitle": {
    "message": "Mga Pagkakataon"
  },
  "lighthouse-core/config/default-config.js | metricGroupTitle": {
    "message": "Mga Sukatan"
  },
  "lighthouse-core/config/default-config.js | overallImprovementsGroupDescription": {
    "message": "Pagandahin ang pangkalahatang karanasan sa pag-load para bumilis ang pagtugon ng page at magamit ito kaagad. Mahahalagang sukatan: Time to Interactive, Speed Index"
  },
  "lighthouse-core/config/default-config.js | overallImprovementsGroupTitle": {
    "message": "Mga Pangkalahatang Pagpapahusay"
  },
  "lighthouse-core/config/default-config.js | performanceCategoryTitle": {
    "message": "Performance"
  },
  "lighthouse-core/config/default-config.js | pwaCategoryDescription": {
    "message": "Vina-validate ng mga pagsusuring ito ang mga aspeto ng isang Progressive Web App. [Matuto pa](https://developers.google.com/web/progressive-web-apps/checklist)."
  },
  "lighthouse-core/config/default-config.js | pwaCategoryManualDescription": {
    "message": "Kinakailangan ang mga pagsusuring ito ng baseline na [Checklist ng PWA ](https://developers.google.com/web/progressive-web-apps/checklist) pero hindi ito awtomatikong sinusuri ng Lighthouse. Hindi nakakaapekto ang mga ito sa iyong score pero mahalagang ma-verify mo ang mga ito nang manual."
  },
  "lighthouse-core/config/default-config.js | pwaCategoryTitle": {
    "message": "Progressive Web App"
  },
  "lighthouse-core/config/default-config.js | pwaFastReliableGroupTitle": {
    "message": "Mabilis at maaasahan"
  },
  "lighthouse-core/config/default-config.js | pwaInstallableGroupTitle": {
    "message": "Nai-install"
  },
  "lighthouse-core/config/default-config.js | pwaOptimizedGroupTitle": {
    "message": "Na-optimize ang PWA"
  },
  "lighthouse-core/config/default-config.js | seoCategoryDescription": {
    "message": "Tinitiyak ng mga pagsusuring ito na naka-optimize ang iyong page para sa ranking ng mga resulta ng search engine. May mga karagdagang salik na hindi sinusuri ng Lighthouse na puwedeng makaapekto sa iyong ranking sa paghahanap. [Matuto pa](https://support.google.com/webmasters/answer/35769)."
  },
  "lighthouse-core/config/default-config.js | seoCategoryManualDescription": {
    "message": "Paganahin ang mga karagdagang validator na ito sa iyong site para tingnan ang karagdagang pinakamahuhusay na kagawian sa SEO."
  },
  "lighthouse-core/config/default-config.js | seoCategoryTitle": {
    "message": "SEO"
  },
  "lighthouse-core/config/default-config.js | seoContentGroupDescription": {
    "message": "I-format ang iyong HTML sa paraang nag-e-enable sa mga crawler na mas maunawaan ang content ng app mo."
  },
  "lighthouse-core/config/default-config.js | seoContentGroupTitle": {
    "message": "Pinakamahuhusay na Kagawian sa Content"
  },
  "lighthouse-core/config/default-config.js | seoCrawlingGroupDescription": {
    "message": "Para lumabas sa mga resulta ng paghahanap, kailangan ng mga crawler ng access sa iyong app."
  },
  "lighthouse-core/config/default-config.js | seoCrawlingGroupTitle": {
    "message": "Pag-crawl at Pag-index"
  },
  "lighthouse-core/config/default-config.js | seoMobileGroupDescription": {
    "message": "Tiyaking pang-mobile ang iyong mga page para hindi na kailangang mag-pinch o mag-zoom in ng mga user para mabasa ang mga page ng content. [Matuto pa](https://developers.google.com/search/mobile-sites/)."
  },
  "lighthouse-core/config/default-config.js | seoMobileGroupTitle": {
    "message": "Pang-mobile"
  },
  "lighthouse-core/gather/driver.js | warningData": {
    "message": "{locationCount,plural, =1{Posibleng may naka-store na data na nakakaapekto sa bilis ng pag-load sa lokasyong ito: {locations}. I-audit ang page na ito sa incognito window para hindi maapektuhan ng mga resource na iyon ang iyong mga score.}one{Posibleng may naka-store na data na nakakaapekto sa bilis ng pag-load sa mga lokasyong ito: {locations}. I-audit ang page na ito sa incognito window para hindi maapektuhan ng mga resource na iyon ang iyong mga score.}other{Posibleng may naka-store na data na nakakaapekto sa bilis ng pag-load sa mga lokasyong ito: {locations}. I-audit ang page na ito sa incognito window para hindi maapektuhan ng mga resource na iyon ang iyong mga score.}}"
  },
  "lighthouse-core/gather/gather-runner.js | warningRedirected": {
    "message": "Posibleng hindi naglo-load ang page gaya ng inaasahan dahil na-redirect ang iyong pansubok na URL ({requested}) sa {final}. Direktang subukan ang pangalawang URL."
  },
  "lighthouse-core/gather/gather-runner.js | warningTimeout": {
    "message": "Masyadong matagal ang pag-load ng page para matapos sa inilaang limitasyon sa oras. Posibleng hindi kumpleto ang mga resulta."
  },
  "lighthouse-core/lib/i18n/i18n.js | columnCacheTTL": {
    "message": "TTL ng Cache"
  },
  "lighthouse-core/lib/i18n/i18n.js | columnDuration": {
    "message": "Tagal"
  },
  "lighthouse-core/lib/i18n/i18n.js | columnElement": {
    "message": "Elemento"
  },
  "lighthouse-core/lib/i18n/i18n.js | columnFailingElem": {
    "message": "Mga Hindi Nakapasang Element"
  },
  "lighthouse-core/lib/i18n/i18n.js | columnLocation": {
    "message": "Lokasyon"
  },
  "lighthouse-core/lib/i18n/i18n.js | columnName": {
    "message": "Pangalan"
  },
  "lighthouse-core/lib/i18n/i18n.js | columnOverBudget": {
    "message": "Lampas sa Badyet"
  },
  "lighthouse-core/lib/i18n/i18n.js | columnRequests": {
    "message": "Mga Kahilingan"
  },
  "lighthouse-core/lib/i18n/i18n.js | columnResourceSize": {
    "message": "Laki ng Resource"
  },
  "lighthouse-core/lib/i18n/i18n.js | columnResourceType": {
    "message": "Uri ng Resource"
  },
  "lighthouse-core/lib/i18n/i18n.js | columnSize": {
    "message": "Laki"
  },
  "lighthouse-core/lib/i18n/i18n.js | columnSource": {
    "message": "Pinagmulan"
  },
  "lighthouse-core/lib/i18n/i18n.js | columnStartTime": {
    "message": "Oras ng Pagsisimula"
  },
  "lighthouse-core/lib/i18n/i18n.js | columnTimeSpent": {
    "message": "Oras na Ginugol"
  },
  "lighthouse-core/lib/i18n/i18n.js | columnTransferSize": {
    "message": "Laki ng Paglipat"
  },
  "lighthouse-core/lib/i18n/i18n.js | columnURL": {
    "message": "URL"
  },
  "lighthouse-core/lib/i18n/i18n.js | columnWastedBytes": {
    "message": "Puwedeng Matipid"
  },
  "lighthouse-core/lib/i18n/i18n.js | columnWastedMs": {
    "message": "Puwedeng Matipid"
  },
  "lighthouse-core/lib/i18n/i18n.js | cumulativeLayoutShiftMetric": {
    "message": "Cumulative Layout Shift"
  },
  "lighthouse-core/lib/i18n/i18n.js | displayValueByteSavings": {
    "message": "Puwedeng makatipid ng {wastedBytes, number, bytes} KiB"
  },
  "lighthouse-core/lib/i18n/i18n.js | displayValueElementsFound": {
    "message": "{nodeCount,plural, =1{1 element ang nakita}one{# element ang nakita}other{# na element ang nakita}}"
  },
  "lighthouse-core/lib/i18n/i18n.js | displayValueMsSavings": {
    "message": "Puwedeng makatipid ng {wastedMs, number, milliseconds} ms"
  },
  "lighthouse-core/lib/i18n/i18n.js | documentResourceType": {
    "message": "Dokumento"
  },
  "lighthouse-core/lib/i18n/i18n.js | estimatedInputLatencyMetric": {
    "message": "Tinatayang Latency ng Input"
  },
  "lighthouse-core/lib/i18n/i18n.js | firstCPUIdleMetric": {
    "message": "First CPU Idle"
  },
  "lighthouse-core/lib/i18n/i18n.js | firstContentfulPaintMetric": {
    "message": "First Contentful Paint"
  },
  "lighthouse-core/lib/i18n/i18n.js | firstMeaningfulPaintMetric": {
    "message": "First Meaningful Paint"
  },
  "lighthouse-core/lib/i18n/i18n.js | fontResourceType": {
    "message": "Font"
  },
  "lighthouse-core/lib/i18n/i18n.js | imageResourceType": {
    "message": "Larawan"
  },
  "lighthouse-core/lib/i18n/i18n.js | interactiveMetric": {
    "message": "Time to Interactive"
  },
  "lighthouse-core/lib/i18n/i18n.js | largestContentfulPaintMetric": {
    "message": "Largest Contentful Paint"
  },
  "lighthouse-core/lib/i18n/i18n.js | maxPotentialFIDMetric": {
    "message": "Max na Potensyal na First Input Delay"
  },
  "lighthouse-core/lib/i18n/i18n.js | mediaResourceType": {
    "message": "Media"
  },
  "lighthouse-core/lib/i18n/i18n.js | ms": {
    "message": "{timeInMs, number, milliseconds} ms"
  },
  "lighthouse-core/lib/i18n/i18n.js | otherResourceType": {
    "message": "Iba pa"
  },
  "lighthouse-core/lib/i18n/i18n.js | scriptResourceType": {
    "message": "Script"
  },
  "lighthouse-core/lib/i18n/i18n.js | seconds": {
    "message": "{timeInMs, number, seconds} s"
  },
  "lighthouse-core/lib/i18n/i18n.js | speedIndexMetric": {
    "message": "Speed Index"
  },
  "lighthouse-core/lib/i18n/i18n.js | stylesheetResourceType": {
    "message": "Stylesheet"
  },
  "lighthouse-core/lib/i18n/i18n.js | thirdPartyResourceType": {
    "message": "Third-party"
  },
  "lighthouse-core/lib/i18n/i18n.js | totalBlockingTimeMetric": {
    "message": "Total Blocking Time"
  },
  "lighthouse-core/lib/i18n/i18n.js | totalResourceType": {
    "message": "Kabuuan"
  },
  "lighthouse-core/lib/lh-error.js | badTraceRecording": {
    "message": "Nagkaroon ng problema sa pag-record ng trace sa pag-load ng iyong page. Paganahin ulit ang Lighthouse. ({errorCode})"
  },
  "lighthouse-core/lib/lh-error.js | criTimeout": {
    "message": "Nag-timeout habang naghihintay para sa paunang koneksyon sa Protocol ng Debugger."
  },
  "lighthouse-core/lib/lh-error.js | didntCollectScreenshots": {
    "message": "Hindi nangolekta ang Chrome ng anumang screenshot habang nilo-load ang page. Pakitiyak na may nakikitang content sa page, at pagkatapos ay subukang paganahin ulit ang Lighthouse. ({errorCode})"
  },
  "lighthouse-core/lib/lh-error.js | dnsFailure": {
    "message": "Hindi malutas ng mga DNS server ang ibinigay na domain."
  },
  "lighthouse-core/lib/lh-error.js | erroredRequiredArtifact": {
    "message": "Ang kinakailangang gatherer na {artifactName} ay nagkaroon ng error: {errorMessage}"
  },
  "lighthouse-core/lib/lh-error.js | internalChromeError": {
    "message": "Nagkaroon ng internal na error sa Chrome. Paki-restart ang Chrome at subukang muling paganahin ang Lighthouse."
  },
  "lighthouse-core/lib/lh-error.js | missingRequiredArtifact": {
    "message": "Hindi tumakbo ang kinakailangang gatherer na {artifactName}."
  },
  "lighthouse-core/lib/lh-error.js | notHtml": {
    "message": "Hindi HTML ang ibinigay na page (inihatid bilang uri ng MIME {mimeType})."
  },
  "lighthouse-core/lib/lh-error.js | oldChromeDoesNotSupportFeature": {
    "message": "Masyadong luma ang bersyong ito ng Chrome para suportahan ang '{featureName}.' Gumamit ng mas bagong bersyon para makita ang mga buong resulta."
  },
  "lighthouse-core/lib/lh-error.js | pageLoadFailed": {
    "message": "Hindi na-load nang maayos ng Lighthouse ang page na hiniling mo. Tiyaking tamang URL ang sinusubukan mo at tumutugon nang maayos ang server sa lahat ng kahilingan."
  },
  "lighthouse-core/lib/lh-error.js | pageLoadFailedHung": {
    "message": "Hindi na-load nang maayos ng Lighthouse ang URL na hiniling mo dahil huminto sa pagtugon ang page."
  },
  "lighthouse-core/lib/lh-error.js | pageLoadFailedInsecure": {
    "message": "Walang valid na panseguridad na certificate ang URL na ibinigay mo. {securityMessages}"
  },
  "lighthouse-core/lib/lh-error.js | pageLoadFailedInterstitial": {
    "message": "Pinigilan ng Chrome ang pag-load ng page gamit ang interstitial. Tiyaking tamang URL ang sinusubukan mo at tumutugon nang maayos ang server sa lahat ng kahilingan."
  },
  "lighthouse-core/lib/lh-error.js | pageLoadFailedWithDetails": {
    "message": "Hindi na-load nang maayos ng Lighthouse ang page na hiniling mo. Tiyaking tamang URL ang sinusubukan mo at tumutugon nang maayos ang server sa lahat ng kahilingan. (Mga Detalye: {errorDetails})"
  },
  "lighthouse-core/lib/lh-error.js | pageLoadFailedWithStatusCode": {
    "message": "Hindi na-load nang maayos ng Lighthouse ang page na hiniling mo. Tiyaking tamang URL ang sinusubukan mo at tumutugon nang maayos ang server sa lahat ng kahilingan. (Status code: {statusCode})"
  },
  "lighthouse-core/lib/lh-error.js | pageLoadTookTooLong": {
    "message": "Masyadong matagal na na-load ang iyong page. Pakisunod ang mga pagkakataon sa ulat para mabawasan ang tagal ng pag-load ng iyong page, at pagkatapos ay paganahin ulit ang Lighthouse. ({errorCode})"
  },
  "lighthouse-core/lib/lh-error.js | protocolTimeout": {
    "message": "Lumampas na sa nakalaang oras ang paghihintay ng tugon ng DevTools protocol. (Pamamaraan: {protocolMethod})"
  },
  "lighthouse-core/lib/lh-error.js | requestContentTimeout": {
    "message": "Lumampas na sa nakalaang panahon ang pag-fetch ng content ng resource"
  },
  "lighthouse-core/lib/lh-error.js | urlInvalid": {
    "message": "Mukhang invalid ang URL na ibinigay mo."
  },
  "lighthouse-core/report/html/renderer/util.js | auditGroupExpandTooltip": {
    "message": "Ipakita ang mga pag-audit"
  },
  "lighthouse-core/report/html/renderer/util.js | calculatorLink": {
    "message": "Tingnan ang calculator."
  },
  "lighthouse-core/report/html/renderer/util.js | crcInitialNavigation": {
    "message": "Unang Navigation"
  },
  "lighthouse-core/report/html/renderer/util.js | crcLongestDurationLabel": {
    "message": "Maximum na latency ng critical path:"
  },
  "lighthouse-core/report/html/renderer/util.js | dropdownCopyJSON": {
    "message": "Kopyahin ang JSON"
  },
  "lighthouse-core/report/html/renderer/util.js | dropdownDarkTheme": {
    "message": "I-toggle ang Madilim na Tema"
  },
  "lighthouse-core/report/html/renderer/util.js | dropdownPrintExpanded": {
    "message": "Pinalawak ang Pag-print"
  },
  "lighthouse-core/report/html/renderer/util.js | dropdownPrintSummary": {
    "message": "Buod sa Pag-print"
  },
  "lighthouse-core/report/html/renderer/util.js | dropdownSaveGist": {
    "message": "I-save bilang Gist"
  },
  "lighthouse-core/report/html/renderer/util.js | dropdownSaveHTML": {
    "message": "I-save bilang HTML"
  },
  "lighthouse-core/report/html/renderer/util.js | dropdownSaveJSON": {
    "message": "I-save bilang JSON"
  },
  "lighthouse-core/report/html/renderer/util.js | dropdownViewer": {
    "message": "Buksan sa Viewer"
  },
  "lighthouse-core/report/html/renderer/util.js | errorLabel": {
    "message": "Nagka-error!"
  },
  "lighthouse-core/report/html/renderer/util.js | errorMissingAuditInfo": {
    "message": "Error sa ulat: walang impormasyon sa pag-audit"
  },
  "lighthouse-core/report/html/renderer/util.js | footerIssue": {
    "message": "Mag-file ng isyu"
  },
  "lighthouse-core/report/html/renderer/util.js | labDataTitle": {
    "message": "Data ng Lab"
  },
  "lighthouse-core/report/html/renderer/util.js | lsPerformanceCategoryDescription": {
    "message": "Ang pagsusuri ng [Lighthouse](https://developers.google.com/web/tools/lighthouse/) ng kasalukuyang page sa isang na-emulate na mobile network. Tinantya at puwedeng mag-iba ang mga value."
  },
  "lighthouse-core/report/html/renderer/util.js | manualAuditsGroupTitle": {
    "message": "Mga karagdagang item na manual na susuriin"
  },
  "lighthouse-core/report/html/renderer/util.js | notApplicableAuditsGroupTitle": {
    "message": "Hindi naaangkop"
  },
  "lighthouse-core/report/html/renderer/util.js | opportunityResourceColumnLabel": {
    "message": "Pagkakataon"
  },
  "lighthouse-core/report/html/renderer/util.js | opportunitySavingsColumnLabel": {
    "message": "Tinatayang Matitipid"
  },
  "lighthouse-core/report/html/renderer/util.js | passedAuditsGroupTitle": {
    "message": "Mga pumasang pag-audit"
  },
  "lighthouse-core/report/html/renderer/util.js | runtimeDesktopEmulation": {
    "message": "Na-emulate na Desktop"
  },
  "lighthouse-core/report/html/renderer/util.js | runtimeMobileEmulation": {
    "message": "Na-emulate na Moto G4"
  },
  "lighthouse-core/report/html/renderer/util.js | runtimeNoEmulation": {
    "message": "Walang pag-emulate"
  },
  "lighthouse-core/report/html/renderer/util.js | runtimeSettingsAxeVersion": {
    "message": "Bersyon ng Axe"
  },
  "lighthouse-core/report/html/renderer/util.js | runtimeSettingsBenchmark": {
    "message": "Power ng CPU/Memory"
  },
  "lighthouse-core/report/html/renderer/util.js | runtimeSettingsCPUThrottling": {
    "message": "Pag-throttle ng CPU"
  },
  "lighthouse-core/report/html/renderer/util.js | runtimeSettingsChannel": {
    "message": "Channel"
  },
  "lighthouse-core/report/html/renderer/util.js | runtimeSettingsDevice": {
    "message": "Device"
  },
  "lighthouse-core/report/html/renderer/util.js | runtimeSettingsFetchTime": {
    "message": "Oras ng Pagkuha"
  },
  "lighthouse-core/report/html/renderer/util.js | runtimeSettingsNetworkThrottling": {
    "message": "Pag-throttle ng network"
  },
  "lighthouse-core/report/html/renderer/util.js | runtimeSettingsTitle": {
    "message": "Mga Setting ng Runtime"
  },
  "lighthouse-core/report/html/renderer/util.js | runtimeSettingsUA": {
    "message": "User agent (host)"
  },
  "lighthouse-core/report/html/renderer/util.js | runtimeSettingsUANetwork": {
    "message": "User agent (network)"
  },
  "lighthouse-core/report/html/renderer/util.js | runtimeSettingsUrl": {
    "message": "URL"
  },
  "lighthouse-core/report/html/renderer/util.js | runtimeUnknown": {
    "message": "Hindi alam"
  },
  "lighthouse-core/report/html/renderer/util.js | snippetCollapseButtonLabel": {
    "message": "I-collapse ang snippet"
  },
  "lighthouse-core/report/html/renderer/util.js | snippetExpandButtonLabel": {
    "message": "I-expand ang snippet"
  },
  "lighthouse-core/report/html/renderer/util.js | thirdPartyResourcesLabel": {
    "message": "Ipakita ang mga resource ng 3rd party"
  },
  "lighthouse-core/report/html/renderer/util.js | throttlingProvided": {
    "message": "Ibinigay ng environment"
  },
  "lighthouse-core/report/html/renderer/util.js | toplevelWarningsMessage": {
    "message": "May mga isyung nakakaapekto sa pagpapatakbong ito ng Lighthouse:"
  },
  "lighthouse-core/report/html/renderer/util.js | varianceDisclaimer": {
    "message": "Tinantya at puwedeng mag-iba ang mga value. [Kinakalkula ang score ng performance](https://web.dev/performance-scoring/) nang direkta mula sa mga sukatang ito."
  },
  "lighthouse-core/report/html/renderer/util.js | warningAuditsGroupTitle": {
    "message": "Pumasa sa mga pag-audit ngunit may mga babala"
  },
  "lighthouse-core/report/html/renderer/util.js | warningHeader": {
    "message": "Mga Babala: "
  },
  "node_modules/lighthouse-stack-packs/packs/amp.js | efficient-animated-content": {
    "message": "Para sa animated na content, gamitin ang [`amp-anim`](https://amp.dev/documentation/components/amp-anim/) para mabawasan ang paggamit ng CPU kapag offscreen ang content."
  },
  "node_modules/lighthouse-stack-packs/packs/amp.js | offscreen-images": {
    "message": "Tiyaking ginagamit mo ang [`amp-img`](https://amp.dev/documentation/components/amp-img/?format=websites) para sa mga larawan para awtomatikong mag-lazy load. [Matuto pa](https://amp.dev/documentation/guides-and-tutorials/develop/media_iframes_3p/?format=websites#images)."
  },
  "node_modules/lighthouse-stack-packs/packs/amp.js | render-blocking-resources": {
    "message": "Gumamit ng mga tool na gaya ng [Optimizer ng AMP](https://github.com/ampproject/amp-toolbox/tree/master/packages/optimizer) para [ma-render sa server-side ang mga layout ng AMP](https://amp.dev/documentation/guides-and-tutorials/optimize-and-measure/server-side-rendering/)."
  },
  "node_modules/lighthouse-stack-packs/packs/amp.js | unminified-css": {
    "message": "Sumangguni sa [dokumentasyon ng AMP](https://amp.dev/documentation/guides-and-tutorials/develop/style_and_layout/style_pages/) para matiyak na sinusuportahan ang lahat ng istilo."
  },
  "node_modules/lighthouse-stack-packs/packs/amp.js | uses-responsive-images": {
    "message": "Sinusuportahan ng bahaging [`amp-img`](https://amp.dev/documentation/components/amp-img/?format=websites) ang attribute na [`srcset`](https://web.dev/use-srcset-to-automatically-choose-the-right-image/) para tukuyin kung aling mga asset na larawan ang gagamitin batay sa laki ng screen. [Matuto pa](https://amp.dev/documentation/guides-and-tutorials/develop/style_and_layout/art_direction/)."
  },
  "node_modules/lighthouse-stack-packs/packs/amp.js | uses-webp-images": {
    "message": "Pag-isipang ipakita ang lahat ng bahagi ng [`amp-img`](https://amp.dev/documentation/components/amp-img/?format=websites) sa mga WebP na format habang tumutukoy ng naaangkop na fallback para sa iba pang browser. [Matuto pa](https://amp.dev/documentation/components/amp-img/#example:-specifying-a-fallback-image)."
  },
  "node_modules/lighthouse-stack-packs/packs/angular.js | dom-size": {
    "message": "Pag-isipan ang virtual na pag-scroll sa Component Dev Kit (CDK) kung napakalaki ng mga listahang nire-render. [Matuto pa](https://web.dev/virtualize-lists-with-angular-cdk/)."
  },
  "node_modules/lighthouse-stack-packs/packs/angular.js | total-byte-weight": {
    "message": "Ilapat ang [paghati ng code sa antas ng ruta](https://web.dev/route-level-code-splitting-in-angular/) para mabawasan ang laki ng iyong mga bundle ng JavaScript. Gayundin, pag-isipang i-precache ang mga asset sa pamamagitan ng [service worker sa Angular](https://web.dev/precaching-with-the-angular-service-worker/)."
  },
  "node_modules/lighthouse-stack-packs/packs/angular.js | unminified-warning": {
    "message": "Kung gumagamit ka ng Angular CLI, tiyaking binubuo ang mga build sa production mode. [Matuto pa](https://angular.io/guide/deployment#enable-runtime-production-mode)."
  },
  "node_modules/lighthouse-stack-packs/packs/angular.js | unused-javascript": {
    "message": "Kung gumagamit ka ng Angular CLI, magsama ng mga mapa ng source sa build ng iyong produksyon para masuri ang mga bundle mo. [Matuto pa](https://angular.io/guide/deployment#inspect-the-bundles)."
  },
  "node_modules/lighthouse-stack-packs/packs/angular.js | uses-rel-preload": {
    "message": "I-preload ang mga ruta nang maaga para mapabilis ang pag-navigate. [Matuto pa](https://web.dev/route-preloading-in-angular/)."
  },
  "node_modules/lighthouse-stack-packs/packs/angular.js | uses-responsive-images": {
    "message": "Pag-isipang gamitin ang utility na `BreakpointObserver` sa Component Dev Kit (CDK) para pamahalaan ang mga breakpoint ng imahe. [Matuto pa](https://material.angular.io/cdk/layout/overview)."
  },
  "node_modules/lighthouse-stack-packs/packs/drupal.js | efficient-animated-content": {
    "message": "Pag-isipang i-upload ang iyong GIF sa isang serbisyo kung saan gagawin itong available para i-embed bilang HTML5 video."
  },
  "node_modules/lighthouse-stack-packs/packs/drupal.js | font-display": {
    "message": "Tukuyin ang `@font-display` kapag nagtuturo ng mga custom na font sa iyong tema."
  },
  "node_modules/lighthouse-stack-packs/packs/drupal.js | offscreen-images": {
    "message": "Mag-install [ng module ng Drupal](https://www.drupal.org/project/project_module?f%5B0%5D=&f%5B1%5D=&f%5B2%5D=im_vid_3%3A67&f%5B3%5D=&f%5B4%5D=sm_field_project_type%3Afull&f%5B5%5D=&f%5B6%5D=&text=%22lazy+load%22&solrsort=iss_project_release_usage+desc&op=Search) na puwedeng mag-lazy load ng mga larawan. Nagbibigay ang mga module na iyon ng kakayahang ipagpaliban ang anumang offscreen na larawan para mapahusay ang performance."
  },
  "node_modules/lighthouse-stack-packs/packs/drupal.js | render-blocking-resources": {
    "message": "Pag-isipang gumamit ng module sa inline na mahalagang CSS at JavaScript, o puwedeng asynchronous na i-load ang mga asset sa pamamagitan ng JavaScript gaya ng module ng[Advanced na Pagsasama-sama ng CSS/JS](https://www.drupal.org/project/advagg). Tandaang puwedeng makasira sa iyong site ang mga pag-optimize na inihahatid ng module na ito, kaya malamang na kakailanganin mong gumawa ng mga pagbabago sa code."
  },
  "node_modules/lighthouse-stack-packs/packs/drupal.js | time-to-first-byte": {
    "message": "Nakakaapekto ang mga tema, module, at detalye ng server sa oras ng pagtugon ng server. Pag-isipang maghanap ng mas naka-optimize na tema, maingat na pumili ng module sa pag-optimize, at/o i-upgrade ang iyong server. Dapat gamitin ng iyong mga nagho-host na server ang pag-cache ng PHP opcode at pag-cache ng memory para mabawasan ang mga oras ng query sa database gaya ng Redis o Memcached, pati na ang naka-optimize na logic ng application para mas mabilis na maihanda ang mga page."
  },
  "node_modules/lighthouse-stack-packs/packs/drupal.js | total-byte-weight": {
    "message": "Pag-isipang gumamit ng [Mga Istilo ng Responsive na Larawan](https://www.drupal.org/docs/8/mobile-guide/responsive-images-in-drupal-8) para mabawasan ang laki ng mga larawang nilo-load sa iyong page. Kung gumagamit ka ng Views para magpakita ng maraming item ng content sa isang page, pag-isipang magpatupad ng pagination para limitahan ang bilang ng mga item ng content na ipinapakita sa isang page."
  },
  "node_modules/lighthouse-stack-packs/packs/drupal.js | unminified-css": {
    "message": "Tiyaking na-enable mo ang \"Pagsama-samahin ang mga file sa CSS\" sa page na \"Pangangasiwa » Configuration » Pag-develop.\" Puwede mo ring i-configure ang mga mas advanced na opsyon sa pagsasama-sama sa pamamagitan ng [mga karagdagang module](https://www.drupal.org/project/project_module?f%5B0%5D=&f%5B1%5D=&f%5B2%5D=im_vid_3%3A123&f%5B3%5D=&f%5B4%5D=sm_field_project_type%3Afull&f%5B5%5D=&f%5B6%5D=&text=css+aggregation&solrsort=iss_project_release_usage+desc&op=Search) para pabilisin ang iyong site sa pamamagitan ng pag-concatenate, pagpapaliit, at pag-compress sa mga CSS style."
  },
  "node_modules/lighthouse-stack-packs/packs/drupal.js | unminified-javascript": {
    "message": "Tiyaking na-enable mo ang \"Pagsama-samahin ang mga file sa JavaScript\" sa page na \"Pangangasiwa » Configuration » Pag-develop.\" Puwede mo ring i-configure ang mga mas advanced na opsyon sa pagsasama-sama sa pamamagitan ng [mga karagdagang module](https://www.drupal.org/project/project_module?f%5B0%5D=&f%5B1%5D=&f%5B2%5D=im_vid_3%3A123&f%5B3%5D=&f%5B4%5D=sm_field_project_type%3Afull&f%5B5%5D=&f%5B6%5D=&text=javascript+aggregation&solrsort=iss_project_release_usage+desc&op=Search) para pabilisin ang iyong site sa pamamagitan ng pag-concatenate, pagpapaliit, at pag-compress sa mga asset ng JavaScript mo."
  },
  "node_modules/lighthouse-stack-packs/packs/drupal.js | unused-css-rules": {
    "message": "Pag-isipang alisin ang mga hindi ginagamit na panuntunan sa CSS at i-attach lang ang mga kinakailangang library ng Drupal sa kaugnay na page o component sa isang page. Tingnan ang [link ng dokumentasyon ng Drupal](https://www.drupal.org/docs/8/creating-custom-modules/adding-stylesheets-css-and-javascript-js-to-a-drupal-8-module#library) para sa mga detalye. Para tukuyin ang mga naka-attach na library na nagdaragdag ng hindi nauugnay na CSS, subukang patakbuhin ang [sakop ng code](https://developers.google.com/web/updates/2017/04/devtools-release-notes#coverage) sa Chrome DevTools. Puwede mong tukuyin ang tema/module na responsable mula sa URL ng stylesheet kapag naka-disable ang pagsasama-sama sa CSS sa iyong site ng Drupal. Abangan ang mga tema/module na maraming stylesheet sa listahang mayroong maraming pula sa sakop ng code. Dapat lang i-enqueue ng tema/module ang isang stylesheet kung talagang ginagamit ito sa page."
  },
  "node_modules/lighthouse-stack-packs/packs/drupal.js | unused-javascript": {
    "message": "Pag-isipang alisin ang mga hindi ginagamit na JavaScript asset at i-attach lang ang mga kinakailangang library ng Drupal sa kaugnay na page o bahagi sa isang page. Tingnan ang [link ng dokumentasyon ng Drupal](https://www.drupal.org/docs/8/creating-custom-modules/adding-stylesheets-css-and-javascript-js-to-a-drupal-8-module#library) para sa mga detalye. Para tukuyin ang mga naka-attach na library na nagdaragdag ng hindi nauugnay na JavaScript, subukang patakbuhin ang [sakop ng code](https://developers.google.com/web/updates/2017/04/devtools-release-notes#coverage) sa Chrome DevTools. Puwede mong tukuyin ang tema/module na responsable mula sa URL ng script kapag naka-disable ang pagsasama-sama ng JavaScript sa iyong site ng Drupal. Abangan ang mga tema/module na maraming script sa listahang mayroong maraming pula sa sakop ng code. Dapat lang i-enqueue ng tema/module ang isang script kung talagang ginagamit ito sa page."
  },
  "node_modules/lighthouse-stack-packs/packs/drupal.js | uses-long-cache-ttl": {
    "message": "Itakda ang \"Maximum na tagal ng cache ng browser at proxy\" sa page na \"Pangangasiwa » Configuration » Pag-develop.\" Magbasa tungkol sa [Cache ng Drupal at pag-optimize para sa performance](https://www.drupal.org/docs/7/managing-site-performance-and-scalability/caching-to-improve-performance/caching-overview#s-drupal-performance-resources)."
  },
  "node_modules/lighthouse-stack-packs/packs/drupal.js | uses-optimized-images": {
    "message": "Pag-isipang gumamit [ng module](https://www.drupal.org/project/project_module?f%5B0%5D=&f%5B1%5D=&f%5B2%5D=im_vid_3%3A123&f%5B3%5D=&f%5B4%5D=sm_field_project_type%3Afull&f%5B5%5D=&f%5B6%5D=&text=optimize+images&solrsort=iss_project_release_usage+desc&op=Search) na awtomatikong nag-o-optimize at nagbabawas sa laki ng mga larawang na-upload sa pamamagitan ng site habang pinapanatili ang kalidad. Tiyakin ding ginagamit mo ang native na [Mga Istilo ng Responsive na Larawan](https://www.drupal.org/docs/8/mobile-guide/responsive-images-in-drupal-8) na inihahatid mula sa Drupal (available sa Drupal 8 at mas bago) para sa lahat ng larawang na-render sa site."
  },
  "node_modules/lighthouse-stack-packs/packs/drupal.js | uses-rel-preconnect": {
    "message": "Puwedeng idagdag ang mga hint sa resource na preconnect o dns-prefetch resource sa pamamagitan ng pag-install at pag-configure [ng module](https://www.drupal.org/project/project_module?f%5B0%5D=&f%5B1%5D=&f%5B2%5D=&f%5B3%5D=&f%5B4%5D=sm_field_project_type%3Afull&f%5B5%5D=&f%5B6%5D=&text=dns-prefetch&solrsort=iss_project_release_usage+desc&op=Search) na nagbibigay ng mga pasilidad para sa mga hint sa resource ng user agent."
  },
  "node_modules/lighthouse-stack-packs/packs/drupal.js | uses-responsive-images": {
    "message": "Tiyaking ginagamit mo ang native na [Mga Istilo ng Responsive na Larawan](https://www.drupal.org/docs/8/mobile-guide/responsive-images-in-drupal-8) na inihahatid mula sa Drupal (available sa Drupal 8 at mas bago). Gamitin ang Mga Istilo ng Responsive na Larawan kapag nagre-render ng mga field ng larawan sa pamamagitan ng mga view mode, view, o larawang na-upload sa pamamagitan ng WYSIWYG editor."
  },
  "node_modules/lighthouse-stack-packs/packs/drupal.js | uses-webp-images": {
    "message": "Pag-isipang mag-install at mag-configure [ng module para gamitin ang mga WebP na format ng larawan](https://www.drupal.org/project/project_module?f%5B0%5D=&f%5B1%5D=&f%5B2%5D=&f%5B3%5D=&f%5B4%5D=sm_field_project_type%3Afull&f%5B5%5D=&f%5B6%5D=&text=webp&solrsort=iss_project_release_usage+desc&op=Search) sa iyong site. Awtomatikong bubuo ang mga module na iyon ng WebP na bersyon ng mga na-upload na larawan mo para i-optimize ang mga oras ng pag-load."
  },
  "node_modules/lighthouse-stack-packs/packs/joomla.js | efficient-animated-content": {
    "message": "Pag-isipang i-upload ang iyong GIF sa isang serbisyo kung saan gagawin itong available para i-embed bilang HTML5 video."
  },
  "node_modules/lighthouse-stack-packs/packs/joomla.js | offscreen-images": {
    "message": "Mag-install ng [lazy-load na plugin sa Joomla](https://extensions.joomla.org/instant-search/?jed_live%5Bquery%5D=lazy%20loading) na nagbibigay ng kakayahang ipagpaliban ang anumang offscreen na larawan, o lumipat sa isang template na nagbibigay ng functionality na iyon. Simula sa Joomla 4.0, mae-enable ang nakatalagang plugin sa pag-lazy load sa pamamagitan ng paggamit sa plugin na \"Content - Pag-lazy Load ng Mga Larawan.\" Pag-isipan ding gumamit [ng AMP na plugin](https://extensions.joomla.org/instant-search/?jed_live%5Bquery%5D=amp)."
  },
  "node_modules/lighthouse-stack-packs/packs/joomla.js | render-blocking-resources": {
    "message": "May ilang plugin sa Joomla na makakatulong sa iyong [i-inline ang mahahalagang asset](https://extensions.joomla.org/instant-search/?jed_live%5Bquery%5D=performance) o [ipagpaliban ang hindi masyadong mahahalagang resource](https://extensions.joomla.org/instant-search/?jed_live%5Bquery%5D=performance). Tandaang puwedeng makasira sa mga feature ng iyong mga template o plugin ang mga pag-optimize na mula sa mga plugin na ito, kaya kakailanganin mong subukang mabuti ang mga ito."
  },
  "node_modules/lighthouse-stack-packs/packs/joomla.js | server-response-time": {
    "message": "Nakakaapekto ang mga template, extension, at detalye ng server sa oras ng pagtugon ng server. Pag-isipang maghanap ng mas naka-optimize na template, maingat na pumili ng extension sa pag-optimize, at/o i-upgrade ang iyong server."
  },
  "node_modules/lighthouse-stack-packs/packs/joomla.js | total-byte-weight": {
    "message": "Pag-isipang magpakita ng mga sipi sa iyong mga kategorya ng artikulo (hal. sa pamamagitan ng link ng magbasa pa), bawasan ang bilang ng mga artikulong ipinapakita sa isang page, hatiin ang mahahaba mong post sa maraming page, o gumamit ng plugin para sa mga mag-lazy load na komento."
  },
  "node_modules/lighthouse-stack-packs/packs/joomla.js | unminified-css": {
    "message": "Mapapabilis ng ilang [extension ng Joomla](https://extensions.joomla.org/instant-search/?jed_live%5Bquery%5D=performance) ang iyong site sa pamamagitan ng pag-concatenate, pagpapaliit, at pag-compress sa mga css style mo. Mayroon ding mga template na nagbibigay ng functionality na ito."
  },
  "node_modules/lighthouse-stack-packs/packs/joomla.js | unminified-javascript": {
    "message": "Mapapabilis ng ilang [extension ng Joomla](https://extensions.joomla.org/instant-search/?jed_live%5Bquery%5D=performance) ang iyong site sa pamamagitan ng pag-concatenate, pagpapaliit, at pag-compress sa mga script mo. Mayroon ding mga template na nagbibigay ng functionality na ito."
  },
  "node_modules/lighthouse-stack-packs/packs/joomla.js | unused-css-rules": {
    "message": "Pag-isipang bawasan, o baguhin, ang bilang ng [mga extension ng Joomla](https://extensions.joomla.org/) na naglo-load ng hindi ginagamit na CSS sa iyong page. Para tukuyin ang mga extension na nagdaragdag ng hindi nauugnay na CSS, subukang patakbuhin ang [sakop ng code](https://developers.google.com/web/updates/2017/04/devtools-release-notes#coverage) sa Chrome DevTools. Puwede mong tukuyin ang tema/plugin na responsable mula sa URL ng stylesheet. Abangan ang mga plugin na maraming stylesheet sa listahang mayroong maraming pula sa sakop ng code. Dapat lang i-enqueue ng plugin ang isang stylesheet kung talagang ginagamit ito sa page."
  },
  "node_modules/lighthouse-stack-packs/packs/joomla.js | unused-javascript": {
    "message": "Pag-isipang bawasan, o baguhin, ang bilang ng [mga extension ng Joomla](https://extensions.joomla.org/) na naglo-load ng hindi ginagamit na JavaScript sa iyong page. Para tukuyin ang mga plugin na nagdaragdag ng hindi nauugnay na JS, subukang patakbuhin ang [sakop ng code](https://developers.google.com/web/updates/2017/04/devtools-release-notes#coverage) sa Chrome DevTools. Puwede mong tukuyin ang extension na responsable mula sa URL ng script. Abangan ang mga extension na maraming script sa listahang mayroong maraming pula sa sakop ng code. Dapat lang i-enqueue ng extension ang isang script kung talagang ginagamit ito sa page."
  },
  "node_modules/lighthouse-stack-packs/packs/joomla.js | uses-long-cache-ttl": {
    "message": "Magbasa tungkol sa [Pag-cache ng Browser sa Joomla](https://docs.joomla.org/Cache)."
  },
  "node_modules/lighthouse-stack-packs/packs/joomla.js | uses-optimized-images": {
    "message": "Pag-isipang gumamit ng [plugin para sa pag-optimize ng larawan](https://extensions.joomla.org/instant-search/?jed_live%5Bquery%5D=performance) na nagko-compress ng iyong mga larawan habang pinapanatili ang kalidad."
  },
  "node_modules/lighthouse-stack-packs/packs/joomla.js | uses-responsive-images": {
    "message": "Pag-isipang gumamit ng [plugin para sa mga responsive na larawan](https://extensions.joomla.org/instant-search/?jed_live%5Bquery%5D=responsive%20images) para makagamit ng mga responsive na larawan sa iyong content."
  },
  "node_modules/lighthouse-stack-packs/packs/joomla.js | uses-text-compression": {
    "message": "Puwede mong i-enable ang pag-compress ng text sa pamamagitan ng pag-enable sa Pag-compress ng Page ng Gzip sa Joomla (System > Pangkalahatang configuration > Server)."
  },
  "node_modules/lighthouse-stack-packs/packs/joomla.js | uses-webp-images": {
    "message": "Pag-isipang gumamit ng [plugin](https://extensions.joomla.org/instant-search/?jed_live%5Bquery%5D=webp) o serbisyong awtomatikong magko-convert ng iyong mga na-upload na larawan sa mga pinakamagandang format."
  },
  "node_modules/lighthouse-stack-packs/packs/magento.js | critical-request-chains": {
    "message": "Kung hindi mo iba-bundle ang iyong mga asset ng JavaScript, pag-isipang gamitin ang [baler](https://github.com/magento/baler)."
  },
  "node_modules/lighthouse-stack-packs/packs/magento.js | disable-bundling": {
    "message": "I-disable ang built-in na [pag-bundle at pagpapaliit ng JavaScript](https://devdocs.magento.com/guides/v2.3/frontend-dev-guide/themes/js-bundling.html) ng Magento, at pag-isipang gamitin na lang ang [baler](https://github.com/magento/baler/)."
  },
  "node_modules/lighthouse-stack-packs/packs/magento.js | font-display": {
    "message": "Tukuyin ang `@font-display` kapag [tumutukoy ng mga custom na font](https://devdocs.magento.com/guides/v2.3/frontend-dev-guide/css-topics/using-fonts.html)."
  },
  "node_modules/lighthouse-stack-packs/packs/magento.js | offscreen-images": {
    "message": "Pag-isipang baguhin ang iyong mga template ng produkto at catalog para magamit ang feature na [pag-lazy load](https://web.dev/native-lazy-loading) ng web platform."
  },
  "node_modules/lighthouse-stack-packs/packs/magento.js | time-to-first-byte": {
    "message": "Gamitin ang [pagsasama ng Varnish](https://devdocs.magento.com/guides/v2.3/config-guide/varnish/config-varnish.html) ng Magento."
  },
  "node_modules/lighthouse-stack-packs/packs/magento.js | unminified-css": {
    "message": "I-enable ang opsyong \"Paliitin ang Mga CSS File\" sa mga setting ng Developer ng iyong store. [Matuto pa](https://devdocs.magento.com/guides/v2.3/performance-best-practices/configuration.html?itm_source=devdocs&itm_medium=search_page&itm_campaign=federated_search&itm_term=minify%20css%20files)."
  },
  "node_modules/lighthouse-stack-packs/packs/magento.js | unminified-javascript": {
    "message": "Gamitin ang [Terser](https://www.npmjs.com/package/terser) para mapaliit ang lahat ng asset ng JavaScript mula sa deployment ng static na content, at i-disable ang built-in na feature ng pagpapaliit."
  },
  "node_modules/lighthouse-stack-packs/packs/magento.js | unused-javascript": {
    "message": "I-disable ang built-in na [pag-bundle ng JavaScript](https://devdocs.magento.com/guides/v2.3/frontend-dev-guide/themes/js-bundling.html) ng Magento."
  },
  "node_modules/lighthouse-stack-packs/packs/magento.js | uses-optimized-images": {
    "message": "Pag-isipang maghanap sa [Marketplace ng Magento](https://marketplace.magento.com/catalogsearch/result/?q=optimize%20image) para sa iba't ibang third party na extension para ma-optimize ang mga imahe."
  },
  "node_modules/lighthouse-stack-packs/packs/magento.js | uses-rel-preconnect": {
    "message": "Maidaragdag ang mga hint sa resource na preconnect o dns-prefetch sa pamamagitan ng [pagbabago ng layout ng tema](https://devdocs.magento.com/guides/v2.3/frontend-dev-guide/layouts/xml-manage.html)."
  },
  "node_modules/lighthouse-stack-packs/packs/magento.js | uses-rel-preload": {
    "message": "Maidaragdag ang mga tag ng `<link rel=preload>` sa pamamagitan ng [pagbabago ng layout ng tema](https://devdocs.magento.com/guides/v2.3/frontend-dev-guide/layouts/xml-manage.html)."
  },
  "node_modules/lighthouse-stack-packs/packs/magento.js | uses-webp-images": {
    "message": "Pag-isipang maghanap sa [Marketplace ng Magento](https://marketplace.magento.com/catalogsearch/result/?q=webp) para sa iba't ibang third-party na extension para magamit ang mga mas bagong format ng imahe."
  },
  "node_modules/lighthouse-stack-packs/packs/react.js | dom-size": {
    "message": "Pag-isipang gumamit ng “windowing” library na tulad ng `react-window` para mabawasan ang bilang ng mga node ng DOM na nagagawa kung nagre-render ka ng maraming umuulit na element sa page. [Matuto pa](https://web.dev/virtualize-long-lists-react-window/). Gayundin, bawasan ang mga hindi kinakailangang pag-render ulit gamit ang [`shouldComponentUpdate`](https://reactjs.org/docs/optimizing-performance.html#shouldcomponentupdate-in-action), [`PureComponent`](https://reactjs.org/docs/react-api.html#reactpurecomponent), o [`React.memo`](https://reactjs.org/docs/react-api.html#reactmemo) at [laktawan lang ang mga effect](https://reactjs.org/docs/hooks-effect.html#tip-optimizing-performance-by-skipping-effects) hanggang sa may ilang partikular na dependency na magbago kung ginagamit mo ang hook na `Effect` para mapahusay ang performance ng runtime."
  },
  "node_modules/lighthouse-stack-packs/packs/react.js | redirects": {
    "message": "Kung gumagamit ka ng Router ng React, bawasan ang paggamit ng bahaging `<Redirect>` para sa [mga pag-navigate sa ruta](https://reacttraining.com/react-router/web/api/Redirect)."
  },
  "node_modules/lighthouse-stack-packs/packs/react.js | time-to-first-byte": {
    "message": "Kung may nire-render ka sa server-side na anumang bahagi ng React, pag-isipang gamitin ang `renderToNodeStream()` o `renderToStaticNodeStream()` para payagan ang client na makatanggap at mag-hydrate ng iba't ibang bahagi ng markup sa halip na sabay-sabay. [Matuto pa](https://reactjs.org/docs/react-dom-server.html#rendertonodestream)."
  },
  "node_modules/lighthouse-stack-packs/packs/react.js | unminified-css": {
    "message": "Kung awtomatikong pinapaliit ng iyong system ng build ang mga CSS file, tiyaking ide-deploy mo ang build ng produksyon ng iyong application. Puwede mo itong suriin sa pamamagitan ng extension na Mga Tool ng Developer ng React. [Matuto pa](https://reactjs.org/docs/optimizing-performance.html#use-the-production-build)."
  },
  "node_modules/lighthouse-stack-packs/packs/react.js | unminified-javascript": {
    "message": "Kung awtomatikong pinapaliit ng iyong system ng build ang mga JS file, tiyaking ide-deploy mo ang build ng produksyon ng iyong application. Puwede mo itong suriin sa pamamagitan ng extension na Mga Tool ng Developer ng React. [Matuto pa](https://reactjs.org/docs/optimizing-performance.html#use-the-production-build)."
  },
  "node_modules/lighthouse-stack-packs/packs/react.js | unused-javascript": {
    "message": "Kung hindi ka nagre-render sa server-side, [hatiin ang iyong mga bundle ng JavaScript](https://web.dev/code-splitting-suspense/) gamit ang `React.lazy()`. Kung hindi naman, hatiin ang code gamit ang isang third-party na library na gaya ng [loadable-components](https://www.smooth-code.com/open-source/loadable-components/docs/getting-started/)."
  },
  "node_modules/lighthouse-stack-packs/packs/react.js | user-timings": {
    "message": "Gamitin ang React DevTools Profiler, na gumagamit ng Profiler API para sukatin ang performance sa pag-render ng iyong mga bahagi. [Matuto pa.](https://reactjs.org/blog/2018/09/10/introducing-the-react-profiler.html)"
  },
  "node_modules/lighthouse-stack-packs/packs/wordpress.js | efficient-animated-content": {
    "message": "Pag-isipang i-upload ang iyong GIF sa isang serbisyo kung saan gagawin itong available para i-embed bilang HTML5 video."
  },
  "node_modules/lighthouse-stack-packs/packs/wordpress.js | offscreen-images": {
    "message": "Mag-install ng [lazy-load na plugin sa WordPress](https://wordpress.org/plugins/search/lazy+load/) na nagbibigay ng kakayahang ipagpaliban ang anumang offscreen na larawan, o lumipat sa isang temang nagbibigay ng functionality. Pag-isipan ding gamiting [ang AMP na plugin](https://wordpress.org/plugins/amp/)."
  },
  "node_modules/lighthouse-stack-packs/packs/wordpress.js | render-blocking-resources": {
    "message": "May ilang plugin sa WordPress na makakatulong sa iyong [i-inline ang mahahalagang asset](https://wordpress.org/plugins/search/critical+css/) o [ipagpaliban ang hindi masyadong mahahalagang resource](https://wordpress.org/plugins/search/defer+css+javascript/). Tandaang puwedeng makasira sa mga feature ng iyong tema o mga plugin ang mga pag-optimize na mula sa mga plugin na ito, kaya malamang na kakailanganin mong gumawa ng mga pagbabago sa code."
  },
  "node_modules/lighthouse-stack-packs/packs/wordpress.js | time-to-first-byte": {
    "message": "Nakakaapekto ang mga tema, plugin, at detalye ng server sa oras ng pagtugon ng server. Pag-isipang maghanap ng mas naka-optimize na tema, maingat na pumili ng plugin sa pag-optimize, at/o i-upgrade ang iyong server."
  },
  "node_modules/lighthouse-stack-packs/packs/wordpress.js | total-byte-weight": {
    "message": "Pag-isipang magpakita ng mga sipi sa iyong mga listahan ng post (hal. sa pamamagitan ng tag na higit pa), bawasan ang bilang ng post na ipinapakita sa isang page, hatiin ang mahahaba mong post sa maraming page, o gumamit ng plugin sa mga lazy-load na komento."
  },
  "node_modules/lighthouse-stack-packs/packs/wordpress.js | unminified-css": {
    "message": "Puwedeng pabilisin ng ilang [plugin sa WordPress](https://wordpress.org/plugins/search/minify+css/) ang iyong site sa pamamagitan ng pagsasama-sama, pagpapaliit, at pagko-compress ng mga istilo mo. Puwede ka ring gumamit ng proseso ng pagbuo para gawin ang pagpapaliit na ito nang mas maaga kung posible."
  },
  "node_modules/lighthouse-stack-packs/packs/wordpress.js | unminified-javascript": {
    "message": "Puwedeng pabilisin ng ilang [plugin sa WordPress](https://wordpress.org/plugins/search/minify+javascript/) ang iyong site sa pamamagitan ng pagsasama-sama, pagpapaliit, at pagko-compress ng mga script mo. Puwede ka ring gumamit ng proseso ng pagbuo para gawin ang pagpapaliit na ito nang mas maaga kung posible."
  },
  "node_modules/lighthouse-stack-packs/packs/wordpress.js | unused-css-rules": {
    "message": "Pag-isipang bawasan, o baguhin, ang bilang ng [mga plugin sa WordPress](https://wordpress.org/plugins/) na naglo-load ng mga hindi ginagamit na CSS sa iyong page. Para tukuyin ang mga plugin na nagdaragdag ng mga hindi nauugnay na CSS, subukang patakbuhin ang [sakop ng code](https://developers.google.com/web/updates/2017/04/devtools-release-notes#coverage) sa Chrome DevTools. Puwede mong tukuyin ang tema/plugin na sanhi nito mula sa URL ng stylesheet. Abangan ang mga plugin na maraming stylesheet sa listahang maraming pula sa sakop ng code. Dapat lang i-enqueue ng plugin ang isang stylesheet kung talagang ginagamit ito sa page."
  },
  "node_modules/lighthouse-stack-packs/packs/wordpress.js | unused-javascript": {
    "message": "Pag-isipang bawasan, o baguhin, ang bilang ng [mga plugin sa WordPress](https://wordpress.org/plugins/) na naglo-load ng mga hindi ginagamit na JavaScript sa iyong page. Para tukuyin ang mga plugin na nagdaragdag ng mga hindi nauugnay na JS, subukang patakbuhin ang [sakop ng code](https://developers.google.com/web/updates/2017/04/devtools-release-notes#coverage) sa Chrome DevTools. Puwede mong tukuyin ang tema/plugin na sanhi nito mula sa URL ng script. Abangan ang mga plugin na maraming script sa listahang may maraming pula sa sakop ng code. Dapat lang i-enqueue ng plugin ang isang script kung talagang ginagamit ito sa page."
  },
  "node_modules/lighthouse-stack-packs/packs/wordpress.js | uses-long-cache-ttl": {
    "message": "Magbasa tungkol sa [Pag-cache ng Browser sa WordPress](https://wordpress.org/support/article/optimization/#browser-caching)."
  },
  "node_modules/lighthouse-stack-packs/packs/wordpress.js | uses-optimized-images": {
    "message": "Pag-isipang gumamit ng [plugin sa WordPress para sa pag-optimize ng larawan](https://wordpress.org/plugins/search/optimize+images/) na nagko-compress ng iyong mga larawan habang pinapanatili ang kalidad."
  },
  "node_modules/lighthouse-stack-packs/packs/wordpress.js | uses-responsive-images": {
    "message": "Direktang i-upload ang mga larawan sa pamamagitan ng [library ng media](https://wordpress.org/support/article/media-library-screen/) para tiyaking available ang mga kinakailangang laki ng larawan, at pagkatapos ay ilagay ang mga ito mula sa library ng media o gamitin ang widget ng larawan para tiyaking ginagamit ang mga pinakaangkop na laki ng larawan (kabilang ang para sa mga tumutugong breakpoint). Iwasang gamitin ang mga larawang nasa `Full Size` maliban kung sapat ang mga dimensyon para sa paggamit ng mga ito. [Matuto Pa](https://wordpress.org/support/article/inserting-images-into-posts-and-pages/)."
  },
  "node_modules/lighthouse-stack-packs/packs/wordpress.js | uses-text-compression": {
    "message": "Puwede mong i-enable ang pag-compress ng text sa configuration ng iyong server sa web."
  },
  "node_modules/lighthouse-stack-packs/packs/wordpress.js | uses-webp-images": {
    "message": "Pag-isipang gumamit ng [plugin](https://wordpress.org/plugins/search/convert+webp/) o serbisyong awtomatikong magko-convert ng iyong mga na-upload na larawan sa mga pinakamagandang format."
  }
}<|MERGE_RESOLUTION|>--- conflicted
+++ resolved
@@ -1381,32 +1381,6 @@
   },
   "lighthouse-core/audits/viewport.js | title": {
     "message": "May tag na `<meta name=\"viewport\">` na may `width` o `initial-scale`"
-  },
-<<<<<<< HEAD
-  "lighthouse-core/audits/without-javascript.js | description": {
-    "message": "Dapat magpakita ng ilang content ang iyong app kapag naka-disable ang JavaScript, kahit isang babala lang sa user na kinakailangan ang JavaScript para magamit ang app. [Matuto pa](https://web.dev/without-javascript/)."
-  },
-  "lighthouse-core/audits/without-javascript.js | explanation": {
-    "message": "Dapat mag-render ng ilang content ang nilalaman ng page kung hindi available ang mga script nito."
-  },
-  "lighthouse-core/audits/without-javascript.js | failureTitle": {
-    "message": "Hindi nagbibigay ng fallback na content kapag hindi available ang JavaScript"
-  },
-  "lighthouse-core/audits/without-javascript.js | title": {
-    "message": "Naglalaman ng ilang content kapag hindi available ang JavaScript"
-=======
-  "lighthouse-core/audits/works-offline.js | description": {
-    "message": "Kung bumubuo ka ng Progressive Web App, pag-isipang gumamit ng service worker para gumana ang iyong app offline. [Matuto pa](https://web.dev/works-offline/)."
-  },
-  "lighthouse-core/audits/works-offline.js | failureTitle": {
-    "message": "Hindi tumutugon ang kasalukuyang page gamit ang 200 kapag offline"
-  },
-  "lighthouse-core/audits/works-offline.js | title": {
-    "message": "Tumutugon ang kasalukuyang page gamit ang 200 kapag offline"
-  },
-  "lighthouse-core/audits/works-offline.js | warningNoLoad": {
-    "message": "Puwedeng hindi naglo-load ang page offline dahil na-redirect ang iyong pansubok na URL ({requested}) sa \"{final}\". Subukang suriin ang pangalawang URL nang direkta."
->>>>>>> 5fc0fce9
   },
   "lighthouse-core/config/default-config.js | a11yAriaGroupDescription": {
     "message": "Mga pagkakataon ito na pahusayin ang paggamit ng ARIA sa iyong application na maaaring mapahusay ang karanasan para sa mga user ng nakakatulong na teknolohiya, tulad ng screen reader."
