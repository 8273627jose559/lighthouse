--- conflicted
+++ resolved
@@ -1381,32 +1381,6 @@
   },
   "lighthouse-core/audits/viewport.js | title": {
     "message": "`width` veya `initial-scale` değerleri olan bir `<meta name=\"viewport\">` etiketi var"
-  },
-<<<<<<< HEAD
-  "lighthouse-core/audits/without-javascript.js | description": {
-    "message": "Uygulamanız, JavaScript devre dışı bırakıldığında bazı içerikler görüntülemelidir. Bu içerik, kullanıcıya uygulamayı kullanmak için JavaScript gerektiğini belirten bir uyarı bile olabilir. [Daha fazla bilgi](https://web.dev/without-javascript/)."
-  },
-  "lighthouse-core/audits/without-javascript.js | explanation": {
-    "message": "Komut dosyaları kullanılamıyorsa sayfa gövdesi bazı içerikler oluşturmalıdır."
-  },
-  "lighthouse-core/audits/without-javascript.js | failureTitle": {
-    "message": "JavaScript kullanılamadığında ikame içerik sağlamıyor"
-  },
-  "lighthouse-core/audits/without-javascript.js | title": {
-    "message": "JavaScript kullanılamadığında bazı içerikler bulundurur"
-=======
-  "lighthouse-core/audits/works-offline.js | description": {
-    "message": "Progresif Web Uygulaması oluşturuyorsanız uygulamanızın çevrimdışı da çalışabilmesi için hizmet çalışanı kullanmayı düşünün. [Daha fazla bilgi](https://web.dev/works-offline/)."
-  },
-  "lighthouse-core/audits/works-offline.js | failureTitle": {
-    "message": "Geçerli sayfa çevrimdışıyken 200 koduyla yanıt vermiyor"
-  },
-  "lighthouse-core/audits/works-offline.js | title": {
-    "message": "Geçerli sayfa çevrimdışıyken 200 koduyla yanıt veriyor"
-  },
-  "lighthouse-core/audits/works-offline.js | warningNoLoad": {
-    "message": "Sayfa, test URL'niz ({requested}) \"{final}\" adresine yönlendirildiğinden çevrimdışı yüklenmiyor olabilir. Doğrudan ikinci URL'yi test etmeyi deneyin."
->>>>>>> 5fc0fce9
   },
   "lighthouse-core/config/default-config.js | a11yAriaGroupDescription": {
     "message": "Bu fırsatlar, uygulamanızda ARIA kullanımının iyileştirilmesine olanak tanır. Bu da ekran okuyucu gibi yardımcı teknolojilerin kullanıcılarına daha iyi bir deneyim sunulmasını sağlayabilir."
