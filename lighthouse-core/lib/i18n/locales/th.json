--- conflicted
+++ resolved
@@ -1381,32 +1381,6 @@
   },
   "lighthouse-core/audits/viewport.js | title": {
     "message": "มีแท็ก `<meta name=\"viewport\">` ที่มี `width` หรือ `initial-scale`"
-  },
-<<<<<<< HEAD
-  "lighthouse-core/audits/without-javascript.js | description": {
-    "message": "แอปควรแสดงเนื้อหาบางอย่างเมื่อมีการปิดใช้ JavaScript แม้จะเป็นเพียงการเตือนผู้ใช้ว่าการใช้แอปจำเป็นต้องใช้ JavaScript [ดูข้อมูลเพิ่มเติม](https://web.dev/without-javascript/)"
-  },
-  "lighthouse-core/audits/without-javascript.js | explanation": {
-    "message": "ส่วนเนื้อหาในหน้าควรแสดงเนื้อหาบางอย่างถ้าสคริปต์ในหน้าไม่พร้อมใช้งาน"
-  },
-  "lighthouse-core/audits/without-javascript.js | failureTitle": {
-    "message": "ไม่แสดงเนื้อหาทางเลือกเมื่อ JavaScript ไม่พร้อมใช้งาน"
-  },
-  "lighthouse-core/audits/without-javascript.js | title": {
-    "message": "มีเนื้อหาบางอย่างแสดงขึ้นเมื่อ JavaScript ไม่พร้อมใช้งาน"
-=======
-  "lighthouse-core/audits/works-offline.js | description": {
-    "message": "หากคุณกำลังสร้าง Progressive Web App ให้พิจารณาใช้ Service Worker เพื่อให้แอปทำงานแบบออฟไลน์ได้ [ดูข้อมูลเพิ่มเติม](https://web.dev/works-offline/)"
-  },
-  "lighthouse-core/audits/works-offline.js | failureTitle": {
-    "message": "หน้าปัจจุบันไม่ตอบสนองด้วยรหัส 200 เมื่อออฟไลน์"
-  },
-  "lighthouse-core/audits/works-offline.js | title": {
-    "message": "หน้าปัจจุบันตอบสนองด้วยรหัส 200 เมื่อออฟไลน์"
-  },
-  "lighthouse-core/audits/works-offline.js | warningNoLoad": {
-    "message": "หน้านี้อาจไม่โหลดขึ้นขณะออฟไลน์เนื่องจาก URL ทดสอบของคุณ ({requested}) มีการเปลี่ยนเส้นทางไปยัง \"{final}\" ลองทดสอบ URL ที่ 2 โดยตรง"
->>>>>>> 5fc0fce9
   },
   "lighthouse-core/config/default-config.js | a11yAriaGroupDescription": {
     "message": "นี่เป็นโอกาสปรับปรุงการใช้งาน ARIA ในแอปพลิเคชันของคุณ ซึ่งอาจช่วยให้ผู้ใช้ได้รับประสบการณ์การใช้งานเทคโนโลยีอำนวยความสะดวก เช่น โปรแกรมอ่านหน้าจอ ที่ดียิ่งขึ้น"
