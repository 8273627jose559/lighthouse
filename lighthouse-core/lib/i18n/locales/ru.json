--- conflicted
+++ resolved
@@ -1381,32 +1381,6 @@
   },
   "lighthouse-core/audits/viewport.js | title": {
     "message": "Присутствует метатег `<meta name=\"viewport\">` со свойством `width` или `initial-scale`"
-  },
-<<<<<<< HEAD
-  "lighthouse-core/audits/without-javascript.js | description": {
-    "message": "В приложении должен отображаться контент, даже если JavaScript отключен. Достаточно уведомления, что для работы приложения необходим JavaScript. [Подробнее…](https://web.dev/without-javascript/)"
-  },
-  "lighthouse-core/audits/without-javascript.js | explanation": {
-    "message": "Даже при недоступности скриптов в теле страницы должен отображаться контент."
-  },
-  "lighthouse-core/audits/without-javascript.js | failureTitle": {
-    "message": "Не предоставляет резервный контент при недоступности JavaScript"
-  },
-  "lighthouse-core/audits/without-javascript.js | title": {
-    "message": "Содержит некоторый контент при недоступности JavaScript"
-=======
-  "lighthouse-core/audits/works-offline.js | description": {
-    "message": "При создании современного веб-приложения используйте Service Worker, чтобы оно продолжало работу в офлайн-режиме. [Подробнее…](https://web.dev/works-offline/)"
-  },
-  "lighthouse-core/audits/works-offline.js | failureTitle": {
-    "message": "Текущая страница не отправляет код 200 в офлайн-режиме"
-  },
-  "lighthouse-core/audits/works-offline.js | title": {
-    "message": "Текущая страница отправляет код 200 в офлайн-режиме"
-  },
-  "lighthouse-core/audits/works-offline.js | warningNoLoad": {
-    "message": "Эта страница может не загружаться в офлайн-режиме, потому что тестовый URL ({requested}) перенаправляет на {final}. Попробуйте напрямую испытать второй URL."
->>>>>>> 5fc0fce9
   },
   "lighthouse-core/config/default-config.js | a11yAriaGroupDescription": {
     "message": "Проверьте, правильно ли заданы атрибуты ARIA. Они облегчают работу с вашим приложением пользователям с ограниченными возможностями."
