--- conflicted
+++ resolved
@@ -1381,32 +1381,6 @@
   },
   "lighthouse-core/audits/viewport.js | title": {
     "message": "具備包括 `<meta name=\"viewport\">` 或 `width` 的 `initial-scale` 標籤"
-  },
-<<<<<<< HEAD
-  "lighthouse-core/audits/without-javascript.js | description": {
-    "message": "當 JavaScript 停用時，您的應用程式應該要顯示一些內容，即使只是向使用者顯示「必須啟用 JavaScript 才能使用此應用程式」這類警告訊息亦可。[瞭解詳情](https://web.dev/without-javascript/)。"
-  },
-  "lighthouse-core/audits/without-javascript.js | explanation": {
-    "message": "即使網頁的指令碼無法使用，網頁內文仍應顯示一些內容。"
-  },
-  "lighthouse-core/audits/without-javascript.js | failureTitle": {
-    "message": "當 JavaScript 無法使用時不提供備用內容"
-  },
-  "lighthouse-core/audits/without-javascript.js | title": {
-    "message": "當 JavaScript 無法使用時包含一些內容"
-=======
-  "lighthouse-core/audits/works-offline.js | description": {
-    "message": "如果您正在建立漸進式網絡應用程式，請考慮使用 Service Worker，以便您的應用程式離線運作。[瞭解詳情](https://web.dev/works-offline/)。"
-  },
-  "lighthouse-core/audits/works-offline.js | failureTitle": {
-    "message": "目前的網頁在離線時不會傳回狀態碼 200 的回應"
-  },
-  "lighthouse-core/audits/works-offline.js | title": {
-    "message": "目前的網頁在離線時會傳回狀態碼 200 的回應"
-  },
-  "lighthouse-core/audits/works-offline.js | warningNoLoad": {
-    "message": "由於您的測試網址 ({requested}) 已重新導向至「{final}」，因此此頁面可能無法在離線時載入。請試著直接測試第二個網址。"
->>>>>>> 5fc0fce9
   },
   "lighthouse-core/config/default-config.js | a11yAriaGroupDescription": {
     "message": "這些提示可協助改善 ARIA 在應用程式中的使用情況，進而提升輔助技術 (例如螢幕閱讀器) 使用者的體驗。"
