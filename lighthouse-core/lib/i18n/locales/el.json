--- conflicted
+++ resolved
@@ -1381,32 +1381,6 @@
   },
   "lighthouse-core/audits/viewport.js | title": {
     "message": "Έχει ετικέτα `<meta name=\"viewport\">` με `width` ή `initial-scale`"
-  },
-<<<<<<< HEAD
-  "lighthouse-core/audits/without-javascript.js | description": {
-    "message": "Η εφαρμογή σας θα πρέπει να εμφανίζει κάποιο περιεχόμενο όταν η JavaScript είναι απενεργοποιημένη, ακόμη και αν είναι απλώς μια προειδοποίηση που ενημερώνει τον χρήστη ότι η JavaScript είναι απαραίτητη για τη χρήση της εφαρμογής. [Μάθετε περισσότερα](https://web.dev/without-javascript/)."
-  },
-  "lighthouse-core/audits/without-javascript.js | explanation": {
-    "message": "Το σώμα της σελίδας θα πρέπει να αποδίδει κάποιο περιεχόμενο αν τα σενάριά του δεν είναι διαθέσιμα."
-  },
-  "lighthouse-core/audits/without-javascript.js | failureTitle": {
-    "message": "Δεν παρέχει εναλλακτικό περιεχόμενο όταν η JavaScript δεν είναι διαθέσιμη"
-  },
-  "lighthouse-core/audits/without-javascript.js | title": {
-    "message": "Περιλαμβάνει κάποιο περιεχόμενο όταν η JavaScript δεν είναι διαθέσιμη"
-=======
-  "lighthouse-core/audits/works-offline.js | description": {
-    "message": "Εάν δημιουργείτε μια προηγμένη εφαρμογή ιστού, εξετάστε το ενδεχόμενο χρήσης ενός service worker ώστε η εφαρμογή σας να μπορεί να λειτουργεί εκτός σύνδεσης. [Μάθετε περισσότερα](https://web.dev/works-offline/)."
-  },
-  "lighthouse-core/audits/works-offline.js | failureTitle": {
-    "message": "Η τρέχουσα σελίδα δεν αποκρίνεται με κωδικό 200 όταν είναι εκτός σύνδεσης"
-  },
-  "lighthouse-core/audits/works-offline.js | title": {
-    "message": "Η τρέχουσα σελίδα αποκρίνεται με κωδικό 200 όταν είναι εκτός σύνδεσης"
-  },
-  "lighthouse-core/audits/works-offline.js | warningNoLoad": {
-    "message": "Αυτή η σελίδα μπορεί να μην φορτώνεται εκτός σύνδεσης επειδή το URL δοκιμής σας ({requested}) ανακατευθύνθηκε στο \"{final}\". Προσπαθήστε να δοκιμάσετε απευθείας το δεύτερο URL."
->>>>>>> 5fc0fce9
   },
   "lighthouse-core/config/default-config.js | a11yAriaGroupDescription": {
     "message": "Αυτές είναι ευκαιρίες να βελτιώσετε τη χρήση των ARIA στην εφαρμογή σας, κάνοντας καλύτερη την εμπειρία χρήστη σε τεχνολογίες υποβοήθησης, όπως στον αναγνώστη οθόνης."
