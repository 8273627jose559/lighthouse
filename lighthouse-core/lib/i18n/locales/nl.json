--- conflicted
+++ resolved
@@ -254,18 +254,6 @@
   "lighthouse-core/audits/accessibility/label.js | title": {
     "message": "Formulierelementen hebben bijbehorende labels"
   },
-<<<<<<< HEAD
-=======
-  "lighthouse-core/audits/accessibility/layout-table.js | description": {
-    "message": "Een tabel die wordt gebruikt voor lay-outdoeleinden, mag geen gegevenselementen bevatten (zoals th- of caption-elementen of het summary-kenmerk) omdat dit verwarrend kan zijn voor gebruikers van een schermlezer. [Meer informatie](https://web.dev/layout-table/)"
-  },
-  "lighthouse-core/audits/accessibility/layout-table.js | failureTitle": {
-    "message": "`<table>`-presentatie-elementen vermijden niet het gebruik van `<th>`, `<caption>` of het `[summary]`-kenmerk."
-  },
-  "lighthouse-core/audits/accessibility/layout-table.js | title": {
-    "message": "In `<table>`-presentatie-elementen wordt het gebruik van `<th>`, `<caption>` of het `[summary]`-kenmerk vermeden."
-  },
->>>>>>> 1a7ecd53
   "lighthouse-core/audits/accessibility/link-name.js | description": {
     "message": "Met linktekst (en alternatieve tekst voor afbeeldingen, indien gebruikt als links) die herkenbaar, uniek en focusbaar is, verbeter je de navigatiefunctionaliteit voor gebruikers van een schermlezer. [Meer informatie](https://web.dev/link-name/)"
   },
@@ -365,18 +353,6 @@
   "lighthouse-core/audits/accessibility/video-caption.js | title": {
     "message": "`<video>`-elementen bevatten een `<track>`-element met `[kind=\"captions\"]`"
   },
-<<<<<<< HEAD
-=======
-  "lighthouse-core/audits/accessibility/video-description.js | description": {
-    "message": "Audiobeschrijvingen bieden relevante informatie over video's die dialogen niet kunnen bieden, zoals gezichtsuitdrukkingen en scènes. [Meer informatie](https://web.dev/video-description/)"
-  },
-  "lighthouse-core/audits/accessibility/video-description.js | failureTitle": {
-    "message": "`<video>`-elementen bevatten geen `<track>`-element met `[kind=\"description\"]`."
-  },
-  "lighthouse-core/audits/accessibility/video-description.js | title": {
-    "message": "`<video>`-elementen bevatten een `<track>`-element met `[kind=\"description\"]`"
-  },
->>>>>>> 1a7ecd53
   "lighthouse-core/audits/apple-touch-icon.js | description": {
     "message": "Definieer een `apple-touch-icon` voor een ideale weergave op iOS wanneer gebruikers een progressive web-app aan het startscherm toevoegen. Deze moet verwijzen naar een niet-transparante vierkante PNG van 192px (of 180px). [Meer informatie](https://web.dev/apple-touch-icon/)"
   },
