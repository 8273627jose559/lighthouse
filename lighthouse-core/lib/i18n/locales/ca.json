--- conflicted
+++ resolved
@@ -1381,32 +1381,6 @@
   },
   "lighthouse-core/audits/viewport.js | title": {
     "message": "Té una etiqueta `<meta name=\"viewport\">` amb l'atribut `width` o `initial-scale`"
-  },
-<<<<<<< HEAD
-  "lighthouse-core/audits/without-javascript.js | description": {
-    "message": "L'aplicació ha de mostrar algun tipus de contingut quan JavaScript estigui desactivat, encara que només sigui per avisar l'usuari que es requereix JavaScript per utilitzar l'aplicació. [Obtén més informació](https://web.dev/without-javascript/)."
-  },
-  "lighthouse-core/audits/without-javascript.js | explanation": {
-    "message": "El cos de la pàgina ha de renderitzar algun tipus de contingut si els scripts no estan disponibles."
-  },
-  "lighthouse-core/audits/without-javascript.js | failureTitle": {
-    "message": "No proporciona contingut alternatiu quan JavaScript no està disponible"
-  },
-  "lighthouse-core/audits/without-javascript.js | title": {
-    "message": "Inclou algun tipus de contingut quan JavaScript no està disponible"
-=======
-  "lighthouse-core/audits/works-offline.js | description": {
-    "message": "Si vols crear una aplicació web progressiva, considera la possibilitat d'utilitzar un Service Worker perquè l'aplicació funcioni sense connexió. [Obtén més informació](https://web.dev/works-offline/)."
-  },
-  "lighthouse-core/audits/works-offline.js | failureTitle": {
-    "message": "La pàgina actual no respon amb un codi 200 quan no hi ha connexió"
-  },
-  "lighthouse-core/audits/works-offline.js | title": {
-    "message": "La pàgina actual respon amb un codi 200 quan no hi ha connexió"
-  },
-  "lighthouse-core/audits/works-offline.js | warningNoLoad": {
-    "message": "És possible que la pàgina no es carregui sense connexió perquè l'URL de prova ({requested}) s'ha redirigit cap a \"{final}\". Prova el segon URL directament."
->>>>>>> 5fc0fce9
   },
   "lighthouse-core/config/default-config.js | a11yAriaGroupDescription": {
     "message": "Aquí tens recomanacions per millorar l'ús dels elements d'ARIA a l'aplicació. També poden millorar l'experiència dels usuaris de tecnologia d'assistència (per exemple, de lectors de pantalla)."
