{
  "lighthouse-core/audits/accessibility/accesskeys.js | description": {
    "message": "تتيح مفاتيح الوصول للمستخدمين التركيز بسرعة على جزء من الصفحة. للانتقال إلى الموضع الصحيح من الصفحة، يجب أن يكون كل مفتاح وصول فريدًا. [مزيد من المعلومات](https://web.dev/accesskeys/)"
  },
  "lighthouse-core/audits/accessibility/accesskeys.js | failureTitle": {
    "message": "قيم `[accesskey]` هي غير فريدة"
  },
  "lighthouse-core/audits/accessibility/accesskeys.js | title": {
    "message": "قيم `[accesskey]` فريدة"
  },
  "lighthouse-core/audits/accessibility/aria-allowed-attr.js | description": {
    "message": "يوفّر كل دور ARIA `role` مجموعة فرعية محددة من سمات `aria-*`. يؤدي عدم تطابق هذه الأدوار إلى إبطال السمات `aria-*`. [مزيد من المعلومات](https://web.dev/aria-allowed-attr/)"
  },
  "lighthouse-core/audits/accessibility/aria-allowed-attr.js | failureTitle": {
    "message": "سمات `[aria-*]` لا تتطابق مع أدوارها"
  },
  "lighthouse-core/audits/accessibility/aria-allowed-attr.js | title": {
    "message": "سمات `[aria-*]` هي مطابقة لأدوارها"
  },
  "lighthouse-core/audits/accessibility/aria-hidden-body.js | description": {
    "message": "لا تعمل التكنولوجيا المساعِدة، مثل برامج قراءة الشاشة، على نحوٍ متواصل عند إعداد `aria-hidden=\"true\"` في المستند `<body>`. [مزيد من المعلومات](https://web.dev/aria-hidden-body/)"
  },
  "lighthouse-core/audits/accessibility/aria-hidden-body.js | failureTitle": {
    "message": "`[aria-hidden=\"true\"]` وارد في المستند `<body>`"
  },
  "lighthouse-core/audits/accessibility/aria-hidden-body.js | title": {
    "message": "`[aria-hidden=\"true\"]` غير وارد في المستند `<body>`"
  },
  "lighthouse-core/audits/accessibility/aria-hidden-focus.js | description": {
    "message": "تمنع العناصر المنحدرة القابلة للتركيز ضمن `[aria-hidden=\"true\"]` عنصر العناصر التفاعلية من أن تكون متاحة لمستخدمي التكنولوجيا المساعِدة، مثل برامج قراءة الشاشة. [مزيد من المعلومات](https://web.dev/aria-hidden-focus/)"
  },
  "lighthouse-core/audits/accessibility/aria-hidden-focus.js | failureTitle": {
    "message": "تحتوي عناصر `[aria-hidden=\"true\"]` على عناصر منحدرة قابلة للتركيز"
  },
  "lighthouse-core/audits/accessibility/aria-hidden-focus.js | title": {
    "message": "لا تحتوي عناصر `[aria-hidden=\"true\"]` على عناصر منحدرة قابلة للتركيز"
  },
  "lighthouse-core/audits/accessibility/aria-input-field-name.js | description": {
    "message": "عند عدم احتواء حقل الإدخال على اسم يمكن الوصول إليه، تشير برامج قراءة الشاشة إلى الحقل بصفة عامة، مما يجعله غير قابل للاستخدام بالنسبة إلى المستخدمين الذين يعتمدون على برامج قراءة الشاشة. [مزيد من المعلومات](https://web.dev/aria-input-field-name/)"
  },
  "lighthouse-core/audits/accessibility/aria-input-field-name.js | failureTitle": {
    "message": "لا تحتوي حقول إدخال ARIA على أسماء يمكن الوصول إليها"
  },
  "lighthouse-core/audits/accessibility/aria-input-field-name.js | title": {
    "message": "تحتوي حقول إدخال ARIA على أسماء يمكن الوصول إليها"
  },
  "lighthouse-core/audits/accessibility/aria-required-attr.js | description": {
    "message": "تتطلّب بعض أدوار ARIA تزويد برامج قراءة الشاشة بسمات تصف حالة العنصر. [مزيد من المعلومات](https://web.dev/aria-required-attr/)"
  },
  "lighthouse-core/audits/accessibility/aria-required-attr.js | failureTitle": {
    "message": "`[role]` لا تحتوي على جميع سمات`[aria-*]` المطلوبة"
  },
  "lighthouse-core/audits/accessibility/aria-required-attr.js | title": {
    "message": "`[role]` تحتوي على جميع سمات `[aria-*]` المطلوبة"
  },
  "lighthouse-core/audits/accessibility/aria-required-children.js | description": {
    "message": "يجب أن تحتوي بعض أدوار ARIA الرئيسية على أدوار ثانوية محدّدة لأداء وظائف إمكانية الوصول المقصودة. [مزيد من المعلومات](https://web.dev/aria-required-children/)"
  },
  "lighthouse-core/audits/accessibility/aria-required-children.js | failureTitle": {
    "message": "إنّ العناصر التي تتضمّن ARIA `[role]` والتي تتطلب عناصر ثانوية للاحتواء على عنصر `[role]` محدّد لا تتضمّن بعض هذه العناصر الثانوية المطلوبة أو جميعها."
  },
  "lighthouse-core/audits/accessibility/aria-required-children.js | title": {
    "message": "إنّ العناصر التي تتضمن ARIA `[role]` والتي تتطلب عناصر ثانوية للاحتواء على عنصر `[role]` محدّد تشتمل على جميع العناصر الثانوية المطلوبة."
  },
  "lighthouse-core/audits/accessibility/aria-required-parent.js | description": {
    "message": "يجب أن يتم تضمين بعض أدوار ثانوية ARIA ضمن أدوار رئيسية محدّدة لتنفيذ وظائف إمكانية الوصول المقصودة بشكل صحيح. [مزيد من المعلومات](https://web.dev/aria-required-parent/)"
  },
  "lighthouse-core/audits/accessibility/aria-required-parent.js | failureTitle": {
    "message": "`[role]` غير مضمّنة في العنصر الرئيسي المطلوب"
  },
  "lighthouse-core/audits/accessibility/aria-required-parent.js | title": {
    "message": "`[role]` مضمّنة في العنصر الرئيسي المطلوب"
  },
  "lighthouse-core/audits/accessibility/aria-roles.js | description": {
    "message": "يجب أن تحتوي أدوار ARIA على قيم صالحة لتنفيذ وظائف إمكانية الوصول المقصودة. [مزيد من المعلومات](https://web.dev/aria-roles/)"
  },
  "lighthouse-core/audits/accessibility/aria-roles.js | failureTitle": {
    "message": "قيم `[role]` هي غير صالحة"
  },
  "lighthouse-core/audits/accessibility/aria-roles.js | title": {
    "message": "قيم `[role]` هي صالحة"
  },
  "lighthouse-core/audits/accessibility/aria-toggle-field-name.js | description": {
    "message": "عند عدم احتواء حقول التبديل على اسم يمكن الوصول إليه، تشير برامج قراءة الشاشة إلى الحقل باستخدام بصفة عامة، مما يجعله غير قابل للاستخدام بالنسبة إلى المستخدمين الذين يعتمدون على برامج قراءة الشاشة. [مزيد من المعلومات](https://web.dev/aria-toggle-field-name/)"
  },
  "lighthouse-core/audits/accessibility/aria-toggle-field-name.js | failureTitle": {
    "message": "لا تحتوي حقول تبديل ARIA على أسماء يمكن الوصول إليها"
  },
  "lighthouse-core/audits/accessibility/aria-toggle-field-name.js | title": {
    "message": "تحتوي جميع حقول تبديل ARIA على أسماء يمكن الوصول إليها"
  },
  "lighthouse-core/audits/accessibility/aria-valid-attr-value.js | description": {
    "message": "لا يمكن لتقنيات المساعدة، مثل برامج قراءة الشاشة، تفسير سمات ARIA باستخدام قيم غير صحيحة. [مزيد من المعلومات](https://web.dev/aria-valid-attr-value/)"
  },
  "lighthouse-core/audits/accessibility/aria-valid-attr-value.js | failureTitle": {
    "message": "سمات `[aria-*]` لا تحتوي على قيم صحيحة"
  },
  "lighthouse-core/audits/accessibility/aria-valid-attr-value.js | title": {
    "message": "سمات `[aria-*]` تحتوي على قيم صالحة"
  },
  "lighthouse-core/audits/accessibility/aria-valid-attr.js | description": {
    "message": "لا يمكن لتقنيات المساعدة، مثل برامج قراءة الشاشة، تفسير سمات ARIA بأسماء غير صحيحة. [مزيد من المعلومات](https://web.dev/aria-valid-attr/)"
  },
  "lighthouse-core/audits/accessibility/aria-valid-attr.js | failureTitle": {
    "message": "سمات `[aria-*]` هي غير صالحة أو بها أخطاء إملائية"
  },
  "lighthouse-core/audits/accessibility/aria-valid-attr.js | title": {
    "message": "سمات `[aria-*]` هي صالحة وليس بها أخطاء إملائية"
  },
  "lighthouse-core/audits/accessibility/axe-audit.js | failingElementsHeader": {
    "message": "العناصر التي رسبت في عملية التدقيق"
  },
  "lighthouse-core/audits/accessibility/button-name.js | description": {
    "message": "عند عدم احتواء زر على اسم يمكن الوصول إليه، تعلن برامج قراءة الشاشة بأنه \"زر\"، ما يجعله غير قابل للاستخدام بالنسبة إلى المستخدمين الذين يعتمدون على برامج قراءة الشاشة. [مزيد من المعلومات](https://web.dev/button-name/)"
  },
  "lighthouse-core/audits/accessibility/button-name.js | failureTitle": {
    "message": "عدم احتواء الأزرار على اسم يمكن الوصول إليه"
  },
  "lighthouse-core/audits/accessibility/button-name.js | title": {
    "message": "احتواء الأزرار على اسم الوصول"
  },
  "lighthouse-core/audits/accessibility/bypass.js | description": {
    "message": "تؤدي إضافة طرق لتخطي المحتوى المكرّر إلى السماح لمستخدمي لوحة المفاتيح بالتنقل في الصفحة بكفاءة أكبر. [مزيد من المعلومات](https://web.dev/bypass/)"
  },
  "lighthouse-core/audits/accessibility/bypass.js | failureTitle": {
    "message": "عدم احتواء الصفحة على عنوان أو رابط تخطٍ أو منطقة معالم"
  },
  "lighthouse-core/audits/accessibility/bypass.js | title": {
    "message": "احتواء الصفحة على عنوان أو رابط تخطٍ أو منطقة معالم"
  },
  "lighthouse-core/audits/accessibility/color-contrast.js | description": {
    "message": "إنّ عملية قراءة النص المنخفض التباين تُعتبر صعبة أو مستحيلة بالنسبة إلى العديد من المستخدمين. [مزيد من المعلومات](https://web.dev/color-contrast/)"
  },
  "lighthouse-core/audits/accessibility/color-contrast.js | failureTitle": {
    "message": "عدم احتواء الخلفية وألوان الخلفية على نسبة تباين كافية"
  },
  "lighthouse-core/audits/accessibility/color-contrast.js | title": {
    "message": "تمييز الخلفية والألوان الخلفية بنسبة تباين كافية"
  },
  "lighthouse-core/audits/accessibility/definition-list.js | description": {
    "message": "عندما لا يتم ترميز قوائم التعريفات بشكل صحيح، قد تقدم برامج قراءة الشاشة نتائج غير واضحة أو غير دقيقة. [مزيد من المعلومات](https://web.dev/definition-list/)"
  },
  "lighthouse-core/audits/accessibility/definition-list.js | failureTitle": {
    "message": "`<dl>` لا تحتوي على مجموعات `<dt>` و`<dd>` المرتبة بشكلٍ صحيح فقط، أو العناصر `<script>` أو`<template>` أو`<div>`."
  },
  "lighthouse-core/audits/accessibility/definition-list.js | title": {
    "message": "`<dl>` تحتوي على مجموعات `<dt>` و`<dd>` المرتبة بشكلٍ صحيح فقط، أو العناصر `<script>` أو`<template>` أو `<div>`."
  },
  "lighthouse-core/audits/accessibility/dlitem.js | description": {
    "message": "يجب إدراج عناصر قائمة التعريفات (`<dt>` و`<dd>`) في عنصر رئيسي `<dl>` وذلك لضمان إعلان برامج قراءة الشاشة عنها بشكل صحيح. [مزيد من المعلومات](https://web.dev/dlitem/)"
  },
  "lighthouse-core/audits/accessibility/dlitem.js | failureTitle": {
    "message": "عناصر قائمة التعريفات غير مضّمنة في عناصر `<dl>`"
  },
  "lighthouse-core/audits/accessibility/dlitem.js | title": {
    "message": "عناصر قائمة التعريفات مضمّنة في عناصر `<dl>`"
  },
  "lighthouse-core/audits/accessibility/document-title.js | description": {
    "message": "يمنح العنوان مستخدمي برامج قراءة الشاشة نظرة عامة حول الصفحة، ويعتمد مستخدمو محرك البحث على هذا بشكل كبير لتحديد ما إذا كانت الصفحة ذات صلة ببحثهم أو لا. [مزيد من المعلومات](https://web.dev/document-title/)"
  },
  "lighthouse-core/audits/accessibility/document-title.js | failureTitle": {
    "message": "المستند لا يحتوي على عنصر `<title>`"
  },
  "lighthouse-core/audits/accessibility/document-title.js | title": {
    "message": "المستند يحتوي على عنصر `<title>`"
  },
  "lighthouse-core/audits/accessibility/duplicate-id-active.js | description": {
    "message": "يجب أن يتوفر لكل العناصر القابلة للتركيز `id` فريدًا للتأكد من كونها مرئية بالنسبة إلى التكنولوجيا المساعِدة. [مزيد من المعلومات](https://web.dev/duplicate-id-active/)"
  },
  "lighthouse-core/audits/accessibility/duplicate-id-active.js | failureTitle": {
    "message": "سمات `[id]` المتوفّرة في العناصر النشطة والقابلة للتركيز غير فريدة"
  },
  "lighthouse-core/audits/accessibility/duplicate-id-active.js | title": {
    "message": "سمات `[id]` المتوفّرة في العناصر النشطة والقابلة للتركيز فريدة"
  },
  "lighthouse-core/audits/accessibility/duplicate-id-aria.js | description": {
    "message": "يجب أن تكون قيمة رقم تعريف ARIA فريدة حتى لا تغفل التكنولوجيا المساعِدة عن الأمثلة الأخرى. [مزيد من المعلومات](https://web.dev/duplicate-id-aria/)"
  },
  "lighthouse-core/audits/accessibility/duplicate-id-aria.js | failureTitle": {
    "message": "أرقام تعريف ARIA غير فريدة"
  },
  "lighthouse-core/audits/accessibility/duplicate-id-aria.js | title": {
    "message": "أرقام تعريف ARIA فريدة"
  },
  "lighthouse-core/audits/accessibility/form-field-multiple-labels.js | description": {
    "message": "قد تعلِن التكنولوجيا المساعِدة، مثل برامج قراءة الشاشة التي تستخدم إما الجزء الأول أو الأخير أو كل أجزاء التصنيف، عن طريق الخطأ عن الحقول النموذجية المتعددة التصنيف. [مزيد من المعلومات](https://web.dev/form-field-multiple-labels/)"
  },
  "lighthouse-core/audits/accessibility/form-field-multiple-labels.js | failureTitle": {
    "message": "تحتوي الحقول النموذجية على تصنيفات متعددة"
  },
  "lighthouse-core/audits/accessibility/form-field-multiple-labels.js | title": {
    "message": "لا تحتوي الحقول النموذجية على تصنيفات متعددة"
  },
  "lighthouse-core/audits/accessibility/frame-title.js | description": {
    "message": "يعتمد مستخدمو برامج قراءة الشاشة على عناوين الإطارات لوصف محتوى الإطارات. [مزيد من المعلومات](https://web.dev/frame-title/)"
  },
  "lighthouse-core/audits/accessibility/frame-title.js | failureTitle": {
    "message": "عناصر `<frame>` أو `<iframe>` لا تحتوي على عنوان"
  },
  "lighthouse-core/audits/accessibility/frame-title.js | title": {
    "message": "عناصر `<frame>` أو `<iframe>` تحتوي على عنوان"
  },
  "lighthouse-core/audits/accessibility/heading-order.js | description": {
    "message": "إنّ العناوين المطلوبة بالطريقة المناسبة والتي لا تتخطى المستويات، تنقل البنية الدلالية للصفحة، مما يسهّل تصفّحها وفهمها عند استخدام التكنولوجيا المساعِدة. [مزيد من المعلومات](https://web.dev/heading-order/)"
  },
  "lighthouse-core/audits/accessibility/heading-order.js | failureTitle": {
    "message": "العناصر المُعنوَنة غير مرتبة بشكل تنازلي متسلسل"
  },
  "lighthouse-core/audits/accessibility/heading-order.js | title": {
    "message": "تظهر العناصر المُعنوَنة بترتيب تنازلي متسلسل"
  },
  "lighthouse-core/audits/accessibility/html-has-lang.js | description": {
    "message": "في حال لم تحدّد الصفحة سمة اللغة، يفترض قارئ الشاشة أن تكون الصفحة باللغة التلقائية التي اختارها المستخدم عند إعداد قارئ الشاشة. في حال لم تكن الصفحة باللغة التلقائية، قد لا يُعلِن قارئ الشاشة عن نص الصفحة بشكل صحيح. [مزيد من المعلومات](https://web.dev/html-has-lang/)"
  },
  "lighthouse-core/audits/accessibility/html-has-lang.js | failureTitle": {
    "message": "العنصر `<html>` لا يحتوي على سمة `[lang]`"
  },
  "lighthouse-core/audits/accessibility/html-has-lang.js | title": {
    "message": "عنصر `<html>` يحتوي على سمة `[lang]`"
  },
  "lighthouse-core/audits/accessibility/html-lang-valid.js | description": {
    "message": "يؤدي تحديد [لغة BCP 47 ](https://www.w3.org/International/questions/qa-choosing-language-tags#question) صحيحة إلى مساعدة برامج قراءة الشاشة على الإعلان عن النص بشكلٍ صحيح. [مزيد من المعلومات](https://web.dev/html-lang-valid/)"
  },
  "lighthouse-core/audits/accessibility/html-lang-valid.js | failureTitle": {
    "message": "العنصر `<html>` لا يحتوي على قيمة صالحة للسمة `[lang]`"
  },
  "lighthouse-core/audits/accessibility/html-lang-valid.js | title": {
    "message": "عنصر `<html>` يحتوي على قيمة صحيحة لسمة `[lang]`"
  },
  "lighthouse-core/audits/accessibility/image-alt.js | description": {
    "message": "يجب أن تهدف العناصر الإعلامية إلى نص وصفي بديل وقصير. يمكن تجاهل العناصر الزخرفية بسمة النص البديل الفارغة. [مزيد من المعلومات](https://web.dev/image-alt/)"
  },
  "lighthouse-core/audits/accessibility/image-alt.js | failureTitle": {
    "message": "عناصر الصور لا تحتوي على سمات `[alt]`"
  },
  "lighthouse-core/audits/accessibility/image-alt.js | title": {
    "message": "عناصر الصور تحتوي على سمات `[alt]`"
  },
  "lighthouse-core/audits/accessibility/input-image-alt.js | description": {
    "message": "عند استخدام صورة كزر `<input>`، يمكن أن يساعد توفير نص بديل مستخدمي قارئ الشاشة على فهم الغرض من الزر. [مزيد من المعلومات](https://web.dev/input-image-alt/)"
  },
  "lighthouse-core/audits/accessibility/input-image-alt.js | failureTitle": {
    "message": "عناصر `<input type=\"image\">` لا تحتوي على نص `[alt]`"
  },
  "lighthouse-core/audits/accessibility/input-image-alt.js | title": {
    "message": "عناصر `<input type=\"image\">` تحتوي على نص `[alt]`"
  },
  "lighthouse-core/audits/accessibility/label.js | description": {
    "message": "تضمن التصنيفات الإعلان عن عناصر التحكّم بالنموذج بشكل صحيح من خلال التقنيات المساعدة، مثل برامج قراءة الشاشة. [مزيد من المعلومات](https://web.dev/label/)"
  },
  "lighthouse-core/audits/accessibility/label.js | failureTitle": {
    "message": "عدم احتواء عناصر النموذج على تصنيفات مرتبطة"
  },
  "lighthouse-core/audits/accessibility/label.js | title": {
    "message": "احتواء عناصر النموذج على التصنيفات المرتبطة"
  },
  "lighthouse-core/audits/accessibility/layout-table.js | description": {
    "message": "يجب ألا يشتمل الجدول المُستخدم لأغراض التنسيق على عناصر البيانات، مثل عناصر الشرح أو سمة الملخّص، لأن ذلك يمكن أن ينشئ تجربة محيرة لمستخدمي برامج قراءة الشاشة. [مزيد من المعلومات](https://web.dev/layout-table/)."
  },
  "lighthouse-core/audits/accessibility/layout-table.js | failureTitle": {
    "message": "لا تتجنّب عناصر `<table>` للعرض التقديمي استخدام `<th>` أو `<caption>` أو السمة `[summary]`."
  },
  "lighthouse-core/audits/accessibility/layout-table.js | title": {
    "message": "تتجنّب عناصر `<table>` للعرض التقديمي استخدام `<th>` أو `<caption>` أو السمة `[summary]`."
  },
  "lighthouse-core/audits/accessibility/link-name.js | description": {
    "message": "إنّ نص الرابط (والنص البديل للصور، عند استخدامه كروابط) الذي يُعد مميّزًا وفريدًا وقابلاً للتركيز يحسّن تجربة التنقل لمستخدمي برامج قراءة الشاشة. [مزيد من المعلومات](https://web.dev/link-name/)"
  },
  "lighthouse-core/audits/accessibility/link-name.js | failureTitle": {
    "message": "عدم احتواء الروابط على اسم مميّز"
  },
  "lighthouse-core/audits/accessibility/link-name.js | title": {
    "message": "احتواء الروابط على اسم مميز"
  },
  "lighthouse-core/audits/accessibility/list.js | description": {
    "message": "تعتمد برامج قراءة الشاشة على طريقة محدّدة للإعلان عن القوائم. يؤدي ضمان بنية القائمة المناسبة إلى المساعدة على الاستماع إلى قارئ الشاشة. [مزيد من المعلومات](https://web.dev/list/)"
  },
  "lighthouse-core/audits/accessibility/list.js | failureTitle": {
    "message": "القوائم لا تحتوي على عناصر `<li>` وعناصر دعم النص البرمجي (`<script>` و`<template>`) فقط."
  },
  "lighthouse-core/audits/accessibility/list.js | title": {
    "message": "القوائم تحتوي على عناصر `<li>` وعناصر دعم النص البرمجي (`<script>` و`<template>`) فقط."
  },
  "lighthouse-core/audits/accessibility/listitem.js | description": {
    "message": "تتطلّب برامج قراءة الشاشة عناصر قائمة (`<li>`) يجب تضمينها في عنصر رئيسي `<ul>` أو `<ol>` حتى يتم الإعلان عنها بشكلٍ صحيح. [مزيد من المعلومات](https://web.dev/listitem/)"
  },
  "lighthouse-core/audits/accessibility/listitem.js | failureTitle": {
    "message": "عناصر القائمة (`<li>`) غير مضمّنة في العناصر الرئيسية `<ul>` أو `<ol>`"
  },
  "lighthouse-core/audits/accessibility/listitem.js | title": {
    "message": "عناصر القائمة (`<li>`) مُضمَّنة في العناصر الرئيسية `<ul>` أو `<ol>`"
  },
  "lighthouse-core/audits/accessibility/meta-refresh.js | description": {
    "message": "لا يتوقع المستخدمون إعادة تحميل الصفحة تلقائيًا. وإذا تمت إعادة التحميل التلقائية، سيتحوّل تركيز المستخدمين إلى أعلى الصفحة. وقد ينشأ عن ذلك تجربة محبطة ومربكة. [مزيد من المعلومات](https://web.dev/meta-refresh/)."
  },
  "lighthouse-core/audits/accessibility/meta-refresh.js | failureTitle": {
    "message": "المستند يستخدم `<meta http-equiv=\"refresh\">`"
  },
  "lighthouse-core/audits/accessibility/meta-refresh.js | title": {
    "message": "المستند لا يستخدم `<meta http-equiv=\"refresh\">`"
  },
  "lighthouse-core/audits/accessibility/meta-viewport.js | description": {
    "message": "يسبب إيقاف ميزة التكبير أو التصغير مشكلة بالنسبة إلى المستخدمين ضعاف البصر الذين يعتمدون على ميزة تكبير الشاشة لرؤية محتوى صفحة الويب بشكل صحيح. [مزيد من المعلومات](https://web.dev/meta-viewport/)"
  },
  "lighthouse-core/audits/accessibility/meta-viewport.js | failureTitle": {
    "message": "يتم استخدام `[user-scalable=\"no\"]` في العنصر `<meta name=\"viewport\">` أو السمة `[maximum-scale]` هي أقل من 5."
  },
  "lighthouse-core/audits/accessibility/meta-viewport.js | title": {
    "message": "`[user-scalable=\"no\"]` غير مستخدم في العنصر `<meta name=\"viewport\">` والسمة `[maximum-scale]` لا تقلّ عن 5."
  },
  "lighthouse-core/audits/accessibility/object-alt.js | description": {
    "message": "لا يمكن لبرامج قراءة الشاشة ترجمة المحتوى غير النصي. تؤدي إضافة نص بديل إلى عناصر `<object>` إلى مساعدة برامج قراءة الشاشة على نقل المعنى إلى المستخدمين. [مزيد من المعلومات](https://web.dev/object-alt/)"
  },
  "lighthouse-core/audits/accessibility/object-alt.js | failureTitle": {
    "message": "عناصر `<object>` لا تحتوي على نص `[alt]`"
  },
  "lighthouse-core/audits/accessibility/object-alt.js | title": {
    "message": "عناصر `<object>` تحتوي على نص `[alt]`"
  },
  "lighthouse-core/audits/accessibility/tabindex.js | description": {
    "message": "تشير القيمة الأكبر من 0 إلى وجود طلب تنقل صريح. على الرغم من أن ذلك صحيح تقنيًّا، غالبًا ما يؤدي ذلك إلى إنشاء تجارب محبطة للمستخدمين الذين يعتمدون على التقنيات المساعدة. [مزيد من المعلومات](https://web.dev/tabindex/)"
  },
  "lighthouse-core/audits/accessibility/tabindex.js | failureTitle": {
    "message": "بعض العناصر تحتوي على قيمة `[tabindex]` أكبر من 0"
  },
  "lighthouse-core/audits/accessibility/tabindex.js | title": {
    "message": "لا يتوفّر عنصر له قيمة `[tabindex]` أكبر من 0"
  },
  "lighthouse-core/audits/accessibility/td-headers-attr.js | description": {
    "message": "تحتوي برامج قراءة الشاشة على ميزات لتسهيل التنقل بين الجداول. يمكن تحسين تجربة استخدام برامج قراءة الشاشة من خلال ضمان إشارة الخلايا `<td>` التي تستخدم السمة `[headers]` إلى خلايا أخرى في الجدول نفسه فقط. [مزيد من المعلومات](https://web.dev/td-headers-attr/)"
  },
  "lighthouse-core/audits/accessibility/td-headers-attr.js | failureTitle": {
    "message": "إنّ الخلايا الواردة في `<table>` والتي تستخدم السمة `[headers]` تشير إلى عنصر `id` غير موجود في الجدول نفسه."
  },
  "lighthouse-core/audits/accessibility/td-headers-attr.js | title": {
    "message": "إنّ الخلايا الواردة في `<table>` والتي تستخدم السمة `[headers]` تشير إلى الخلايا في الجدول نفسه."
  },
  "lighthouse-core/audits/accessibility/th-has-data-cells.js | description": {
    "message": "تحتوي برامج قراءة الشاشة على ميزات لتسهيل التنقل بين الجداول. قد يؤدي ضمان أن عناوين الجداول تشير دائمًا إلى بعض مجموعات الخلايا إلى تحسين تجربة مستخدمي برامج قراءة الشاشة. [مزيد من المعلومات](https://web.dev/th-has-data-cells/)"
  },
  "lighthouse-core/audits/accessibility/th-has-data-cells.js | failureTitle": {
    "message": "عناصر `<th>` وعناصر `[role=\"columnheader\"/\"rowheader\"]` لا تحتوي على خلايا البيانات التي يتم وصفها."
  },
  "lighthouse-core/audits/accessibility/th-has-data-cells.js | title": {
    "message": "عناصر `<th>` وعناصر `[role=\"columnheader\"/\"rowheader\"]` تحتوي على خلايا البيانات التي يتم وصفها"
  },
  "lighthouse-core/audits/accessibility/valid-lang.js | description": {
    "message": "يؤدي تحديد [BCP 47 language](https://www.w3.org/International/questions/qa-choosing-language-tags#question) صحيحة على العناصر إلى مساعدة قارئ الشاشة على نطق النص بشكلٍ صحيح. [مزيد من المعلومات](https://web.dev/valid-lang/)"
  },
  "lighthouse-core/audits/accessibility/valid-lang.js | failureTitle": {
    "message": "سمات `[lang]` لا تحتوي على قيمة صالحة"
  },
  "lighthouse-core/audits/accessibility/valid-lang.js | title": {
    "message": "سمات `[lang]` تحتوي على قيمة صالحة"
  },
  "lighthouse-core/audits/accessibility/video-caption.js | description": {
    "message": "عندما يقدم الفيديو شرحًا، يَسهُل على المستخدمين الصُم والذين يعانون من عجز سمعي فهم مضمونه. [مزيد من المعلومات](https://web.dev/video-caption/)"
  },
  "lighthouse-core/audits/accessibility/video-caption.js | failureTitle": {
    "message": "عناصر `<video>` لا تحتوي على عنصر `<track>` مع `[kind=\"captions\"]`."
  },
  "lighthouse-core/audits/accessibility/video-caption.js | title": {
    "message": "العناصر `<video>` تحتوي على عنصر `<track>` مع `[kind=\"captions\"]`"
  },
  "lighthouse-core/audits/accessibility/video-description.js | description": {
    "message": "توفّر الأوصاف الصوتية معلومات ذات صلة للفيديوهات التي لا يمكن إجراء الحوار بها، مثل تعبيرات الوجه وأجواء الإضاءة. [مزيد من المعلومات](https://web.dev/video-description/)"
  },
  "lighthouse-core/audits/accessibility/video-description.js | failureTitle": {
    "message": "عناصر `<video>` لا تحتوي على عنصر `<track>` مع `[kind=\"description\"]`."
  },
  "lighthouse-core/audits/accessibility/video-description.js | title": {
    "message": "العناصر `<video>` تحتوي على عنصر `<track>` مع `[kind=\"description\"]`"
  },
  "lighthouse-core/audits/apple-touch-icon.js | description": {
    "message": "للحصول على المظهر المثالي على نظام التشغيل iOS عند إضافة المستخدمين تطبيق ويب تقدّمي إلى الشاشة الرئيسية، يمكنك تحديد `apple-touch-icon`. يجب أن تشير هذه السمة إلى مربع غير شفاف بتنسيق PNG مقاسه 192 بكسل (أو 180 بكسل). [مزيد من المعلومات](https://web.dev/apple-touch-icon/)"
  },
  "lighthouse-core/audits/apple-touch-icon.js | failureTitle": {
    "message": "لا يتم تقديم رمز `apple-touch-icon` صالح"
  },
  "lighthouse-core/audits/apple-touch-icon.js | precomposedWarning": {
    "message": "سمة `apple-touch-icon-precomposed` هي قديمة، ويُفضّل استخدام سمة `apple-touch-icon`"
  },
  "lighthouse-core/audits/apple-touch-icon.js | title": {
    "message": "يتم تقديم رمز `apple-touch-icon` صالح"
  },
  "lighthouse-core/audits/autocomplete.js | columnCurrent": {
    "message": "القيمة الحالية"
  },
  "lighthouse-core/audits/autocomplete.js | columnSuggestions": {
    "message": "الرموز المميزة المقترحة"
  },
  "lighthouse-core/audits/autocomplete.js | description": {
    "message": "تساعد ميزة `autocomplete` المستخدمين على إرسال النماذج بشكل أسرع. لتوفير الجهد على المستخدمين، نقترح تفعيلها من خلال إعداد سمة `autocomplete` إلى قيمة صالحة. [مزيد من المعلومات](https://developers.google.com/web/fundamentals/design-and-ux/input/forms#use_metadata_to_enable_auto-complete)"
  },
  "lighthouse-core/audits/autocomplete.js | failureTitle": {
    "message": "لا تحتوي عناصر `<input>` على سمات صحيحة لميزة `autocomplete`"
  },
  "lighthouse-core/audits/autocomplete.js | manualReview": {
    "message": "يتطلب مراجعة يدوية"
  },
  "lighthouse-core/audits/autocomplete.js | reviewOrder": {
    "message": "مراجعة طلب الرموز المميزة"
  },
  "lighthouse-core/audits/autocomplete.js | title": {
    "message": "تستخدم عناصر `<input>` ميزة `autocomplete` بشكل صحيح"
  },
  "lighthouse-core/audits/autocomplete.js | warningInvalid": {
    "message": "رموز `autocomplete`: الرمز \"{token}\" غير صالح في {snippet}."
  },
  "lighthouse-core/audits/autocomplete.js | warningOrder": {
    "message": "مراجعة ترتيب الرموز المميزة: \"{tokens}\" في {snippet}"
  },
  "lighthouse-core/audits/bootup-time.js | chromeExtensionsWarning": {
    "message": "أثّرت \"إضافات Chrome\" بشكلٍ سلبي في أداء التحميل لهذه الصفحة. ويمكنك تجربة تدقيق الصفحة في وضع التصفُّح المُتخفّي أو من ملف شخصي على Chrome بدون الإضافات."
  },
  "lighthouse-core/audits/bootup-time.js | columnScriptEval": {
    "message": "تقييم النص البرمجي"
  },
  "lighthouse-core/audits/bootup-time.js | columnScriptParse": {
    "message": "تحليل النص البرمجي"
  },
  "lighthouse-core/audits/bootup-time.js | columnTotal": {
    "message": "الوقت الإجمالي لوحدة المعالجة المركزية"
  },
  "lighthouse-core/audits/bootup-time.js | description": {
    "message": "يمكنك تقليل الوقت المستغرق في تحليل JavaScript وإنشائها وتنفيذها. قد يتبين لك أن تسليم أحمال JavaScript بحجم أصغر يساعد على ذلك. [مزيد من المعلومات](https://web.dev/bootup-time/)"
  },
  "lighthouse-core/audits/bootup-time.js | failureTitle": {
    "message": "تقليل وقت تنفيذ JavaScript"
  },
  "lighthouse-core/audits/bootup-time.js | title": {
    "message": "وقت تنفيذ JavaScript"
  },
  "lighthouse-core/audits/byte-efficiency/duplicated-javascript.js | description": {
    "message": "يمكنك إزالة وحدات JavaScript الكبيرة المكررة من الحِزم لتقليل وحدات البايت غير الضرورية التي يستهلكها نشاط الشبكة. "
  },
  "lighthouse-core/audits/byte-efficiency/duplicated-javascript.js | title": {
    "message": "عليك إزالة الوحدات المكررة في حِزم JavaScript"
  },
  "lighthouse-core/audits/byte-efficiency/efficient-animated-content.js | description": {
    "message": "ملفات GIF الكبيرة غير كافية لعرض محتوى صور متحركة. يمكنك استخدام فيديوهات MPEG4/WebM للصور المتحركة وملفات PNG/WebP للصور الثابتة بدلاً من ملف GIF لحفظ وحدات البايت للشبكة. [مزيد من المعلومات](https://web.dev/efficient-animated-content/)"
  },
  "lighthouse-core/audits/byte-efficiency/efficient-animated-content.js | title": {
    "message": "استخدام تنسيقات الفيديو لمحتوى الصور المتحركة"
  },
  "lighthouse-core/audits/byte-efficiency/legacy-javascript.js | description": {
    "message": "يساعد الملء التلقائي وعمليات التحويل المتصفّحات القديمة في استخدام ميزات JavaScript الجديدة. ولكن العديد منها غير ضروري للمتصفّحات الحديثة. وبالنسبة إلى حِزم JavaScript، يمكنك استخدام استراتيجية حديثة لنشر النص البرمجي باستخدام ميزة الكشف عن الميزات \"module/nomodule\" لتقليل عدد الرموز البرمجية التي يتم نقلها للمتصفّحات الحديثة مع استمرار اعتماد المتصفّحات القديمة. [مزيد من المعلومات](https://philipwalton.com/articles/deploying-es2015-code-in-production-today/)"
  },
  "lighthouse-core/audits/byte-efficiency/legacy-javascript.js | title": {
    "message": "تجنُّب عرض ميزات JavaScript القديمة في المتصفحات الحديثة"
  },
  "lighthouse-core/audits/byte-efficiency/offscreen-images.js | description": {
    "message": "يمكنك إجراء تحميل بطيء للصور الموجودة خارج الشاشة والصور المخفية بعد الانتهاء من تحميل جميع الموارد المهمة من أجل تقليص وقت التفاعل. [مزيد من المعلومات](https://web.dev/offscreen-images/)"
  },
  "lighthouse-core/audits/byte-efficiency/offscreen-images.js | title": {
    "message": "تأجيل الصور خارج الشاشة"
  },
  "lighthouse-core/audits/byte-efficiency/render-blocking-resources.js | description": {
    "message": "تحظر الموارد سرعة عرض الصفحة لصفحتك. ويمكنك تضمين عناصر JavaScript/CSS المهمة وتأجيل جميع الأنماط/عناصر JavaScript غير المهمة. [مزيد من المعلومات](https://web.dev/render-blocking-resources/)"
  },
  "lighthouse-core/audits/byte-efficiency/render-blocking-resources.js | title": {
    "message": "استبعاد موارد حظر العرض"
  },
  "lighthouse-core/audits/byte-efficiency/total-byte-weight.js | description": {
    "message": "تُكلِّف أحمال الشبكة الكبيرة المستخدمين الكثير من الأموال وترتبط مباشرةً بأوقات التحميل الطويلة. [مزيد من المعلومات](https://web.dev/total-byte-weight/)"
  },
  "lighthouse-core/audits/byte-efficiency/total-byte-weight.js | displayValue": {
    "message": "كان الحجم الإجمالي {totalBytes, number, bytes} كيبيبايت."
  },
  "lighthouse-core/audits/byte-efficiency/total-byte-weight.js | failureTitle": {
    "message": "تجنُّب الأحمال الضخمة للشبكة"
  },
  "lighthouse-core/audits/byte-efficiency/total-byte-weight.js | title": {
    "message": "تجنُّب الأحمال الضخمة للشبكة"
  },
  "lighthouse-core/audits/byte-efficiency/unminified-css.js | description": {
    "message": "يمكن أن يؤدي تصغير ملفات CSS إلى تقليل أحجام حمولة الشبكة. [مزيد من المعلومات](https://web.dev/unminified-css/)"
  },
  "lighthouse-core/audits/byte-efficiency/unminified-css.js | title": {
    "message": "تصغير CSS"
  },
  "lighthouse-core/audits/byte-efficiency/unminified-javascript.js | description": {
    "message": "يمكن أن يؤدي تصغير ملفات JavaScript إلى تقليل أحجام الأحمال ووقت تحليل النص البرمجي. [مزيد من المعلومات](https://web.dev/unminified-javascript/)"
  },
  "lighthouse-core/audits/byte-efficiency/unminified-javascript.js | title": {
    "message": "تصغير JavaScript"
  },
  "lighthouse-core/audits/byte-efficiency/unused-css-rules.js | description": {
    "message": "يمكنك إزالة القواعد الضارة من أوراق الأنماط وتأجيل تحميل خدمة CSS غير المستخدمة في محتوى الجزء المرئي من الصفحة للحد من وحدات البايت غير الضرورية المستهلكة من خلال نشاط الشبكة. [مزيد من المعلومات](https://web.dev/unused-css-rules/)"
  },
  "lighthouse-core/audits/byte-efficiency/unused-css-rules.js | title": {
    "message": "إزالة خدمة CSS غير المُستخدَمة"
  },
  "lighthouse-core/audits/byte-efficiency/unused-javascript.js | description": {
    "message": "يمكنك إزالة نصوص JavaScript غير المستخدمة لتقليل وحدات البايت التي يستهلكها نشاط الشبكة. [مزيد من المعلومات](https://web.dev/unused-javascript/)"
  },
  "lighthouse-core/audits/byte-efficiency/unused-javascript.js | title": {
    "message": "إزالة JavaScript غير المستخدم"
  },
  "lighthouse-core/audits/byte-efficiency/uses-long-cache-ttl.js | description": {
    "message": "يمكن لفترة التخزين المؤقت الطويلة تسريع عملية تكرار الزيارات إلى صفحتك. [مزيد من المعلومات](https://web.dev/uses-long-cache-ttl/)"
  },
  "lighthouse-core/audits/byte-efficiency/uses-long-cache-ttl.js | displayValue": {
    "message": "{itemCount,plural, =1{تم العثور على مورد واحد}zero{تم العثور على # مورد}two{تم العثور على مورديْنِ (#)}few{تم العثور على # موارد}many{تم العثور على # موردًا}other{تم العثور على # مورد}}"
  },
  "lighthouse-core/audits/byte-efficiency/uses-long-cache-ttl.js | failureTitle": {
    "message": "عرض الأصول الثابتة من خلال سياسة ذاكرة التخزين المؤقت الفعالة"
  },
  "lighthouse-core/audits/byte-efficiency/uses-long-cache-ttl.js | title": {
    "message": "استخدام سياسة ذاكرة التخزين المؤقت الفعالة على الأصول الثابتة"
  },
  "lighthouse-core/audits/byte-efficiency/uses-optimized-images.js | description": {
    "message": "يتم تحميل الصور المحسَّنة بشكلٍ أسرع وتستهلك بيانات أقل لشبكة الجوّال. [مزيد من المعلومات](https://web.dev/uses-optimized-images/)"
  },
  "lighthouse-core/audits/byte-efficiency/uses-optimized-images.js | title": {
    "message": "ترميز الصور بكفاءة"
  },
  "lighthouse-core/audits/byte-efficiency/uses-responsive-images.js | description": {
    "message": "يمكنك عرض صور بحجم مناسب لحفظ بيانات شبكة الجوّال وتحسين وقت التحميل. [مزيد من المعلومات](https://web.dev/uses-responsive-images/)"
  },
  "lighthouse-core/audits/byte-efficiency/uses-responsive-images.js | title": {
    "message": "الصور ذات الحجم المناسب"
  },
  "lighthouse-core/audits/byte-efficiency/uses-text-compression.js | description": {
    "message": "يجب عرض الموارد المستندة إلى النص باستخدام الضغط (gzip أو الانكماش أو brotli) لتقليل إجمالي وحدات البايت للشبكة. [مزيد من المعلومات](https://web.dev/uses-text-compression/)"
  },
  "lighthouse-core/audits/byte-efficiency/uses-text-compression.js | title": {
    "message": "تفعيل ضغط النص"
  },
  "lighthouse-core/audits/byte-efficiency/uses-webp-images.js | description": {
    "message": "غالبًا ما توفِّر تنسيقات الصور، مثل JPEG 2000 وJPEG XR وWebP، ضغطًا أفضل من تنسيق PNG أو JPEG، وهذا يعني تنزيلاً أسرع واستهلاكًا أقل للبيانات. [مزيد من المعلومات](https://web.dev/uses-webp-images/)"
  },
  "lighthouse-core/audits/byte-efficiency/uses-webp-images.js | title": {
    "message": "عرض الصور بتنسيقات الجيل القادم"
  },
  "lighthouse-core/audits/content-width.js | description": {
    "message": "في حال كان عرض محتوى التطبيق لا يتطابق مع عرض إطار العرض، قد لا يتم تحسين تطبيقك لشاشات الجوّال. [مزيد من المعلومات](https://web.dev/content-width/)"
  },
  "lighthouse-core/audits/content-width.js | explanation": {
    "message": "لا يتطابق حجم إطار العرض {innerWidth} بكسل مع حجم النافذة {outerWidth} بكسل."
  },
  "lighthouse-core/audits/content-width.js | failureTitle": {
    "message": "عدم تحديد حجم المحتوى بشكلٍ صحيح لإطار العرض"
  },
  "lighthouse-core/audits/content-width.js | title": {
    "message": "تحديد حجم المحتوى بشكلٍ صحيح لإطار العرض"
  },
  "lighthouse-core/audits/critical-request-chains.js | description": {
    "message": "توضح لك \"سلاسل الطلبات المهمة\" أدناه الموارد التي تم تحميلها بأولوية عالية. ويمكنك تقليل طول السلاسل أو تقليل حجم تنزيل الموارد أو تأجيل تنزيل الموارد غير الضرورية لتحسين تحميل الصفحة. [مزيد من المعلومات](https://web.dev/critical-request-chains/)"
  },
  "lighthouse-core/audits/critical-request-chains.js | displayValue": {
    "message": "{itemCount,plural, =1{تم العثور على سلسلة واحدة}zero{تم العثور على # سلسلة}two{تم العثور على سلسلتيْنِ (#)}few{تم العثور على # سلاسل}many{تم العثور على # سلسلةً}other{تم العثور على # سلسلة}}"
  },
  "lighthouse-core/audits/critical-request-chains.js | title": {
    "message": "تجنَّب سلاسل الطلبات المهمة"
  },
  "lighthouse-core/audits/deprecations.js | columnDeprecate": {
    "message": "إيقاف / تحذير"
  },
  "lighthouse-core/audits/deprecations.js | columnLine": {
    "message": "السطر"
  },
  "lighthouse-core/audits/deprecations.js | description": {
    "message": "ستتم في النهاية إزالة واجهات برمجة التطبيقات المتوقفة من المتصفح. [مزيد من المعلومات](https://web.dev/deprecations/)"
  },
  "lighthouse-core/audits/deprecations.js | displayValue": {
    "message": "{itemCount,plural, =1{تم العثور على تحذير واحد}zero{تم العثور على # تحذير}two{تم العثور على تحذيرين (#)}few{تم العثور على # تحذيرات}many{تم العثور على # تحذيرًا}other{تم العثور على # تحذير}}"
  },
  "lighthouse-core/audits/deprecations.js | failureTitle": {
    "message": "يتم استخدام واجهات برمجة التطبيقات المتوقفة"
  },
  "lighthouse-core/audits/deprecations.js | title": {
    "message": "يتم تجنّب واجهات برمجة التطبيقات المتوقفة"
  },
  "lighthouse-core/audits/dobetterweb/appcache-manifest.js | description": {
    "message": "تم إيقاف ذاكرة التخزين المؤقت للتطبيق. [مزيد من المعلومات](https://web.dev/appcache-manifest/)"
  },
  "lighthouse-core/audits/dobetterweb/appcache-manifest.js | displayValue": {
    "message": "تم العثور على \"{AppCacheManifest}\""
  },
  "lighthouse-core/audits/dobetterweb/appcache-manifest.js | failureTitle": {
    "message": "يتم استخدام ذاكرة التخزين المؤقت للتطبيق"
  },
  "lighthouse-core/audits/dobetterweb/appcache-manifest.js | title": {
    "message": "يتم تجنُب ذاكرة التخزين المؤقت للتطبيق"
  },
  "lighthouse-core/audits/dobetterweb/charset.js | description": {
    "message": "تعريف ترميز الأحرف مطلوب. ويمكن إجراء ذلك باستخدام علامة `<meta>` في أول 1024 وحدة بايت من عنوان HTML أو في عنوان الاستجابة Content-Type في HTTP. [مزيد من المعلومات](https://web.dev/charset/)"
  },
  "lighthouse-core/audits/dobetterweb/charset.js | failureTitle": {
    "message": "تعريف ترميز الأحرف غير متوفر أو تأخر ظهوره جدًا في HTML"
  },
  "lighthouse-core/audits/dobetterweb/charset.js | title": {
    "message": "تحديد ترميز الأحرف بشكلٍ صحيح"
  },
  "lighthouse-core/audits/dobetterweb/doctype.js | description": {
    "message": "يؤدي تحديد doctype إلى منع المتصفح من التبديل إلى وضع Quirks. [مزيد من المعلومات](https://web.dev/doctype/)"
  },
  "lighthouse-core/audits/dobetterweb/doctype.js | explanationBadDoctype": {
    "message": "يجب أن يكون اسم DOCTYPE هو سلسلة الأحرف الصغيرة `html`"
  },
  "lighthouse-core/audits/dobetterweb/doctype.js | explanationNoDoctype": {
    "message": "يجب أن يحتوي المستند على DOCTYPE"
  },
  "lighthouse-core/audits/dobetterweb/doctype.js | explanationPublicId": {
    "message": "من الممكن أن تكون publicId المتوقعة سلسلة فارغة"
  },
  "lighthouse-core/audits/dobetterweb/doctype.js | explanationSystemId": {
    "message": "من الممكن أن تكون systemId المتوقعة سلسلة فارغة"
  },
  "lighthouse-core/audits/dobetterweb/doctype.js | failureTitle": {
    "message": "تفتقر الصفحة إلى HTML DOCTYPE، مما يؤدي إلى تشغيل وضع Quirks"
  },
  "lighthouse-core/audits/dobetterweb/doctype.js | title": {
    "message": "الصفحة تحتوي على HTML DOCTYPE"
  },
  "lighthouse-core/audits/dobetterweb/dom-size.js | columnStatistic": {
    "message": "الإحصائية"
  },
  "lighthouse-core/audits/dobetterweb/dom-size.js | columnValue": {
    "message": "القيمة"
  },
  "lighthouse-core/audits/dobetterweb/dom-size.js | description": {
    "message": "سيزيد حجم DOM الكبير من استخدام الذاكرة، ويتسبب في إجراء [حسابات نمطية](https://developers.google.com/web/fundamentals/performance/rendering/reduce-the-scope-and-complexity-of-style-calculations) أطول، وينتج عنه [عمليات مُكلفة لإعادة عرض التنسيق](https://developers.google.com/speed/articles/reflow). [مزيد من المعلومات](https://web.dev/dom-size/)"
  },
  "lighthouse-core/audits/dobetterweb/dom-size.js | displayValue": {
    "message": "{itemCount,plural, =1{عنصر واحد}zero{# عنصر}two{عنصرين (#)}few{# عناصر}many{# عنصرًا}other{# عنصر}}"
  },
  "lighthouse-core/audits/dobetterweb/dom-size.js | failureTitle": {
    "message": "تجنُب حجم DOM الزائد"
  },
  "lighthouse-core/audits/dobetterweb/dom-size.js | statisticDOMDepth": {
    "message": "الحد الأقصى لعمق DOM"
  },
  "lighthouse-core/audits/dobetterweb/dom-size.js | statisticDOMElements": {
    "message": "إجمالي عدد عناصر DOM"
  },
  "lighthouse-core/audits/dobetterweb/dom-size.js | statisticDOMWidth": {
    "message": "الحد الأقصى من عناصر الأطفال"
  },
  "lighthouse-core/audits/dobetterweb/dom-size.js | title": {
    "message": "تجنُب حجم DOM الزائد"
  },
  "lighthouse-core/audits/dobetterweb/external-anchors-use-rel-noopener.js | columnFailingAnchors": {
    "message": "علامات الارتساء التي تعذّرت مراجعتها"
  },
  "lighthouse-core/audits/dobetterweb/external-anchors-use-rel-noopener.js | description": {
    "message": "يمكنك إضافة `rel=\"noopener\"` أو `rel=\"noreferrer\"` إلى أي روابط خارجية لتحسين الأداء ومنع الثغرات الأمنية. [مزيد من المعلومات](https://web.dev/external-anchors-use-rel-noopener/)"
  },
  "lighthouse-core/audits/dobetterweb/external-anchors-use-rel-noopener.js | failureTitle": {
    "message": "الروابط إلى وجهات مشتركة المصدر هي غير آمنة"
  },
  "lighthouse-core/audits/dobetterweb/external-anchors-use-rel-noopener.js | title": {
    "message": "الروابط إلى وجهات مشتركة المصدر هي آمنة"
  },
  "lighthouse-core/audits/dobetterweb/external-anchors-use-rel-noopener.js | warning": {
    "message": "يتعذّر تحديد الوجهة لإعلان ثابت {anchorHTML}). في حال عدم استخدامه كرابط تشعبي، يمكنك إزالة target=_blank."
  },
  "lighthouse-core/audits/dobetterweb/geolocation-on-start.js | description": {
    "message": "لا يثق المستخدمون في المواقع الإلكترونية التي تطلب مواقعهم الجغرافية بدون سياق أو قد يؤدي ذلك إلى إرباكهم. يمكنك ربط الطلب بإجراء المستخدم بدلاً من ذلك. [مزيد من المعلومات](https://web.dev/geolocation-on-start/)"
  },
  "lighthouse-core/audits/dobetterweb/geolocation-on-start.js | failureTitle": {
    "message": "يتم طلب إذن رصد الموقع الجغرافي عند تحميل الصفحة"
  },
  "lighthouse-core/audits/dobetterweb/geolocation-on-start.js | title": {
    "message": "يتم تجنُب طلب إذن رصد الموقع الجغرافي عند تحميل الصفحة"
  },
  "lighthouse-core/audits/dobetterweb/js-libraries.js | columnVersion": {
    "message": "الإصدار"
  },
  "lighthouse-core/audits/dobetterweb/js-libraries.js | description": {
    "message": "تم رصد جميع مكتبات الواجهة الأمامية JavaScript في الصفحة. [مزيد من المعلومات](https://web.dev/js-libraries/)"
  },
  "lighthouse-core/audits/dobetterweb/js-libraries.js | title": {
    "message": "مكتبات JavaScript التي تم رصدها"
  },
  "lighthouse-core/audits/dobetterweb/no-document-write.js | description": {
    "message": "بالنسبة إلى المستخدمين الذين لديهم اتصالات بطيئة، يمكن للبرامج النصية الخارجية التي يتم إدخالها ديناميكيًا عبر `document.write()` تأخير تحميل الصفحة لمدة ثوانٍ متعددة. [مزيد من المعلومات](https://web.dev/no-document-write/)"
  },
  "lighthouse-core/audits/dobetterweb/no-document-write.js | failureTitle": {
    "message": "تجنَّب `document.write()`"
  },
  "lighthouse-core/audits/dobetterweb/no-document-write.js | title": {
    "message": "يتم تجنُب `document.write()`"
  },
  "lighthouse-core/audits/dobetterweb/no-vulnerable-libraries.js | columnSeverity": {
    "message": "أعلى نسبة خطورة"
  },
  "lighthouse-core/audits/dobetterweb/no-vulnerable-libraries.js | columnVersion": {
    "message": "إصدار المكتبة"
  },
  "lighthouse-core/audits/dobetterweb/no-vulnerable-libraries.js | columnVuln": {
    "message": "عدد الثغرات"
  },
  "lighthouse-core/audits/dobetterweb/no-vulnerable-libraries.js | description": {
    "message": "قد تحتوي بعض البرامج النصية للجهات الخارجية على ثغرات أمنية معروفة يمكن للمهاجمين تحديدها واستغلالها بسهولة. [مزيد من المعلومات](https://web.dev/no-vulnerable-libraries/)"
  },
  "lighthouse-core/audits/dobetterweb/no-vulnerable-libraries.js | displayValue": {
    "message": "{itemCount,plural, =1{تم رصد ثغرة واحدة}zero{تم رصد # ثغرة}two{تم رصد ثغرتين (#)}few{تم رصد # ثغرات}many{تم رصد # ثغرةً}other{تم رصد # ثغرة}}"
  },
  "lighthouse-core/audits/dobetterweb/no-vulnerable-libraries.js | failureTitle": {
    "message": "يتم تضمين مكتبات الواجهة الأمامية JavaScript ذات الثغرات الأمنية المعروفة"
  },
  "lighthouse-core/audits/dobetterweb/no-vulnerable-libraries.js | rowSeverityHigh": {
    "message": "مرتفع"
  },
  "lighthouse-core/audits/dobetterweb/no-vulnerable-libraries.js | rowSeverityLow": {
    "message": "منخفض"
  },
  "lighthouse-core/audits/dobetterweb/no-vulnerable-libraries.js | rowSeverityMedium": {
    "message": "متوسط"
  },
  "lighthouse-core/audits/dobetterweb/no-vulnerable-libraries.js | title": {
    "message": "يتم تجنُب مكتبات الواجهة الأمامية JavaScript ذات الثغرات الأمنية المعروفة"
  },
  "lighthouse-core/audits/dobetterweb/notification-on-start.js | description": {
    "message": "لا يثق المستخدمون في المواقع الإلكترونية التي تطلب إرسال الإشعارات بدون سياق أو قد يؤدي ذلك إلى إرباكهم. يمكنك ربط الطلب بإيماءات المستخدم بدلاً من ذلك. [مزيد من المعلومات](https://web.dev/notification-on-start/)"
  },
  "lighthouse-core/audits/dobetterweb/notification-on-start.js | failureTitle": {
    "message": "يتم طلب إذن الإشعار عند تحميل الصفحة"
  },
  "lighthouse-core/audits/dobetterweb/notification-on-start.js | title": {
    "message": "يتم تجنُّب طلب إذن الإشعار عند تحميل الصفحة"
  },
  "lighthouse-core/audits/dobetterweb/password-inputs-can-be-pasted-into.js | description": {
    "message": "يؤدي منع لصق كلمة المرور إلى تقويض سياسة الأمان الجيدة. [مزيد من المعلومات](https://web.dev/password-inputs-can-be-pasted-into/)"
  },
  "lighthouse-core/audits/dobetterweb/password-inputs-can-be-pasted-into.js | failureTitle": {
    "message": "يتم منع المستخدمين من اللصق في حقول كلمات المرور"
  },
  "lighthouse-core/audits/dobetterweb/password-inputs-can-be-pasted-into.js | title": {
    "message": "يتم السماح للمستخدمين باللصق في حقول كلمات المرور"
  },
  "lighthouse-core/audits/dobetterweb/uses-http2.js | columnProtocol": {
    "message": "البروتوكول"
  },
  "lighthouse-core/audits/dobetterweb/uses-http2.js | description": {
    "message": "يوفّر HTTP/2 العديد من المزايا على HTTP/1.1، بما في ذلك عناوين البرامج الثنائية وعملية مضاعفة توجيه الإشارات ودفع الخادم. [مزيد من المعلومات](https://web.dev/uses-http2/)"
  },
  "lighthouse-core/audits/dobetterweb/uses-http2.js | displayValue": {
    "message": "{itemCount,plural, =1{لم يتم عرض طلب واحد عبر HTTP/2}zero{لم يتم عرض # طلب عبر HTTP/2}two{لم يتم عرض طلبين (#) عبر HTTP/2}few{لم يتم عرض # طلبات عبر HTTP/2}many{لم يتم عرض # طلبًا عبر HTTP/2}other{لم يتم عرض # طلب عبر HTTP/2}}"
  },
  "lighthouse-core/audits/dobetterweb/uses-http2.js | title": {
    "message": "استخدام HTTP/2"
  },
  "lighthouse-core/audits/dobetterweb/uses-passive-event-listeners.js | description": {
    "message": "يمكنك وضع علامة على \"أدوات معالجة أحداث لمس الشاشة وتحريك الماوس\" بصفتها `passive` لتحسين عملية التنقل في صفحتك. [مزيد من المعلومات](https://web.dev/uses-passive-event-listeners/)"
  },
  "lighthouse-core/audits/dobetterweb/uses-passive-event-listeners.js | failureTitle": {
    "message": "لا يتم استخدام أدوات معالجة الحدث السلبية لتحسين عملية التنقل في الصفحة"
  },
  "lighthouse-core/audits/dobetterweb/uses-passive-event-listeners.js | title": {
    "message": "يتم استخدام أدوات معالجة الحدث السلبية لتحسين أداء التمرير"
  },
  "lighthouse-core/audits/errors-in-console.js | description": {
    "message": "تشير الأخطاء التي تم تسجيلها في وحدة التحكّم إلى مشاكل لم يتم حلها. قد تنتج هذه المشاكل من إخفاقات طلب الشبكة ومشاكل أخرى تتعلق بالمتصفّح. [مزيد من المعلومات](https://web.dev/errors-in-console/)"
  },
  "lighthouse-core/audits/errors-in-console.js | failureTitle": {
    "message": "تم تسجيل أخطاء المتصفح في وحدة التحكّم"
  },
  "lighthouse-core/audits/errors-in-console.js | title": {
    "message": "لم يتم تسجيل أخطاء المتصفح في وحدة التحكّم"
  },
  "lighthouse-core/audits/font-display.js | description": {
    "message": "يمكنك الاستفادة من ميزة CSS لعرض الخطوط لضمان أن يكون النص مرئيًا للمستخدم أثناء تحميل خطوط موقع إلكتروني. [مزيد من المعلومات](https://web.dev/font-display/)"
  },
  "lighthouse-core/audits/font-display.js | failureTitle": {
    "message": "التأكد من بقاء النص مرئيًا أثناء تحميل خط موقع إلكتروني"
  },
  "lighthouse-core/audits/font-display.js | title": {
    "message": "تظل جميع النصوص مرئية أثناء تحميل خط موقع إلكتروني"
  },
  "lighthouse-core/audits/font-display.js | undeclaredFontOriginWarning": {
    "message": "{fontCountForOrigin,plural, =1{لم تتمكّن أداة Lighthouse من التحقّق تلقائيًا من قيمة `font-display` في أصل واحد ({fontOrigin}).}zero{لم تتمكّن أداة Lighthouse من التحقّق تلقائيًا من قيمة `font-display` في {fontOrigin} أصل.}two{لم تتمكّن أداة Lighthouse من التحقّق تلقائيًا من قيمة `font-display` في أصلَين ({fontOrigin}).}few{لم تتمكّن أداة Lighthouse من التحقّق تلقائيًا من قيمة `font-display` في {fontOrigin} أصول.}many{لم تتمكّن أداة Lighthouse من التحقّق تلقائيًا من قيمة `font-display` في {fontOrigin} أصلاً.}other{لم تتمكّن أداة Lighthouse من التحقّق تلقائيًا من قيمة واحدة (`font-display`) في {fontOrigin} أصل.}}"
  },
  "lighthouse-core/audits/image-aspect-ratio.js | columnActual": {
    "message": "نسبة العرض إلى الارتفاع (الفعلية)"
  },
  "lighthouse-core/audits/image-aspect-ratio.js | columnDisplayed": {
    "message": "نسبة العرض إلى الارتفاع (معروضة)"
  },
  "lighthouse-core/audits/image-aspect-ratio.js | description": {
    "message": "يجب أن تتوافق أبعاد عرض الصورة مع نسبة العرض إلى الارتفاع الطبيعية. [مزيد من المعلومات](https://web.dev/image-aspect-ratio/)"
  },
  "lighthouse-core/audits/image-aspect-ratio.js | failureTitle": {
    "message": "يتم عرض الصور مع نسبة عرض إلى ارتفاع غير صحيحة"
  },
  "lighthouse-core/audits/image-aspect-ratio.js | title": {
    "message": "يتم عرض الصور مع نسبة العرض إلى الارتفاع الصحيحة"
  },
  "lighthouse-core/audits/image-size-responsive.js | columnActual": {
    "message": "الحجم الفعلي"
  },
  "lighthouse-core/audits/image-size-responsive.js | columnDisplayed": {
    "message": "الحجم المعروض"
  },
  "lighthouse-core/audits/image-size-responsive.js | columnExpected": {
    "message": "الحجم المتوقع"
  },
  "lighthouse-core/audits/image-size-responsive.js | description": {
    "message": "يجب أن تكون الأبعاد الطبيعية للصورة متناسبة مع حجم العرض ونسبة وحدة البكسل لزيادة وضوح الصورة إلى أقصى حد. [مزيد من المعلومات](https://web.dev/serve-responsive-images/)"
  },
  "lighthouse-core/audits/image-size-responsive.js | failureTitle": {
    "message": "يتم عرض الصور بدقة منخفضة"
  },
  "lighthouse-core/audits/image-size-responsive.js | title": {
    "message": "يتم عرض الصور بدقة مناسبة"
  },
  "lighthouse-core/audits/installable-manifest.js | description": {
    "message": "يمكن للمتصفحات أن تطلب من المستخدمين بشكل مسبق إضافة تطبيقك إلى الشاشة الرئيسية، ويمكن بذلك زيادة التفاعل. [مزيد من المعلومات](https://web.dev/installable-manifest/)"
  },
  "lighthouse-core/audits/installable-manifest.js | failureTitle": {
    "message": "عدم استيفاء بيان تطبيق الويب متطلبات التثبيت"
  },
  "lighthouse-core/audits/installable-manifest.js | title": {
    "message": "استيفاء بيان تطبيق الويب متطلبات التثبيت"
  },
  "lighthouse-core/audits/is-on-https.js | allowed": {
    "message": "مسموح به"
  },
  "lighthouse-core/audits/is-on-https.js | blocked": {
    "message": "محظور"
  },
  "lighthouse-core/audits/is-on-https.js | columnInsecureURL": {
    "message": "عنوان URL غير آمن"
  },
  "lighthouse-core/audits/is-on-https.js | columnResolution": {
    "message": "معالجة الطلبات"
  },
  "lighthouse-core/audits/is-on-https.js | description": {
    "message": "يجب حماية جميع المواقع الإلكترونية باستخدام HTTPS، حتى تلك المواقع التي لا تتعامل مع البيانات الحساسة. وتتضمن هذه الحماية تجنُّب [المحتوى المختلَط](https://developers.google.com/web/fundamentals/security/prevent-mixed-content/what-is-mixed-content) حيث يتم تحميل بعض المصادر على HTTP على الرغم من عمل الطلب الأوّلي على HTTPS. ويمنع HTTPS الدخلاء من العبث بالاتصالات بين تطبيقك والمستخدمين أو الاستماع إليها، وهو شرط مُسبَق لـ HTTP/2 والعديد من واجهات برمجة تطبيقات الأنظمة الأساسية للإنترنت الجديدة. [مزيد من المعلومات](https://web.dev/is-on-https/)"
  },
  "lighthouse-core/audits/is-on-https.js | displayValue": {
    "message": "{itemCount,plural, =1{تم العثور على طلب غير آمن واحد}zero{تم العثور على # طلب غير آمن}two{تم العثور على طلبين غير آمنين (#)}few{تم العثور على # طلبات غير آمنة}many{تم العثور على # طلبًا غير آمن}other{تم العثور على # طلب غير آمن}}"
  },
  "lighthouse-core/audits/is-on-https.js | failureTitle": {
    "message": "لا يتم استخدام HTTPS"
  },
  "lighthouse-core/audits/is-on-https.js | title": {
    "message": "يتم استخدام HTTPS"
  },
  "lighthouse-core/audits/is-on-https.js | upgraded": {
    "message": "تمت ترقيته إلى HTTPS تلقائيًا"
  },
  "lighthouse-core/audits/is-on-https.js | warning": {
    "message": "مسموح به مع التحذير"
  },
  "lighthouse-core/audits/large-javascript-libraries.js | columnLibraryName": {
    "message": "مكتبة"
  },
  "lighthouse-core/audits/large-javascript-libraries.js | description": {
    "message": "يمكن أن تؤدّي مكتبات JavaScript الكبيرة إلى ضعف في الأداء. من الأفضل أن تكون المكتبات صغيرة ومتكافئة وظيفيًا لتقليص حجم الحِزمة. [مزيد من المعلومات](https://developers.google.com/web/fundamentals/performance/webpack/decrease-frontend-size#optimize_dependencies)"
  },
  "lighthouse-core/audits/large-javascript-libraries.js | displayValue": {
    "message": "{libraryCount,plural, =1{تم العثور على مكتبة كبيرة واحدة}zero{تم العثور على # مكتبة كبيرة}two{تم العثور على مكتبتَين كبيرتَين}few{تم العثور على # مكتبات كبيرة}many{تم العثور على # مكتبة كبيرة}other{تم العثور على # مكتبة كبيرة}}"
  },
  "lighthouse-core/audits/large-javascript-libraries.js | failureTitle": {
    "message": "تبديل مكتبات JavaScript الكبيرة التي لا تهمّك"
  },
  "lighthouse-core/audits/large-javascript-libraries.js | title": {
    "message": "يتم تجنُّب مكتبات JavaScript الكبيرة باستخدام مكتبات صغيرة"
  },
  "lighthouse-core/audits/largest-contentful-paint-element.js | description": {
    "message": "هذا هو الجزء من المحتوى الذي تم عرضه بأكبر سرعة على الصفحة ضمن إطار العرض. [مزيد من المعلومات](https://web.dev/lighthouse-largest-contentful-paint/)"
  },
  "lighthouse-core/audits/largest-contentful-paint-element.js | title": {
    "message": "عنصر \"سرعة عرض أكبر جزء من المحتوى على الصفحة\""
  },
  "lighthouse-core/audits/layout-shift-elements.js | columnContribution": {
    "message": "المساهمة في متغيّرات التصميم التراكمية (CLS)"
  },
  "lighthouse-core/audits/layout-shift-elements.js | description": {
    "message": "تساهم عناصر DOM هذه أكثر في متغيّرات التصميم التراكمية (CLS) الخاصة بالصفحة."
  },
  "lighthouse-core/audits/layout-shift-elements.js | title": {
    "message": "تجنُّب متغيّرات التصميم الكبيرة"
  },
  "lighthouse-core/audits/long-tasks.js | description": {
    "message": "يتم إدراج أطول المهام في سلسلة المحادثات الرئيسية، ما يساعد في تحديد أكثر الأشخاص الذين يسببون تأخير في عملية الإدخال. [مزيد من المعلومات](https://web.dev/long-tasks-devtools/)"
  },
  "lighthouse-core/audits/long-tasks.js | displayValue": {
    "message": "{itemCount,plural, =1{تم العثور على مهمّة طويلة واحدة}zero{تم العثور على # مهمّة طويلة}two{تم العثور على مهمّتَين طويلتَين}few{تم العثور على # مهمّات طويلة}many{تم العثور على # مهمّة طويلة}other{تم العثور على # مهمّة طويلة}}"
  },
  "lighthouse-core/audits/long-tasks.js | title": {
    "message": "نجنُّب سلسة المهام الرئيسية الطويلة"
  },
  "lighthouse-core/audits/mainthread-work-breakdown.js | columnCategory": {
    "message": "الفئة"
  },
  "lighthouse-core/audits/mainthread-work-breakdown.js | description": {
    "message": "ننصحك بتقليل الوقت المستغرق في تحليل JavaScript وإنشائه وتنفيذه. قد يتبيّن لك أن تقديم بيانات JavaScript بحجم أصغر يساعد على ذلك. [مزيد من المعلومات](https://web.dev/mainthread-work-breakdown/)"
  },
  "lighthouse-core/audits/mainthread-work-breakdown.js | failureTitle": {
    "message": "تقليل سلسلة العمل الرئيسية"
  },
  "lighthouse-core/audits/mainthread-work-breakdown.js | title": {
    "message": "تقليل سلسلة العمل الرئيسية"
  },
  "lighthouse-core/audits/manual/pwa-cross-browser.js | description": {
    "message": "للوصول إلى أكبر عدد من المستخدمين، يجب استخدام المواقع الإلكترونية على كل متصفح رئيسي. [مزيد من المعلومات](https://web.dev/pwa-cross-browser/)"
  },
  "lighthouse-core/audits/manual/pwa-cross-browser.js | title": {
    "message": "الموقع الإلكتروني يعمل عبر المتصفح"
  },
  "lighthouse-core/audits/manual/pwa-each-page-has-url.js | description": {
    "message": "يُرجى التأكّد من أن الصفحات الفردية قابلة للربط بشكلٍ كبير عبر عنوان URL وأن عناوين URL فريدة لغرض إمكانية المشاركة على وسائل التواصل الاجتماعي. [مزيد من المعلومات](https://web.dev/pwa-each-page-has-url/)"
  },
  "lighthouse-core/audits/manual/pwa-each-page-has-url.js | title": {
    "message": "كل صفحة تحتوي على عنوان URL"
  },
  "lighthouse-core/audits/manual/pwa-page-transitions.js | description": {
    "message": "يجب أن تكون عملية الانتقال بين الصفحات سريعة، حتى عند استخدام شبكة بطيئة. وذلك لأنّ سرعة استجابة التطبيق تُعدّ من العناصر الأساسية التي يستند إليها المستخدم في تقييم أداء التطبيق. [مزيد من المعلومات](https://web.dev/pwa-page-transitions/)"
  },
  "lighthouse-core/audits/manual/pwa-page-transitions.js | title": {
    "message": "عمليات نقل الصفحة لا تبدو أنها محظورة على الشبكة"
  },
  "lighthouse-core/audits/maskable-icon.js | description": {
    "message": "يضمن الرمز القابل للإخفاء تعبئة الصورة للشكل بالكامل بدون أن تصبح مُعدَّة للعرض على شاشة عريضة أفقيًا أثناء تثبيت التطبيق على الجهاز. [مزيد من المعلومات](https://web.dev/maskable-icon-audit/)"
  },
  "lighthouse-core/audits/maskable-icon.js | failureTitle": {
    "message": "البيان لا يحتوي على رمز قابل للإخفاء"
  },
  "lighthouse-core/audits/maskable-icon.js | title": {
    "message": "البيان يحتوي على رمز قابل للإخفاء"
  },
  "lighthouse-core/audits/metrics/cumulative-layout-shift.js | description": {
    "message": "تقيس \"متغيّرات التصميم التراكمية\" حركة العناصر المرئية في إطار العرض. [مزيد من المعلومات](https://web.dev/cls/)"
  },
  "lighthouse-core/audits/metrics/estimated-input-latency.js | description": {
    "message": "إن \"وقت الاستجابة المقدر للإدخال\" هو تقدير لطول المدة التي يستغرقها تطبيقك للاستجابة لإدخال المستخدم بالمللي ثانية، وذلك أثناء الثواني الخمس الأكثر انشغالاً في فترة تحميل الصفحة. وفي حال كان وقت الاستجابة أكثر من 50 مللي ثانية، يمكن للمستخدمين اعتبار تطبيقك بأنه بطيء في التفاعل. [مزيد من المعلومات](https://web.dev/estimated-input-latency/)"
  },
  "lighthouse-core/audits/metrics/first-contentful-paint.js | description": {
    "message": "تحدد \"سرعة عرض المحتوى على الصفحة\" الوقت الذي يُعرَض فيه أول صورة أو نص. [مزيد من المعلومات](https://web.dev/first-contentful-paint/)"
  },
  "lighthouse-core/audits/metrics/first-cpu-idle.js | description": {
    "message": "تشير \"وحدة المعالجة المركزية الأولى الخاملة\" إلى المرة الأولى التي يتوفر فيها وقت كافٍ للعملية الرئيسية للصفحة حتى تعالج إدخالات المستخدم.  [مزيد من المعلومات](https://web.dev/first-cpu-idle/)"
  },
  "lighthouse-core/audits/metrics/first-meaningful-paint.js | description": {
    "message": "تقيس \"سرعة عرض أوّل محتوى مفيد على الصفحة\" الوقت الذي يكون فيه المحتوى الأساسي لصفحة مرئيًا. [مزيد من المعلومات](https://web.dev/first-meaningful-paint/)"
  },
  "lighthouse-core/audits/metrics/interactive.js | description": {
    "message": "وقت التفاعل هو مقدار الوقت المستغرق حتى تصبح الصفحة تفاعلية بالكامل. [مزيد من المعلومات](https://web.dev/interactive/)"
  },
  "lighthouse-core/audits/metrics/largest-contentful-paint.js | description": {
    "message": "تحدد \"سرعة عرض أكبر محتوى على الصفحة\" الوقت الذي يُعرَض فيه أكبر صورة أو نص. [مزيد من المعلومات](https://web.dev/lighthouse-largest-contentful-paint/)"
  },
  "lighthouse-core/audits/metrics/max-potential-fid.js | description": {
    "message": "الحد الأقصى المحتمل من \"مهلة الاستجابة لأوّل إدخال\" الذي قد يواجهه المستخدمين، هو مدة أطول مهمّة. [مزيد من المعلومات](https://web.dev/lighthouse-max-potential-fid/)"
  },
  "lighthouse-core/audits/metrics/speed-index.js | description": {
    "message": "يوضح مؤشر السرعة وتيرة تعبئة محتوى الصفحة على شاشة المستخدم. [مزيد من المعلومات](https://web.dev/speed-index/)"
  },
  "lighthouse-core/audits/metrics/total-blocking-time.js | description": {
    "message": "مجموع الفترات الزمنية بين \"سرعة عرض المحتوى على الصفحة\" (FCP) و\"وقت التفاعل\"، عندما تتجاوز مدة المهمة 50 مللي ثانية، معبرًا عنها بالمللي ثانية. [مزيد من المعلومات](https://web.dev/lighthouse-total-blocking-time/)"
  },
  "lighthouse-core/audits/network-rtt.js | description": {
    "message": "تؤثر مُدد الإرسال والاستقبال للشبكة تأثيرًا كبيرًا في مستوى الأداء. في حال كانت مدة الإرسال والاستقبال كبيرة، يشير ذلك إلى احتمال تحسّن أداء الخوادم الأقرب إلى المستخدم. [مزيد من المعلومات](https://hpbn.co/primer-on-latency-and-bandwidth/)"
  },
  "lighthouse-core/audits/network-rtt.js | title": {
    "message": "أوقات إرسال واستقبال الشبكة"
  },
  "lighthouse-core/audits/network-server-latency.js | description": {
    "message": "قد تؤثر أوقات استجابة الخادم في أداء الويب. في حال كان وقت استجابة الخادم للأصل طويلاً، هذه إشارة إلى أنه تم تحميل الخادم بشكلٍ زائد أو مستوى أدائه ضعيف في الخلفية. [مزيد من المعلومات](https://hpbn.co/primer-on-web-performance/#analyzing-the-resource-waterfall)"
  },
  "lighthouse-core/audits/network-server-latency.js | title": {
    "message": "أوقات الاستجابة لواجهة الخادم الخلفية"
  },
  "lighthouse-core/audits/no-unload-listeners.js | description": {
    "message": "لا يعمل حدث `unload` بفعالية ويمكن أن تؤدي معالجته إلى منع تحسينات المتصفّح، مثل Back-Forward Cache. يمكنك أيضًا استخدام حدث `pagehide` أو حدث `visibilitychange` بدلاً من ذلك. [مزيد من المعلومات](https://developers.google.com/web/updates/2018/07/page-lifecycle-api#the-unload-event)"
  },
  "lighthouse-core/audits/no-unload-listeners.js | failureTitle": {
    "message": "يتم استخدام أدوات معالجة حدث `unload`"
  },
  "lighthouse-core/audits/no-unload-listeners.js | title": {
    "message": "لا يتم استخدام أدوات معالجة حدث `unload`"
  },
  "lighthouse-core/audits/non-composited-animations.js | description": {
    "message": "يمكن للصور المتحركة غير المركّبة أن تكون رديئة وأن تزيد متغيّرات التصميم التراكمية (CLS). [مزيد من المعلومات](https://web.dev/non-composited-animations)"
  },
  "lighthouse-core/audits/non-composited-animations.js | displayValue": {
    "message": "{itemCount,plural, =1{تم العثور على عنصر متحرك واحد}zero{تم العثور على # عنصر متحرك}two{تم العثور على عنصرَين متحركَين}few{تم العثور على # عناصر متحركة}many{تم العثور على # عنصرًا متحركًا}other{تم العثور على # عنصر متحرك}}"
  },
  "lighthouse-core/audits/non-composited-animations.js | filterMayMovePixels": {
    "message": "قد تحرّك الخاصية المتعلّقة بالفلتر وحدات بكسل."
  },
  "lighthouse-core/audits/non-composited-animations.js | incompatibleAnimations": {
    "message": "يتم استهداف صورة متحركة أخرى غير متوافقة."
  },
  "lighthouse-core/audits/non-composited-animations.js | nonReplaceCompositeMode": {
    "message": "يحتوي \"التأثير\" على وضع مركّب غير \"replace\"."
  },
  "lighthouse-core/audits/non-composited-animations.js | title": {
    "message": "تجنُّب الصور المتحركة غير المركّبة"
  },
  "lighthouse-core/audits/non-composited-animations.js | transformDependsBoxSize": {
    "message": "تعتمد الخاصية المتعلّقة بالتحويل على حجم المربع."
  },
  "lighthouse-core/audits/non-composited-animations.js | unsupportedCSSProperty": {
    "message": "{propertyCount,plural, =1{خاصية CSS غير المتوافقة: {properties}}zero{خصائص CSS غير المتوافقة: {properties}}two{خاصيتا CSS غير المتوافقتَين: {properties}}few{خصائص CSS غير المتوافقة: {properties}}many{خصائص CSS غير المتوافقة: {properties}}other{خصائص CSS غير المتوافقة: {properties}}}"
  },
  "lighthouse-core/audits/non-composited-animations.js | unsupportedTimingParameters": {
    "message": "يحتوي \"التأثير\" على مَعلَمات توقيت غير متوافقة"
  },
  "lighthouse-core/audits/performance-budget.js | description": {
    "message": "يمكنك الحفاظ على كمية طلبات الشبكة وحجمها ضمن الاستهدافات المحدّدة في ميزانية الأداء المقدّمة. [مزيد من المعلومات](https://developers.google.com/web/tools/lighthouse/audits/budgets)"
  },
  "lighthouse-core/audits/performance-budget.js | requestCountOverBudget": {
    "message": "{count,plural, =1{طلب واحد}zero{# طلب}two{طلبان (#)}few{# طلبات}many{# طلبًا}other{# طلب}}"
  },
  "lighthouse-core/audits/performance-budget.js | title": {
    "message": "ميزانية الأداء"
  },
  "lighthouse-core/audits/preload-fonts.js | description": {
    "message": "يجب تحميل الخطوط `optional` مُسبَقًا حتى يتسنى للزوار لأول مرة استخدامها. [مزيد من المعلومات](https://web.dev/preload-optional-fonts/)"
  },
  "lighthouse-core/audits/preload-fonts.js | failureTitle": {
    "message": "الخطوط التي استخدمت `font-display: optional` لم يتم تحميلها مُسبَقًا"
  },
  "lighthouse-core/audits/preload-fonts.js | title": {
    "message": "تم تحميل الخطوط التي استخدمت `font-display: optional` مُسبَقًا"
  },
  "lighthouse-core/audits/preload-lcp-image.js | description": {
    "message": "Preload the image used by the LCP element in order to improve your LCP time. [Learn more](https://web.dev/optimize-lcp/#preload-important-resources)."
  },
  "lighthouse-core/audits/preload-lcp-image.js | title": {
    "message": "Preload Largest Contentful Paint image"
  },
  "lighthouse-core/audits/redirects-http.js | description": {
    "message": "في حال أعددت HTTPS مسبقًا، تأكّد من إعادة توجيه جميع زيارات HTTP إلى HTTPS من أجل تفعيل ميزات الويب الآمنة لجميع المستخدمين. [مزيد من المعلومات](https://web.dev/redirects-http/)"
  },
  "lighthouse-core/audits/redirects-http.js | failureTitle": {
    "message": "عدم إعادة توجيه زيارات HTTP إلى HTTPS"
  },
  "lighthouse-core/audits/redirects-http.js | title": {
    "message": "إعادة توجيه زيارات HTTP إلى HTTPS"
  },
  "lighthouse-core/audits/redirects.js | description": {
    "message": "تؤدي عمليات إعادة التوجيه إلى حدوث تأخيرات إضافية قبل أن يتم تحميل الصفحة. [مزيد من المعلومات](https://web.dev/redirects/)"
  },
  "lighthouse-core/audits/redirects.js | title": {
    "message": "تجنُب عمليات إعادة توجيه الصفحات المتعددة"
  },
  "lighthouse-core/audits/resource-summary.js | description": {
    "message": "لضبط ميزانيات لكمية موارد الصفحة وحجمها، يمكنك إضافة ملف budget.json. [مزيد من المعلومات](https://web.dev/use-lighthouse-for-performance-budgets/)"
  },
  "lighthouse-core/audits/resource-summary.js | displayValue": {
    "message": "{requestCount,plural, =1{طلب واحد • {byteCount, number, bytes} كيبيبايت}zero{# طلب • {byteCount, number, bytes} كيبيبايت}two{طلبان • {byteCount, number, bytes} كيبيبايت}few{# طلبات • {byteCount, number, bytes} كيبيبايت}many{# طلبًا • {byteCount, number, bytes} كيبيبايت}other{# طلب • {byteCount, number, bytes} كيبيبايت}}"
  },
  "lighthouse-core/audits/resource-summary.js | title": {
    "message": "الحفاظ على انخفاض عدد الطلبات ونقل الأحجام الصغيرة"
  },
  "lighthouse-core/audits/seo/canonical.js | description": {
    "message": "تقترح الروابط الأساسية عنوان URL للعرض في نتائج البحث. [مزيد من المعلومات](https://web.dev/canonical/)"
  },
  "lighthouse-core/audits/seo/canonical.js | explanationConflict": {
    "message": "تتعدّد عناوين URL المتضاربة ({urlList})."
  },
  "lighthouse-core/audits/seo/canonical.js | explanationDifferentDomain": {
    "message": "يشير عنوان URL إلى نطاق مختلف ({url})"
  },
  "lighthouse-core/audits/seo/canonical.js | explanationInvalid": {
    "message": "عنوان URL غير صالح ({url})"
  },
  "lighthouse-core/audits/seo/canonical.js | explanationPointsElsewhere": {
    "message": "يشير عنوان URL إلى موقع جغرافي `hreflang` آخر ({url})"
  },
  "lighthouse-core/audits/seo/canonical.js | explanationRelative": {
    "message": "عنوان URL هو نسبي ({url})"
  },
  "lighthouse-core/audits/seo/canonical.js | explanationRoot": {
    "message": "يشير إلى عنوان URL الجذر للنطاق (الصفحة الرئيسية)، بدلاً من صفحة مكافئة للمحتوى"
  },
  "lighthouse-core/audits/seo/canonical.js | failureTitle": {
    "message": "المستند لا يحتوي على سمة `rel=canonical` صالحة"
  },
  "lighthouse-core/audits/seo/canonical.js | title": {
    "message": "المستند يحتوي على سمة `rel=canonical` صالحة"
  },
  "lighthouse-core/audits/seo/crawlable-anchors.js | columnFailingLink": {
    "message": "الروابط التي لا يمكن الزحف إليها"
  },
  "lighthouse-core/audits/seo/crawlable-anchors.js | description": {
    "message": "قد تستخدم محركات البحث سمات `href` على الروابط بهدف الزحف إلى المواقع الإلكترونية. يُرجى التأكّد من أنّ سمة `href` لعناصر الارتساء ترتبط بوجهة مناسبة، حيث يمكن اكتشاف مزيد من صفحات الموقع الإلكتروني. [مزيد من المعلومات](https://support.google.com/webmasters/answer/9112205)"
  },
  "lighthouse-core/audits/seo/crawlable-anchors.js | failureTitle": {
    "message": "لا يمكن الزحف إلى الروابط"
  },
  "lighthouse-core/audits/seo/crawlable-anchors.js | title": {
    "message": "يمكن الزحف إلى الروابط"
  },
  "lighthouse-core/audits/seo/font-size.js | additionalIllegibleText": {
    "message": "نص إضافي غير قابل للقراءة"
  },
  "lighthouse-core/audits/seo/font-size.js | columnFontSize": {
    "message": "حجم الخط"
  },
  "lighthouse-core/audits/seo/font-size.js | columnPercentPageText": {
    "message": "% من نص الصفحة"
  },
  "lighthouse-core/audits/seo/font-size.js | columnSelector": {
    "message": "أداة الاختيار"
  },
  "lighthouse-core/audits/seo/font-size.js | description": {
    "message": "أحجام الخطوط الأقل من 12 بكسل صغيرة جدًا بحيث لا يمكن قراءتها بسهولة وتتطلب من مستخدمي الجوّال \"التكبير أو التصغير بإصبعين\" من أجل قراءتها. يمكنك بذل قصارى جهدك للحصول على نسبة أكبر من 60% من نص الصفحة بمقدار أكبر من أو يساوي 12 بكسل. [مزيد من المعلومات](https://web.dev/font-size/)"
  },
  "lighthouse-core/audits/seo/font-size.js | displayValue": {
    "message": "نص {decimalProportion, number, extendedPercent} قابل للقراءة"
  },
  "lighthouse-core/audits/seo/font-size.js | explanationViewport": {
    "message": "النص غير مقروء لأنه لا تتوفّر علامة وصفية لإطار العرض محسنة لشاشات الجوّال."
  },
  "lighthouse-core/audits/seo/font-size.js | failureTitle": {
    "message": "لا يستخدم المستند أحجام الخطوط القابلة للقراءة"
  },
  "lighthouse-core/audits/seo/font-size.js | legibleText": {
    "message": "نص قابل للقراءة"
  },
  "lighthouse-core/audits/seo/font-size.js | title": {
    "message": "يستخدم المستند أحجام الخط القابلة للقراءة"
  },
  "lighthouse-core/audits/seo/hreflang.js | description": {
    "message": "تخبر روابط hreflang محركات البحث عن إصدار الصفحة الذي يجب إدراجه في نتائج البحث للغة أو منطقة معيّنة. [مزيد من المعلومات](https://web.dev/hreflang/)"
  },
  "lighthouse-core/audits/seo/hreflang.js | failureTitle": {
    "message": "المستند لا يحتوي على سمة `hreflang` صالحة"
  },
  "lighthouse-core/audits/seo/hreflang.js | notFullyQualified": {
    "message": "قيمة href غير مؤهلة بالكامل."
  },
  "lighthouse-core/audits/seo/hreflang.js | title": {
    "message": "المستند يحتوي على سمة `hreflang` صالحة"
  },
  "lighthouse-core/audits/seo/hreflang.js | unexpectedLanguage": {
    "message": "رمز اللغة غير متوقّع."
  },
  "lighthouse-core/audits/seo/http-status-code.js | description": {
    "message": "قد لا تتم فهرسة الصفحات التي تتضمّن رموز حالة HTTP غير صالحة بشكلٍ صحيح. [مزيد من المعلومات](https://web.dev/http-status-code/)"
  },
  "lighthouse-core/audits/seo/http-status-code.js | failureTitle": {
    "message": "تحتوي الصفحة على رمز حالة HTTP غير صالح"
  },
  "lighthouse-core/audits/seo/http-status-code.js | title": {
    "message": "تحتوي الصفحة على رمز حالة HTTP صالح"
  },
  "lighthouse-core/audits/seo/is-crawlable.js | description": {
    "message": "يتعذّر على محركات البحث تضمين صفحاتك في نتائج البحث في حال عدم حصولها على إذن للزحف إلى هذه الصفحات. [مزيد من المعلومات](https://web.dev/is-crawable/)"
  },
  "lighthouse-core/audits/seo/is-crawlable.js | failureTitle": {
    "message": "يتم حظر الصفحة من الفهرسة"
  },
  "lighthouse-core/audits/seo/is-crawlable.js | title": {
    "message": "الصفحة ليست محظورة من الفهرسة"
  },
  "lighthouse-core/audits/seo/link-text.js | description": {
    "message": "يساعد نص الرابط الوصفي محركات البحث على فهم المحتوى. [مزيد من المعلومات](https://web.dev/link-text/)"
  },
  "lighthouse-core/audits/seo/link-text.js | displayValue": {
    "message": "{itemCount,plural, =1{تم العثور على رابط واحد}zero{تم العثور على # رابط}two{تم العثور على رابطين (#)}few{تم العثور على # روابط}many{تم العثور على # رابطًا}other{تم العثور على # رابط}}"
  },
  "lighthouse-core/audits/seo/link-text.js | failureTitle": {
    "message": "عدم احتواء الروابط على نص وصفي"
  },
  "lighthouse-core/audits/seo/link-text.js | title": {
    "message": "تحتوي الروابط على نص وصفي"
  },
  "lighthouse-core/audits/seo/manual/structured-data.js | description": {
    "message": "يمكنك تشغيل [أداة اختبار البيانات المنظَّمة](https://search.google.com/structured-data/testing-tool/) و[Linter للبيانات المنظَّمة](http://linter.structured-data.org/) للتحقّق من البيانات المنظَّمة. [مزيد من المعلومات](https://web.dev/structured-data/)"
  },
  "lighthouse-core/audits/seo/manual/structured-data.js | title": {
    "message": "البيانات المنظَّمة صالحة"
  },
  "lighthouse-core/audits/seo/meta-description.js | description": {
    "message": "قد يتم تضمين الأوصاف التعريفية في نتائج البحث لتلخيص محتوى الصفحة بإيجاز. [مزيد من المعلومات](https://web.dev/meta-description/)"
  },
  "lighthouse-core/audits/seo/meta-description.js | explanation": {
    "message": "نص الوصف فارغ."
  },
  "lighthouse-core/audits/seo/meta-description.js | failureTitle": {
    "message": "لا يحتوي المستند على وصف تعريفي"
  },
  "lighthouse-core/audits/seo/meta-description.js | title": {
    "message": "يحتوي المستند على وصف تعريفي"
  },
  "lighthouse-core/audits/seo/plugins.js | description": {
    "message": "لا يمكن لمحركات البحث فهرسة محتوى مكون إضافي وتحظر العديد من الأجهزة استخدام المكونات الإضافية أو لا توفّرها. [مزيد من المعلومات](https://web.dev/plugins/)"
  },
  "lighthouse-core/audits/seo/plugins.js | failureTitle": {
    "message": "يستخدم المستند مكونات إضافية"
  },
  "lighthouse-core/audits/seo/plugins.js | title": {
    "message": "يتجنّب المستند المكونات الإضافية"
  },
  "lighthouse-core/audits/seo/robots-txt.js | description": {
    "message": "في حال كان ملف robots.txt مكتوبًا بصيغة غير صحيحة، يمكن ألا تفهم برامج الزحف كيف تريد أن يتم الزحف إلى موقعك الإلكتروني أو أن تتم فهرسته. [مزيد من المعلومات](https://web.dev/robots-txt/)"
  },
  "lighthouse-core/audits/seo/robots-txt.js | displayValueHttpBadCode": {
    "message": "الطلب لملف robots.txt عرض حالة HTTP: {statusCode}"
  },
  "lighthouse-core/audits/seo/robots-txt.js | displayValueValidationError": {
    "message": "{itemCount,plural, =1{تم العثور على خطأ واحد}zero{تم العثور على # خطأ}two{تم العثور على خطأين (#)}few{تم العثور على # أخطاء}many{تم العثور على # خطأً}other{تم العثور على # خطأ}}"
  },
  "lighthouse-core/audits/seo/robots-txt.js | explanation": {
    "message": "تعذّر على Lighthouse تنزيل ملف robots.txt"
  },
  "lighthouse-core/audits/seo/robots-txt.js | failureTitle": {
    "message": "ملف \"robots.txt\" غير صالح"
  },
  "lighthouse-core/audits/seo/robots-txt.js | title": {
    "message": "ملف \"robots.txt\" صالح"
  },
  "lighthouse-core/audits/seo/tap-targets.js | description": {
    "message": "يجب أن تكون العناصر التفاعلية، مثل الأزرار والروابط، كبيرة بشكلٍ كافٍ (48 × 48 بكسل) وأن تحيط بها مساحة كافية ليكون من السهل النقر عليها بدون النقر على أي عناصر أخرى. [مزيد من المعلومات](https://web.dev/tap-targets/)"
  },
  "lighthouse-core/audits/seo/tap-targets.js | displayValue": {
    "message": "تم تحديد حجم {decimalProportion, number, percent} لأهداف النقر بشكلٍ مناسب"
  },
  "lighthouse-core/audits/seo/tap-targets.js | explanationViewportMetaNotOptimized": {
    "message": "أهداف النقر صغيرة جدًا لأنه لا تتوفّر علامة وصفية لإطار العرض محسنة لشاشات الجوّال."
  },
  "lighthouse-core/audits/seo/tap-targets.js | failureTitle": {
    "message": "لم يتم تحديد حجم أهداف النقر بشكل مناسب"
  },
  "lighthouse-core/audits/seo/tap-targets.js | overlappingTargetHeader": {
    "message": "استهداف متداخِل"
  },
  "lighthouse-core/audits/seo/tap-targets.js | tapTargetHeader": {
    "message": "هدف النقر"
  },
  "lighthouse-core/audits/seo/tap-targets.js | title": {
    "message": "يتم تحديد حجم أهداف النقر بشكل مناسب"
  },
  "lighthouse-core/audits/server-response-time.js | description": {
    "message": "يجب إبقاء وقت استجابة الخادم للمستند الرئيسي قصيرًا، بسبب اعتماد جميع الطلبات الأخرى على هذا الإجراء. [مزيد من المعلومات](https://web.dev/time-to-first-byte/)"
  },
  "lighthouse-core/audits/server-response-time.js | displayValue": {
    "message": "استغرق مستند الجذر {timeInMs, number, milliseconds} مللي ثانية"
  },
  "lighthouse-core/audits/server-response-time.js | failureTitle": {
    "message": "تقليل وقت استجابة الخادم الأوّلي"
  },
  "lighthouse-core/audits/server-response-time.js | title": {
    "message": "وقت استجابة الخادم الأوّلي قصير"
  },
  "lighthouse-core/audits/service-worker.js | description": {
    "message": "مشغّل الخدمات هو التكنولوجيا التي تمكّن تطبيقك من استخدام ميزات عديدة من \"تطبيق الويب التقدّمي\"، مثل الاستجابة عند عدم الاتصال بالإنترنت والإضافة إلى الشاشة الرئيسية والإشعارات الفورية. [مزيد من المعلومات](https://web.dev/service-worker/)"
  },
  "lighthouse-core/audits/service-worker.js | explanationBadManifest": {
    "message": "يتحكم مشغّل الخدمات في هذه الصفحة، ومع ذلك لم يتم العثور على `start_url` بسبب تعذّر تحليل البيان كملف JSON صالح"
  },
  "lighthouse-core/audits/service-worker.js | explanationBadStartUrl": {
    "message": "يتحكم مشغّل الخدمات في هذه الصفحة، ومع ذلك لا يتوفر `start_url` ({startUrl}) في نطاق مشغّل الخدمات ({scopeUrl})"
  },
  "lighthouse-core/audits/service-worker.js | explanationNoManifest": {
    "message": "يتحكم مشغّل الخدمات في هذه الصفحة، ومع ذلك لم يتم العثور على `start_url` لأنه لم يتم جلب أي بيان."
  },
  "lighthouse-core/audits/service-worker.js | explanationOutOfScope": {
    "message": "تحتوي نقطة الانطلاق هذه على مشغّل خدمات واحد أو أكثر، ولكن لا يوجد مشغّل يتحكم في الصفحة ({pageUrl})."
  },
  "lighthouse-core/audits/service-worker.js | failureTitle": {
    "message": "عدم تسجيل مشغّل الخدمات الذي يتحكّم في صفحة و`start_url`"
  },
  "lighthouse-core/audits/service-worker.js | title": {
    "message": "تسجيل مشغّل الخدمات الذي يتحكّم في صفحة و`start_url`"
  },
  "lighthouse-core/audits/splash-screen.js | description": {
    "message": "تضمن شاشة البداية المميزة توفير تجربة عالية الجودة عند إطلاق المستخدمين تطبيقك من الشاشات الرئيسية. [مزيد من المعلومات](https://web.dev/splash-screen/)"
  },
  "lighthouse-core/audits/splash-screen.js | failureTitle": {
    "message": "عدم الضبط لشاشة بداية مخصّصة"
  },
  "lighthouse-core/audits/splash-screen.js | title": {
    "message": "تم الضبط لشاشة البداية المخصّصة"
  },
  "lighthouse-core/audits/themed-omnibox.js | description": {
    "message": "يمكن تصميم شريط العناوين للمتصفح لمطابقة موقعك الإلكتروني. [مزيد من المعلومات](https://web.dev/themed-omnibox/)"
  },
  "lighthouse-core/audits/themed-omnibox.js | failureTitle": {
    "message": "عدم ضبط لون تصميم لشريط العناوين"
  },
  "lighthouse-core/audits/themed-omnibox.js | title": {
    "message": "ضبط لون تصميم لشريط العناوين"
  },
  "lighthouse-core/audits/third-party-summary.js | columnThirdParty": {
    "message": "الجهة الخارجية"
  },
  "lighthouse-core/audits/third-party-summary.js | description": {
    "message": "يمكن أن يؤثر الرمز البرمجي الخاصّ بالجهة الخارجية بشكل كبير في أداء التحميل. يمكنك تحديد عدد مقدِّمي الخدمة للجهات الخارجية المتكرّرين ومحاولة تحميل الرمز البرمجي الخاص بالجهة الخارجية بعد انتهاء تحميل صفحتك بشكل أساسي. [مزيد من المعلومات](https://developers.google.com/web/fundamentals/performance/optimizing-content-efficiency/loading-third-party-javascript/)"
  },
  "lighthouse-core/audits/third-party-summary.js | displayValue": {
    "message": "لقد حظر رمز الجهة الخارجية سلسلة المحادثات الرئيسية لمدة {timeInMs, number, milliseconds} مللي ثانية"
  },
  "lighthouse-core/audits/third-party-summary.js | failureTitle": {
    "message": "تقليل تأثير رمز الجهة الخارجية"
  },
  "lighthouse-core/audits/third-party-summary.js | title": {
    "message": "تقليل استخدام الرموز التابعة لجهات خارجية"
  },
  "lighthouse-core/audits/timing-budget.js | columnMeasurement": {
    "message": "القياسات"
  },
  "lighthouse-core/audits/timing-budget.js | columnTimingMetric": {
    "message": "المقياس"
  },
  "lighthouse-core/audits/timing-budget.js | description": {
    "message": "يمكنك إعداد ميزانية قائمة على الوقت لتساعدك في مراقبة أداء موقعك الإلكتروني. إنّ للمواقع الإلكترونية ذات الأداء العالي سرعة في التحميل وفي الردّ على إدخالات المستخدم. [مزيد من المعلومات](https://developers.google.com/web/tools/lighthouse/audits/budgets)"
  },
  "lighthouse-core/audits/timing-budget.js | title": {
    "message": "ميزانية قائمة على الوقت"
  },
  "lighthouse-core/audits/unsized-images.js | description": {
    "message": "يجب إعداد قيَم عرض وارتفاع محدَّدة في عناصر الصور للحدّ من متغيّرات التصميم وتحسين متغيّرات التصميم التراكمية (CLS). [مزيد من المعلومات](https://web.dev/optimize-cls/#images-without-dimensions)"
  },
  "lighthouse-core/audits/unsized-images.js | failureTitle": {
    "message": "عناصر الصور لا تحتوي على قيَم `width` و`height` محدَّدة"
  },
  "lighthouse-core/audits/unsized-images.js | title": {
    "message": "عناصر الصورة تحتوي على قيَم `width` و`height` محدَّدة"
  },
  "lighthouse-core/audits/user-timings.js | columnType": {
    "message": "النوع"
  },
  "lighthouse-core/audits/user-timings.js | description": {
    "message": "يمكنك توجيه تطبيقك باستخدام \"واجهة برمجة التطبيقات لأوقات المستخدم\" لقياس الأداء الفعلي العالمي لتطبيقك أثناء التجارب الأساسية للمستخدمين. [مزيد من المعلومات](https://web.dev/user-timings/)"
  },
  "lighthouse-core/audits/user-timings.js | displayValue": {
    "message": "{itemCount,plural, =1{وقت واحد للمستخدم}zero{# وقت للمستخدم}two{وقتا (#) المستخدم}few{# أوقات للمستخدم}many{# وقتًا للمستخدم}other{# وقت للمستخدم}}"
  },
  "lighthouse-core/audits/user-timings.js | title": {
    "message": "علامات أوقات المستخدم وقياساتها"
  },
  "lighthouse-core/audits/uses-rel-preconnect.js | crossoriginWarning": {
    "message": "تم العثور على رابط `<link rel=preconnect>` لـ \"{securityOrigin}\"، ولكن لم يتم استخدامه من خلال المتصفّح. يُرجى التحقّق من استخدام السمة `crossorigin` بشكل صحيح."
  },
  "lighthouse-core/audits/uses-rel-preconnect.js | description": {
    "message": "يمكنك إضافة تعديلات المورد `preconnect` أو `dns-prefetch` لإنشاء اتصالات مبكرة بأصول مهمة تابعة لجهة خارجية. [مزيد من المعلومات](https://web.dev/uses-rel-preconnect/)"
  },
  "lighthouse-core/audits/uses-rel-preconnect.js | title": {
    "message": "الاتصال المسبق للأصول المطلوبة"
  },
  "lighthouse-core/audits/uses-rel-preconnect.js | tooManyPreconnectLinksWarning": {
    "message": "تم العثور على أكثر من رابطَيّ `<link rel=preconnect>`. ننصحك بعدم استخدام هذه الروابط بشكل كبير واقتصارها على المصادر الأكثر أهمية فقط."
  },
  "lighthouse-core/audits/uses-rel-preconnect.js | unusedWarning": {
    "message": "تم العثور على رابط `<link rel=preconnect>` لـ \"{securityOrigin}\"، ولكن لم يتم استخدامه من خلال المتصفّح. يجب فقط استخدام `preconnect` للمواقع الإلكترونية المهمّة التي ستطلبها الصفحة خلال عملية التحميل."
  },
  "lighthouse-core/audits/uses-rel-preload.js | crossoriginWarning": {
    "message": "تم العثور على رابط `<link>` للتحميل المُسبَق لـ \"{preloadURL}\"، ولكن لم يتم استخدامه من خلال المتصفّح. يُرجى التحقّق من استخدام السمة `crossorigin` بشكل صحيح."
  },
  "lighthouse-core/audits/uses-rel-preload.js | description": {
    "message": "يمكنك استخدام `<link rel=preload>` لتحديد أولويات جلب الموارد المطلوبة حاليًا في وقتٍ لاحق في تحميل الصفحة. [مزيد من المعلومات](https://web.dev/uses-rel-preload/)"
  },
  "lighthouse-core/audits/uses-rel-preload.js | title": {
    "message": "التحميل المسبق للطلبات الأساسية"
  },
  "lighthouse-core/audits/valid-source-maps.js | columnMapURL": {
    "message": "عنوان URL لخريطة المصدر"
  },
  "lighthouse-core/audits/valid-source-maps.js | description": {
    "message": "تترجم خرائط المصدر الرمز المصغَّر إلى رمز المصدر الأصلي. ويساعد هذا الإجراء مطوّري البرامج على تصحيح الأخطاء في مرحلة الإنتاج. وتستطيع أيضًا أداة Lighthouse أن توفّر معلومات إضافية. ننصحك بنشر خرائط المصدر للاستفادة من هذه المزايا. [مزيد من المعلومات](https://developers.google.com/web/tools/chrome-devtools/javascript/source-maps)"
  },
  "lighthouse-core/audits/valid-source-maps.js | failureTitle": {
    "message": "عدم توفّر خرائط مصدر للغة JavaScript من الطرف الأول الكبير"
  },
  "lighthouse-core/audits/valid-source-maps.js | missingSourceMapErrorMessage": {
    "message": "لا يحتوي ملف JavaScript الكبير على خريطة مصدر"
  },
  "lighthouse-core/audits/valid-source-maps.js | missingSourceMapItemsWarningMesssage": {
    "message": "{missingItems,plural, =1{تحذير: هناك عنصر واحد غير متوفّر في السمة `.sourcesContent`}zero{تحذير: هناك # عنصر غير متوفّر في السمة `.sourcesContent`}two{تحذير: هناك عنصران غير متوفرَّين في السمة `.sourcesContent`}few{تحذير: هناك # عناصر غير متوفّرة في السمة `.sourcesContent`}many{تحذير: هناك # عنصرًا غير متوفّر في السمة `.sourcesContent`}other{تحذير: هناك # عنصر غير متوفّر في السمة `.sourcesContent`}}"
  },
  "lighthouse-core/audits/valid-source-maps.js | title": {
    "message": "تحتوي الصفحة على خرائط مصدر صالحة"
  },
  "lighthouse-core/audits/viewport.js | description": {
    "message": "يُرجى إضافة علامة `<meta name=\"viewport\">` لتحسين تطبيقك لشاشات الجوّال. [مزيد من المعلومات](https://web.dev/viewport/)"
  },
  "lighthouse-core/audits/viewport.js | explanationNoTag": {
    "message": "لم يتم العثور على علامة `<meta name=\"viewport\">`"
  },
  "lighthouse-core/audits/viewport.js | failureTitle": {
    "message": "عدم الاحتواء على علامة `<meta name=\"viewport\">` مع `width` أو `initial-scale`"
  },
  "lighthouse-core/audits/viewport.js | title": {
    "message": "تضمين علامة `<meta name=\"viewport\">` مع `width` أو `initial-scale`"
  },
<<<<<<< HEAD
  "lighthouse-core/audits/without-javascript.js | description": {
    "message": "يجب أن يعرض تطبيقك بعض المحتوى عند إيقاف JavaScript، حتى في حال كان مجرد تحذير للمستخدم يشير إلى ضرورة وجود JavaScript لاستخدام التطبيق. [مزيد من المعلومات](https://web.dev/without-javascript/)"
  },
  "lighthouse-core/audits/without-javascript.js | explanation": {
    "message": "يجب أن يعرض نص الصفحة بعض المحتوى في حالة عدم توفر النصوص البرمجية."
  },
  "lighthouse-core/audits/without-javascript.js | failureTitle": {
    "message": "عدم تقديم المحتوى الاحتياطي عند عدم توفر JavaScript"
  },
  "lighthouse-core/audits/without-javascript.js | title": {
    "message": "تضمين بعض المحتوى عند عدم توفّر JavaScript"
=======
  "lighthouse-core/audits/works-offline.js | description": {
    "message": "في حال كنت تنشئ \"تطبيق ويب تقدّمي\"، يمكنك استخدام مشغّل الخدمات حتى يتمكّن التطبيق من العمل بلا اتصال بالإنترنت. [مزيد من المعلومات](https://web.dev/works-offline/)"
  },
  "lighthouse-core/audits/works-offline.js | failureTitle": {
    "message": "الصفحة الحالية لا تستجيب باستخدام رمز 200 عند عدم الاتصال بالإنترنت"
  },
  "lighthouse-core/audits/works-offline.js | title": {
    "message": "الصفحة الحالية تستجيب باستخدام رمز 200 عند عدم الاتصال بالإنترنت"
  },
  "lighthouse-core/audits/works-offline.js | warningNoLoad": {
    "message": "قد لا يتم تحميل الصفحة بلا اتصال بالإنترنت لأنه تمت إعادة توجيه عنوان URL للاختبار ({requested}) إلى \"{final}\". ويمكنك محاولة اختبار عنوان URL الثاني مباشرة."
>>>>>>> 5fc0fce9
  },
  "lighthouse-core/config/default-config.js | a11yAriaGroupDescription": {
    "message": "هذه هي فرص لتحسين استخدام ARIA في تطبيقك، ما قد يحسّن تجربة مستخدمي التكنولوجيا المساعدة، مثل قارئ الشاشة."
  },
  "lighthouse-core/config/default-config.js | a11yAriaGroupTitle": {
    "message": "ARIA"
  },
  "lighthouse-core/config/default-config.js | a11yAudioVideoGroupDescription": {
    "message": "هذه الفرص تتيح توفير محتوى بديل للصوت والفيديو. قد يحسّن ذلك التجربة للمستخدمين الذين يعانون من إعاقات سمعية أو بصرية."
  },
  "lighthouse-core/config/default-config.js | a11yAudioVideoGroupTitle": {
    "message": "الصوت والفيديو"
  },
  "lighthouse-core/config/default-config.js | a11yBestPracticesGroupDescription": {
    "message": "تحدّد هذه العناصر أفضل الممارسات الشائعة المتعلقة بإمكانية الوصول."
  },
  "lighthouse-core/config/default-config.js | a11yBestPracticesGroupTitle": {
    "message": "أفضل الممارسات"
  },
  "lighthouse-core/config/default-config.js | a11yCategoryDescription": {
    "message": "تحدّد عمليات التحقق هذه الفرص التي تتيح [تحسين إمكانية الوصول إلى تطبيق الويب](https://developers.google.com/web/fundamentals/accessibility). ولا يمكن إجراء رصد تلقائي إلّا لمجموعة فرعية من مشاكل إمكانية الوصول، لذلك يُنصح أيضًا باستخدام الاختبار اليدوي."
  },
  "lighthouse-core/config/default-config.js | a11yCategoryManualDescription": {
    "message": "تعالج هذه العناصر المناطق التي يتعذر على أداة الاختبار المبرمجة تغطيتها. تعرّف على مزيد من المعلومات في دليلنا حول [مراجعة إمكانية الوصول](https://developers.google.com/web/fundamentals/accessibility/how-to-review)."
  },
  "lighthouse-core/config/default-config.js | a11yCategoryTitle": {
    "message": "إمكانية الوصول"
  },
  "lighthouse-core/config/default-config.js | a11yColorContrastGroupDescription": {
    "message": "هذه هي فرص لتحسين سهولة قراءة المحتوى."
  },
  "lighthouse-core/config/default-config.js | a11yColorContrastGroupTitle": {
    "message": "التباين"
  },
  "lighthouse-core/config/default-config.js | a11yLanguageGroupDescription": {
    "message": "هذه هي فرص لتحسين تفسير المحتوى من خلال المستخدمين بلغات مختلفة."
  },
  "lighthouse-core/config/default-config.js | a11yLanguageGroupTitle": {
    "message": "التدويل والأقلمة"
  },
  "lighthouse-core/config/default-config.js | a11yNamesLabelsGroupDescription": {
    "message": "هذه هي فرص لتحسين دلالات عناصر التحكُّم في التطبيق. قد يحسّن ذلك من تجربة مستخدمي التكنولوجيا المساعدة، مثل قارئ الشاشة."
  },
  "lighthouse-core/config/default-config.js | a11yNamesLabelsGroupTitle": {
    "message": "الأسماء والتصنيفات"
  },
  "lighthouse-core/config/default-config.js | a11yNavigationGroupDescription": {
    "message": "هذه الفرص تتيح لك تحسين التنقل باستخدام لوحة المفاتيح في تطبيقك."
  },
  "lighthouse-core/config/default-config.js | a11yNavigationGroupTitle": {
    "message": "التنقل"
  },
  "lighthouse-core/config/default-config.js | a11yTablesListsVideoGroupDescription": {
    "message": "تُعرَض هنا فرص لتحسين تجربة قراءة بيانات القوائم أو الجداول باستخدام التكنولوجيا المساعِدة، مثل قارئ الشاشة."
  },
  "lighthouse-core/config/default-config.js | a11yTablesListsVideoGroupTitle": {
    "message": "الجداول والقوائم"
  },
  "lighthouse-core/config/default-config.js | bestPracticesBrowserCompatGroupTitle": {
    "message": "توافق المتصفّح"
  },
  "lighthouse-core/config/default-config.js | bestPracticesCategoryTitle": {
    "message": "أفضل الممارسات"
  },
  "lighthouse-core/config/default-config.js | bestPracticesGeneralGroupTitle": {
    "message": "عام"
  },
  "lighthouse-core/config/default-config.js | bestPracticesTrustSafetyGroupTitle": {
    "message": "الثقة والأمان"
  },
  "lighthouse-core/config/default-config.js | bestPracticesUXGroupTitle": {
    "message": "انطباع المستخدم"
  },
  "lighthouse-core/config/default-config.js | budgetsGroupDescription": {
    "message": "تضبط ميزانيات الأداء معايير لأداء موقعك الإلكتروني."
  },
  "lighthouse-core/config/default-config.js | budgetsGroupTitle": {
    "message": "الميزانيات"
  },
  "lighthouse-core/config/default-config.js | diagnosticsGroupDescription": {
    "message": "مزيد من المعلومات حول أداء تطبيقك لا تؤثر هذه الأرقام [ بشكل مباشر في ](https://web.dev/performance-scoring/) نتيجة الأداء."
  },
  "lighthouse-core/config/default-config.js | diagnosticsGroupTitle": {
    "message": "بيانات التشخيص"
  },
  "lighthouse-core/config/default-config.js | firstPaintImprovementsGroupDescription": {
    "message": "يمثل الجانب الأكثر أهمية للأداء مدى السرعة التي يتم بها عرض وحدات البكسل على الشاشة. المقاييس الرئيسية: First Contentful Paint وFirst Meaningful Paint"
  },
  "lighthouse-core/config/default-config.js | firstPaintImprovementsGroupTitle": {
    "message": "تحسينات العرض الأول"
  },
  "lighthouse-core/config/default-config.js | loadOpportunitiesGroupDescription": {
    "message": "يمكن أن تساعد هذه الاقتراحات على تحميل صفحتك بشكل أسرع. لا تؤثر هذه الاقتراحات [بشكل مباشر](https://web.dev/performance-scoring/) في نتيجة الأداء."
  },
  "lighthouse-core/config/default-config.js | loadOpportunitiesGroupTitle": {
    "message": "فرص تحسين الأداء"
  },
  "lighthouse-core/config/default-config.js | metricGroupTitle": {
    "message": "المقاييس"
  },
  "lighthouse-core/config/default-config.js | overallImprovementsGroupDescription": {
    "message": "يمكنك تحسين تجربة التحميل العامة لتصبح هذه الصفحة سريعة الاستجابة وجاهزة للاستخدام في أقرب وقت ممكن. المقاييس الأساسية: وقت التفاعل ومؤشر السرعة."
  },
  "lighthouse-core/config/default-config.js | overallImprovementsGroupTitle": {
    "message": "التحسينات العامة"
  },
  "lighthouse-core/config/default-config.js | performanceCategoryTitle": {
    "message": "الأداء"
  },
  "lighthouse-core/config/default-config.js | pwaCategoryDescription": {
    "message": "تعمل هذه العمليات على التحقق من جوانب \"تطبيق الويب التقدّمي\". [مزيد من المعلومات](https://developers.google.com/web/progressive-web-apps/checklist)"
  },
  "lighthouse-core/config/default-config.js | pwaCategoryManualDescription": {
    "message": "يُطلب إجراء عمليات التحقّق هذه من خلال المرجع [قائمة التحقق PWA](https://developers.google.com/web/progressive-web-apps/checklist)، ولكن لم يتم التحقُّق منها تلقائيًا من خلال Lighthouse. لا تؤثر عمليات التحقق هذه في نتيجتك، ولكن من المهم أنك تتحقق منها يدويًا."
  },
  "lighthouse-core/config/default-config.js | pwaCategoryTitle": {
    "message": "تطبيق الويب التقدّمي"
  },
  "lighthouse-core/config/default-config.js | pwaFastReliableGroupTitle": {
    "message": "سريع وموثوق"
  },
  "lighthouse-core/config/default-config.js | pwaInstallableGroupTitle": {
    "message": "القسم القابل للتثبيت"
  },
  "lighthouse-core/config/default-config.js | pwaOptimizedGroupTitle": {
    "message": "تحسين PWA"
  },
  "lighthouse-core/config/default-config.js | seoCategoryDescription": {
    "message": "تضمن عمليات التحقّق هذه تحسين أداء صفحتك لتظهر في ترتيب نتائج محرّك البحث. هناك عوامل إضافية لا يتحقّق منها Lighthouse قد تؤثر في ترتيب نتائج البحث. [مزيد من المعلومات](https://support.google.com/webmasters/answer/35769)"
  },
  "lighthouse-core/config/default-config.js | seoCategoryManualDescription": {
    "message": "تشغيل أدوات التحقُّق الإضافية هذه على موقعك الإلكتروني للتحقُّق من أفضل ممارسات تحسين محركات البحث الإضافية."
  },
  "lighthouse-core/config/default-config.js | seoCategoryTitle": {
    "message": "تحسين محركات البحث"
  },
  "lighthouse-core/config/default-config.js | seoContentGroupDescription": {
    "message": "يمكنك تنسيق HTML بطريقة تتيح لبرامج الزحف فهم محتوى تطبيقك بشكلٍ أفضل."
  },
  "lighthouse-core/config/default-config.js | seoContentGroupTitle": {
    "message": "أفضل ممارسات المحتوى"
  },
  "lighthouse-core/config/default-config.js | seoCrawlingGroupDescription": {
    "message": "للظهور في نتائج البحث، تحتاج برامج الزحف إلى الوصول إلى تطبيقك."
  },
  "lighthouse-core/config/default-config.js | seoCrawlingGroupTitle": {
    "message": "الزحف والفهرسة"
  },
  "lighthouse-core/config/default-config.js | seoMobileGroupDescription": {
    "message": "يُرجى التأكّد من أن صفحاتك متوافقة مع الأجهزة الجوّالة، حتى لا يحتاج المستخدمون إلى التصغير أو التكبير بإصبعين من أجل الاطّلاع على صفحات المحتوى. [مزيد من المعلومات](https://developers.google.com/search/mobile-sites/)"
  },
  "lighthouse-core/config/default-config.js | seoMobileGroupTitle": {
    "message": "متوافق مع الجوّال"
  },
  "lighthouse-core/gather/driver.js | warningData": {
    "message": "{locationCount,plural, =1{قد تكون هناك بيانات مخزَّنة تؤثر على أداء التحميل في مكان تخزين البيانات التالي: {locations} يُرجى إجراء تدقيق لهذه الصفحة في نافذة التصفح المتخفي لمنع هذه المصادر من التأثير على نتيجتك.}zero{قد تكون هناك بيانات مخزَّنة تؤثر على أداء التحميل في أماكن تخزين البيانات التالية: {locations} يُرجى إجراء تدقيق لهذه الصفحة في نافذة التصفح المتخفي لمنع هذه المصادر من التأثير على نتيجتك.}two{قد تكون هناك بيانات مخزَّنة تؤثر على أداء التحميل في مكانَي تخزين البيانات التاليَين: {locations} يُرجى إجراء تدقيق لهذه الصفحة في نافذة التصفح المتخفي لمنع هذه المصادر من التأثير على نتيجتك.}few{قد تكون هناك بيانات مخزَّنة تؤثر على أداء التحميل في أماكن تخزين البيانات التالية: {locations} يُرجى إجراء تدقيق لهذه الصفحة في نافذة التصفح المتخفي لمنع هذه المصادر من التأثير على نتيجتك.}many{قد تكون هناك بيانات مخزَّنة تؤثر على أداء التحميل في أماكن تخزين البيانات التالية: {locations} يُرجى إجراء تدقيق لهذه الصفحة في نافذة التصفح المتخفي لمنع هذه المصادر من التأثير على نتيجتك.}other{قد تكون هناك بيانات مخزَّنة تؤثر على أداء التحميل في أماكن تخزين البيانات التالية: {locations} يُرجى إجراء تدقيق لهذه الصفحة في نافذة التصفح المتخفي لمنع هذه المصادر من التأثير على نتيجتك.}}"
  },
  "lighthouse-core/gather/gather-runner.js | warningRedirected": {
    "message": "قد لا يتم تحميل الصفحة كما هو متوقَع لأن عنوان URL للاختبار ({requested}) تمت إعادة توجيهه إلى {final}. يُرجى محاولة اختبار عنوان URL الثاني مباشرةً."
  },
  "lighthouse-core/gather/gather-runner.js | warningTimeout": {
    "message": "أدّى عدم تحميل الصفحة بسرعة كافية إلى تعذّر انتهاء تحميلها في الوقت المحدّد. وقد تكون النتائج غير مكتملة."
  },
  "lighthouse-core/lib/i18n/i18n.js | columnCacheTTL": {
    "message": "ذاكرة التخزين المؤقت TTL"
  },
  "lighthouse-core/lib/i18n/i18n.js | columnDuration": {
    "message": "المدة"
  },
  "lighthouse-core/lib/i18n/i18n.js | columnElement": {
    "message": "العنصر"
  },
  "lighthouse-core/lib/i18n/i18n.js | columnFailingElem": {
    "message": "العناصر التي لم تلبِّ الشروط"
  },
  "lighthouse-core/lib/i18n/i18n.js | columnLocation": {
    "message": "الموقع الجغرافي"
  },
  "lighthouse-core/lib/i18n/i18n.js | columnName": {
    "message": "الاسم"
  },
  "lighthouse-core/lib/i18n/i18n.js | columnOverBudget": {
    "message": "تجاوز الميزانية"
  },
  "lighthouse-core/lib/i18n/i18n.js | columnRequests": {
    "message": "الطلبات"
  },
  "lighthouse-core/lib/i18n/i18n.js | columnResourceSize": {
    "message": "حجم المصدر"
  },
  "lighthouse-core/lib/i18n/i18n.js | columnResourceType": {
    "message": "نوع المورد"
  },
  "lighthouse-core/lib/i18n/i18n.js | columnSize": {
    "message": "الحجم"
  },
  "lighthouse-core/lib/i18n/i18n.js | columnSource": {
    "message": "المصدر"
  },
  "lighthouse-core/lib/i18n/i18n.js | columnStartTime": {
    "message": "وقت البدء"
  },
  "lighthouse-core/lib/i18n/i18n.js | columnTimeSpent": {
    "message": "الوقت المستغرَق"
  },
  "lighthouse-core/lib/i18n/i18n.js | columnTransferSize": {
    "message": "حجم النقل"
  },
  "lighthouse-core/lib/i18n/i18n.js | columnURL": {
    "message": "عنوان URL"
  },
  "lighthouse-core/lib/i18n/i18n.js | columnWastedBytes": {
    "message": "التوفيرات المحتملة"
  },
  "lighthouse-core/lib/i18n/i18n.js | columnWastedMs": {
    "message": "التوفيرات المحتملة"
  },
  "lighthouse-core/lib/i18n/i18n.js | cumulativeLayoutShiftMetric": {
    "message": "Cumulative Layout Shift"
  },
  "lighthouse-core/lib/i18n/i18n.js | displayValueByteSavings": {
    "message": "احتمال توفير {wastedBytes, number, bytes} كيبيبايت"
  },
  "lighthouse-core/lib/i18n/i18n.js | displayValueElementsFound": {
    "message": "{nodeCount,plural, =1{تم العثور على عنصر واحد}zero{تم العثور على # عنصر}two{تم العثور على عنصرَين}few{تم العثور على # عناصر}many{تم العثور على # عنصرًا}other{تم العثور على # عنصر}}"
  },
  "lighthouse-core/lib/i18n/i18n.js | displayValueMsSavings": {
    "message": "التوفيرات المحتملة من {wastedMs, number, milliseconds} مللي ثانية"
  },
  "lighthouse-core/lib/i18n/i18n.js | documentResourceType": {
    "message": "المستند"
  },
  "lighthouse-core/lib/i18n/i18n.js | estimatedInputLatencyMetric": {
    "message": "وقت الاستجابة المُقدّر للإدخال"
  },
  "lighthouse-core/lib/i18n/i18n.js | firstCPUIdleMetric": {
    "message": "وحدة المعالجة المركزية الأولى الخاملة"
  },
  "lighthouse-core/lib/i18n/i18n.js | firstContentfulPaintMetric": {
    "message": "First Contentful Paint"
  },
  "lighthouse-core/lib/i18n/i18n.js | firstMeaningfulPaintMetric": {
    "message": "First Meaningful Paint"
  },
  "lighthouse-core/lib/i18n/i18n.js | fontResourceType": {
    "message": "الخط"
  },
  "lighthouse-core/lib/i18n/i18n.js | imageResourceType": {
    "message": "الصورة"
  },
  "lighthouse-core/lib/i18n/i18n.js | interactiveMetric": {
    "message": "Time to Interactive"
  },
  "lighthouse-core/lib/i18n/i18n.js | largestContentfulPaintMetric": {
    "message": "Largest Contentful Paint"
  },
  "lighthouse-core/lib/i18n/i18n.js | maxPotentialFIDMetric": {
    "message": "الحد الأقصى المحتمل من مهلة الاستجابة لأوّل إدخال"
  },
  "lighthouse-core/lib/i18n/i18n.js | mediaResourceType": {
    "message": "الوسائط"
  },
  "lighthouse-core/lib/i18n/i18n.js | ms": {
    "message": "{timeInMs, number, milliseconds} مللي ثانية"
  },
  "lighthouse-core/lib/i18n/i18n.js | otherResourceType": {
    "message": "غير ذلك"
  },
  "lighthouse-core/lib/i18n/i18n.js | scriptResourceType": {
    "message": "النص البرمجي"
  },
  "lighthouse-core/lib/i18n/i18n.js | seconds": {
    "message": "{timeInMs, number, seconds} ثانية"
  },
  "lighthouse-core/lib/i18n/i18n.js | speedIndexMetric": {
    "message": "Speed Index"
  },
  "lighthouse-core/lib/i18n/i18n.js | stylesheetResourceType": {
    "message": "ورقة الأنماط"
  },
  "lighthouse-core/lib/i18n/i18n.js | thirdPartyResourceType": {
    "message": "الجهة الخارجية"
  },
  "lighthouse-core/lib/i18n/i18n.js | totalBlockingTimeMetric": {
    "message": "Total Blocking Time"
  },
  "lighthouse-core/lib/i18n/i18n.js | totalResourceType": {
    "message": "الإجمالي"
  },
  "lighthouse-core/lib/lh-error.js | badTraceRecording": {
    "message": "حدث خطأ أثناء تسجيل التتبع عند تحميل صفحتك. يُرجى تشغيل Lighthouse مرة أخرى. ({errorCode})"
  },
  "lighthouse-core/lib/lh-error.js | criTimeout": {
    "message": "مهلة انتظار ربط بروتوكول برنامج تصحيح الأخطاء الأول."
  },
  "lighthouse-core/lib/lh-error.js | didntCollectScreenshots": {
    "message": "لم يجمع Chrome أي لقطات شاشة خلال عملية تحميل الصفحة. يُرجى التأكّد من توفّر محتوى مرئي على الصفحة، ثم محاولة إعادة تشغيل Lighthouse. ({errorCode})"
  },
  "lighthouse-core/lib/lh-error.js | dnsFailure": {
    "message": "تعذّر على خوادم نظام أسماء النطاقات حل مشكلة النطاق المُقدّم."
  },
  "lighthouse-core/lib/lh-error.js | erroredRequiredArtifact": {
    "message": "واجهت عملية التجميع {artifactName} المطلوبة خطأً: {errorMessage}"
  },
  "lighthouse-core/lib/lh-error.js | internalChromeError": {
    "message": "حدث خطأ في متصفّح Chrome الداخلي. يُرجى إعادة تشغيل Chrome ومحاولة إعادة تشغيل Lighthouse."
  },
  "lighthouse-core/lib/lh-error.js | missingRequiredArtifact": {
    "message": "كان من المطلوب تجميع {artifactName} ولكن لم يتم تنفيذ ذلك."
  },
  "lighthouse-core/lib/lh-error.js | notHtml": {
    "message": "الصفحة المقدّمة غير متوفّرة بتنسيق HTML (يتم عرضها كصفحة من النوع MIME {mimeType})."
  },
  "lighthouse-core/lib/lh-error.js | oldChromeDoesNotSupportFeature": {
    "message": "هذا الإصدار من Chrome قديم جدًا وغير متوافق مع \"{featureName}\". يجب استخدام إصدار أحدث للاطّلاع على النتائج الكاملة."
  },
  "lighthouse-core/lib/lh-error.js | pageLoadFailed": {
    "message": "لم يتمكّن Lighthouse من تحميل الصفحة المطلوبة بشكل موثوق. يمكنك التأكُّد من اختبار عنوان URL الصحيح وأن الخادم يستجيب بشكل صحيح لجميع الطلبات."
  },
  "lighthouse-core/lib/lh-error.js | pageLoadFailedHung": {
    "message": "لم يتمكّن Lighthouse من تحميل عنوان URL الذي طلبته بشكل موثوق لأن الصفحة توقفت عن الاستجابة."
  },
  "lighthouse-core/lib/lh-error.js | pageLoadFailedInsecure": {
    "message": "لا يحتوي عنوان URL الذي قدمته على شهادة أمان صالحة. {securityMessages}"
  },
  "lighthouse-core/lib/lh-error.js | pageLoadFailedInterstitial": {
    "message": "منَع Chrome تحميل صفحة مع محتوى بيني. عليك التأكّد من اختبار عنوان URL الصحيح وأن الخادم يستجيب بشكل صحيح لجميع الطلبات."
  },
  "lighthouse-core/lib/lh-error.js | pageLoadFailedWithDetails": {
    "message": "لم يتمكّن Lighthouse من تحميل الصفحة المطلوبة بشكل موثوق. عليك التأكّد من اختبار عنوان URL الصحيح وأن الخادم يستجيب بشكل صحيح لجميع الطلبات. (التفاصيل: {errorDetails})"
  },
  "lighthouse-core/lib/lh-error.js | pageLoadFailedWithStatusCode": {
    "message": "لم يتمكّن Lighthouse من تحميل الصفحة المطلوبة بشكل موثوق. عليك التأكّد من اختبار عنوان URL الصحيح وأن الخادم يستجيب بشكل صحيح لجميع الطلبات. (رمز الحالة: {statusCode})"
  },
  "lighthouse-core/lib/lh-error.js | pageLoadTookTooLong": {
    "message": "استغرق تحميل الصفحة وقتًا طويلاً. يُرجى اتّباع الفرص الواردة في التقرير لتقليل وقت تحميل الصفحة، ثم محاولة إعادة تشغيل Lighthouse. ({errorCode})"
  },
  "lighthouse-core/lib/lh-error.js | protocolTimeout": {
    "message": "لقد تجاوز وقت انتظار استجابة بروتوكول DevTools الوقت المخصص. (الطريقة: {protocolMethod})"
  },
  "lighthouse-core/lib/lh-error.js | requestContentTimeout": {
    "message": "تجاوز جلب محتوى المورد الوقت المخصّص"
  },
  "lighthouse-core/lib/lh-error.js | urlInvalid": {
    "message": "يبدو أن عنوان URL الذي قدمته غير صحيح."
  },
  "lighthouse-core/report/html/renderer/util.js | auditGroupExpandTooltip": {
    "message": "عرض عمليات التدقيق"
  },
  "lighthouse-core/report/html/renderer/util.js | calculatorLink": {
    "message": "اطّلِع على الآلة الحاسبة."
  },
  "lighthouse-core/report/html/renderer/util.js | crcInitialNavigation": {
    "message": "التنقل الأوّلي"
  },
  "lighthouse-core/report/html/renderer/util.js | crcLongestDurationLabel": {
    "message": "الحد الأقصى لوقت استجابة المسار المهم:"
  },
  "lighthouse-core/report/html/renderer/util.js | dropdownCopyJSON": {
    "message": "نسخ كائن JSON"
  },
  "lighthouse-core/report/html/renderer/util.js | dropdownDarkTheme": {
    "message": "تبديل المظهر الداكن"
  },
  "lighthouse-core/report/html/renderer/util.js | dropdownPrintExpanded": {
    "message": "توسيع مدى الطباعة"
  },
  "lighthouse-core/report/html/renderer/util.js | dropdownPrintSummary": {
    "message": "طباعة ملخّص التقرير"
  },
  "lighthouse-core/report/html/renderer/util.js | dropdownSaveGist": {
    "message": "حفظ بتنسيق Gist"
  },
  "lighthouse-core/report/html/renderer/util.js | dropdownSaveHTML": {
    "message": "حفظ بتنسيق HTML"
  },
  "lighthouse-core/report/html/renderer/util.js | dropdownSaveJSON": {
    "message": "حفظ بتنسيق JSON"
  },
  "lighthouse-core/report/html/renderer/util.js | dropdownViewer": {
    "message": "فتح في العارِض"
  },
  "lighthouse-core/report/html/renderer/util.js | errorLabel": {
    "message": "خطأ!"
  },
  "lighthouse-core/report/html/renderer/util.js | errorMissingAuditInfo": {
    "message": "الإبلاغ عن خطأ: لا تتوفَّر معلومات تدقيق"
  },
  "lighthouse-core/report/html/renderer/util.js | footerIssue": {
    "message": "الإبلاغ عن مشكلة"
  },
  "lighthouse-core/report/html/renderer/util.js | labDataTitle": {
    "message": "بيانات المختبَر"
  },
  "lighthouse-core/report/html/renderer/util.js | lsPerformanceCategoryDescription": {
    "message": "أجرت أداة [Lighthouse](https://developers.google.com/web/tools/lighthouse/) تحليلًا للصفحة الحالية على شبكة الجوّال في وضع المحاكاة. القيم تقديرية وقابلة للتغيير."
  },
  "lighthouse-core/report/html/renderer/util.js | manualAuditsGroupTitle": {
    "message": "عناصر إضافية للتحقُّق يدويًا"
  },
  "lighthouse-core/report/html/renderer/util.js | notApplicableAuditsGroupTitle": {
    "message": "غير سارٍ"
  },
  "lighthouse-core/report/html/renderer/util.js | opportunityResourceColumnLabel": {
    "message": "فرصة تحسين الأداء"
  },
  "lighthouse-core/report/html/renderer/util.js | opportunitySavingsColumnLabel": {
    "message": "التوفيرات المُقدرة"
  },
  "lighthouse-core/report/html/renderer/util.js | passedAuditsGroupTitle": {
    "message": "اجتياز عمليات التدقيق بنجاح"
  },
  "lighthouse-core/report/html/renderer/util.js | runtimeDesktopEmulation": {
    "message": "محاكاة سطح المكتب"
  },
  "lighthouse-core/report/html/renderer/util.js | runtimeMobileEmulation": {
    "message": "محاكاة Moto G4"
  },
  "lighthouse-core/report/html/renderer/util.js | runtimeNoEmulation": {
    "message": "بلا محاكاة"
  },
  "lighthouse-core/report/html/renderer/util.js | runtimeSettingsAxeVersion": {
    "message": "إصدار Axe"
  },
  "lighthouse-core/report/html/renderer/util.js | runtimeSettingsBenchmark": {
    "message": "طاقة وحدة المعالجة المركزية (CPU)/الذاكرة"
  },
  "lighthouse-core/report/html/renderer/util.js | runtimeSettingsCPUThrottling": {
    "message": "تقييد وحدة المعالجة المركزية (CPU)"
  },
  "lighthouse-core/report/html/renderer/util.js | runtimeSettingsChannel": {
    "message": "قناة"
  },
  "lighthouse-core/report/html/renderer/util.js | runtimeSettingsDevice": {
    "message": "جهاز"
  },
  "lighthouse-core/report/html/renderer/util.js | runtimeSettingsFetchTime": {
    "message": "وقت الإجراء"
  },
  "lighthouse-core/report/html/renderer/util.js | runtimeSettingsNetworkThrottling": {
    "message": "ضبط الحد الأقصى المسموح لعرض نطاق الشبكة"
  },
  "lighthouse-core/report/html/renderer/util.js | runtimeSettingsTitle": {
    "message": "إعدادات وقت التشغيل"
  },
  "lighthouse-core/report/html/renderer/util.js | runtimeSettingsUA": {
    "message": "وكيل المستخدم (مضيف)"
  },
  "lighthouse-core/report/html/renderer/util.js | runtimeSettingsUANetwork": {
    "message": "وكيل المستخدم (شبكة)"
  },
  "lighthouse-core/report/html/renderer/util.js | runtimeSettingsUrl": {
    "message": "عنوان URL"
  },
  "lighthouse-core/report/html/renderer/util.js | runtimeUnknown": {
    "message": "غير معروف"
  },
  "lighthouse-core/report/html/renderer/util.js | snippetCollapseButtonLabel": {
    "message": "تصغير المقتطف"
  },
  "lighthouse-core/report/html/renderer/util.js | snippetExpandButtonLabel": {
    "message": "توسيع المقتطف"
  },
  "lighthouse-core/report/html/renderer/util.js | thirdPartyResourcesLabel": {
    "message": "عرض موارد الجهات الخارجية"
  },
  "lighthouse-core/report/html/renderer/util.js | throttlingProvided": {
    "message": "مقدَّم من البيئة"
  },
  "lighthouse-core/report/html/renderer/util.js | toplevelWarningsMessage": {
    "message": "حدثت مشاكل تؤثر في تشغيل Lighthouse:"
  },
  "lighthouse-core/report/html/renderer/util.js | varianceDisclaimer": {
    "message": "القيم تقديرية وقابلة للتغيير. ويتم [حساب نتيجة الأداء](https://web.dev/performance-scoring/) مباشرة من خلال هذه المقاييس."
  },
  "lighthouse-core/report/html/renderer/util.js | warningAuditsGroupTitle": {
    "message": "عمليات التدقيق التي تم اجتيازها، ولكن تتضمّن التحذيرات"
  },
  "lighthouse-core/report/html/renderer/util.js | warningHeader": {
    "message": "التحذيرات: "
  },
  "node_modules/lighthouse-stack-packs/packs/amp.js | efficient-animated-content": {
    "message": "بالنسبة إلى المحتوى الذي يتضمن صورًا متحركة، يمكنك استخدام [`amp-anim`](https://amp.dev/documentation/components/amp-anim/) لتقليل استخدام وحدة المعالجة المركزية (CPU) عندما يكون المحتوى خارج الشاشة."
  },
  "node_modules/lighthouse-stack-packs/packs/amp.js | offscreen-images": {
    "message": "يُرجى الحرص على استخدام [`amp-img`](https://amp.dev/documentation/components/amp-img/?format=websites) حتى يتم تحميل الصور ببطء تلقائيًا. [مزيد من المعلومات](https://amp.dev/documentation/guides-and-tutorials/develop/media_iframes_3p/?format=websites#images)"
  },
  "node_modules/lighthouse-stack-packs/packs/amp.js | render-blocking-resources": {
    "message": "استخدِم الأدوات، مثل [مُحسِّن AMP](https://github.com/ampproject/amp-toolbox/tree/master/packages/optimizer) في [تنسيقات AMP للعرض من جانب الخادم](https://amp.dev/documentation/guides-and-tutorials/optimize-and-measure/server-side-rendering/)."
  },
  "node_modules/lighthouse-stack-packs/packs/amp.js | unminified-css": {
    "message": "يُرجى الرجوع إلى [مستندات AMP](https://amp.dev/documentation/guides-and-tutorials/develop/style_and_layout/style_pages/) للتأكد من توفُّر جميع الأنماط."
  },
  "node_modules/lighthouse-stack-packs/packs/amp.js | uses-responsive-images": {
    "message": "يوفّر المكوِّن [`amp-img`](https://amp.dev/documentation/components/amp-img/?format=websites) السمة [`srcset`](https://web.dev/use-srcset-to-automatically-choose-the-right-image/) لتحديد مواد عرض الصور المطلوب استخدامها استنادًا إلى حجم الشاشة. [مزيد من المعلومات](https://amp.dev/documentation/guides-and-tutorials/develop/style_and_layout/art_direction/)"
  },
  "node_modules/lighthouse-stack-packs/packs/amp.js | uses-webp-images": {
    "message": "يجب عرض جميع مكوِّنات [`amp-img`](https://amp.dev/documentation/components/amp-img/?format=websites) بتنسيق WebP مع تحديد عنصر احتياطي مناسب للمتصفّحات الأخرى. [مزيد من المعلومات](https://amp.dev/documentation/components/amp-img/#example:-specifying-a-fallback-image)"
  },
  "node_modules/lighthouse-stack-packs/packs/angular.js | dom-size": {
    "message": "عليك استخدام التمرير الافتراضي مع مجموعة تطوير المكوّنات (CDK) في حال عرض قوائم كبيرة جدًا. [مزيد من المعلومات](https://web.dev/virtualize-lists-with-angular-cdk/)"
  },
  "node_modules/lighthouse-stack-packs/packs/angular.js | total-byte-weight": {
    "message": "يمكنك تطبيق [تقسيم الرموز على مستوى المسار](https://web.dev/route-level-code-splitting-in-angular/) لتقليل حجم حِزم JavaScript. ويجب أيضًا دفع تكاليف مواد العرض نقدًا ومُسبقًا من خلال [مشغّل خدمات Angular](https://web.dev/precaching-with-the-angular-service-worker/)."
  },
  "node_modules/lighthouse-stack-packs/packs/angular.js | unminified-warning": {
    "message": "في حال استخدام Angular CLI، يُرجى التأكد من أنه يتم إنشاء الإصدارات في وضع الإنتاج. [مزيد من المعلومات](https://angular.io/guide/deployment#enable-runtime-production-mode)"
  },
  "node_modules/lighthouse-stack-packs/packs/angular.js | unused-javascript": {
    "message": "في حال استخدام Angular CLI، يُرجى تضمين خرائط المصدر في إصدار الإنتاج لفحص الحِزم. [مزيد من المعلومات](https://angular.io/guide/deployment#inspect-the-bundles)"
  },
  "node_modules/lighthouse-stack-packs/packs/angular.js | uses-rel-preload": {
    "message": "عليك التحميل المسبق للمسارات لتسريع عملية التنقل. [مزيد من المعلومات](https://web.dev/route-preloading-in-angular/)"
  },
  "node_modules/lighthouse-stack-packs/packs/angular.js | uses-responsive-images": {
    "message": "عليك استخدام الأداة `BreakpointObserver` في مجموعة تطوير المكوّنات (CDK) لإدارة النقاط الفاصلة للصور. [مزيد من المعلومات](https://material.angular.io/cdk/layout/overview)"
  },
  "node_modules/lighthouse-stack-packs/packs/drupal.js | efficient-animated-content": {
    "message": "يمكنك تحميل ملف GIF إلى خدمة ستتيح تضمينه في شكل فيديو HTML5."
  },
  "node_modules/lighthouse-stack-packs/packs/drupal.js | font-display": {
    "message": "يمكنك اختيار `@font-display` عند تحديد خطوط مخصّصة في التصميم."
  },
  "node_modules/lighthouse-stack-packs/packs/drupal.js | offscreen-images": {
    "message": "يمكنك تثبيت [وحدة Drupal](https://www.drupal.org/project/project_module?f%5B0%5D=&f%5B1%5D=&f%5B2%5D=im_vid_3%3A67&f%5B3%5D=&f%5B4%5D=sm_field_project_type%3Afull&f%5B5%5D=&f%5B6%5D=&text=%22lazy+load%22&solrsort=iss_project_release_usage+desc&op=Search) تتيح تحميل الصور ببطء. وتتيح هذه الوحدات إمكانية تأجيل أي صور خارج الشاشة لتحسين الأداء."
  },
  "node_modules/lighthouse-stack-packs/packs/drupal.js | render-blocking-resources": {
    "message": "يمكنك استخدام وحدة لتضمين لغتَيّ CSS وJavaScript المهمّتَين أو تحميل الأصول بشكلٍ غير متزامن من خلال JavaScript مثل وحدة [تجميع CSS/JS المتقدّم](https://www.drupal.org/project/advagg). يجب الانتباه إلى أنّ التحسينات التي توفّرها هذه الوحدة قد توقف موقعك الإلكتروني، لذلك من المحتمل أن تحتاج إلى إجراء تغييرات في الرمز البرمجي."
  },
  "node_modules/lighthouse-stack-packs/packs/drupal.js | time-to-first-byte": {
    "message": "تساهم التصاميم والوحدات ومواصفات الخادم في تحسين وقت استجابة الخادم. يمكنك البحث عن تصميم مُحسّن بدرجة أكبر و/أو اختيار وحدة تحسين بعناية و/أو ترقية الخادم. ويجب أن تستفيد خوادم الاستضافة من التخزين المؤقت لأجزاء عمليات لغة PHP والتخزين المؤقت للذاكرة لتقليل الأوقات التي تستغرقها طلبات قواعد البيانات مثل Redis أو Memcached، بالإضافة إلى منطق التطبيق المحسّن لتحضير الصفحات بشكلٍ أسرع."
  },
  "node_modules/lighthouse-stack-packs/packs/drupal.js | total-byte-weight": {
    "message": "يمكنك استخدام [أنماط الصور السريعة الاستجابة](https://www.drupal.org/docs/8/mobile-guide/responsive-images-in-drupal-8) لتقليل حجم الصور المحمّلة على صفحتك. وإذا كنت تستخدم \"Views\" لعرض عناصر محتوى متعددة على صفحة، يمكنك التقسيم على صفحات بدلاً من ذلك للحدّ من عدد عناصر المحتوى المعروضة في صفحة معيّنة."
  },
  "node_modules/lighthouse-stack-packs/packs/drupal.js | unminified-css": {
    "message": "يُرجى التأكّد من تفعيل \"تجميع ملفات CSS\" في صفحة \"الإدارة » الإعداد » التطوير\". ويمكنك إعداد خيارات تجميع أكثر تقدّمًا من خلال [وحدات إضافية](https://www.drupal.org/project/project_module?f%5B0%5D=&f%5B1%5D=&f%5B2%5D=im_vid_3%3A123&f%5B3%5D=&f%5B4%5D=sm_field_project_type%3Afull&f%5B5%5D=&f%5B6%5D=&text=css+aggregation&solrsort=iss_project_release_usage+desc&op=Search) لزيادة سرعة موقعك الإلكتروني عن طريق ربط أنماط لغة CSS وتصغيرها وضغطها."
  },
  "node_modules/lighthouse-stack-packs/packs/drupal.js | unminified-javascript": {
    "message": "يُرجى التأكّد من تفعيل \"تجميع ملفات JavaScript\" في صفحة \"الإدارة » الإعداد » التطوير\". ويمكنك إعداد خيارات تجميع أكثر تقدّمًا من خلال [وحدات إضافية](https://www.drupal.org/project/project_module?f%5B0%5D=&f%5B1%5D=&f%5B2%5D=im_vid_3%3A123&f%5B3%5D=&f%5B4%5D=sm_field_project_type%3Afull&f%5B5%5D=&f%5B6%5D=&text=javascript+aggregation&solrsort=iss_project_release_usage+desc&op=Search) لزيادة سرعة موقعك الإلكتروني عن طريق ربط أصول JavaScript وتصغيرها وضغطها."
  },
  "node_modules/lighthouse-stack-packs/packs/drupal.js | unused-css-rules": {
    "message": "يمكنك إزالة قواعد CSS غير المستخدمة وإرفاق مكتبات Drupal المطلوبة فقط بالصفحة ذات الصلة أو بالمكوّن ذي الصلة في الصفحة. للحصول على التفاصيل، يُرجى الاطّلاع على [رابط مستندات Drupal](https://www.drupal.org/docs/8/creating-custom-modules/adding-stylesheets-css-and-javascript-js-to-a-drupal-8-module#library). لتحديد المكتبات المرفَقة التي تضيف لغة CSS دخيلة، يمكنك محاولة تشغيل [تغطية الرمز البرمجي](https://developers.google.com/web/updates/2017/04/devtools-release-notes#coverage) في Chrome DevTools. ويمكنك تحديد التصميم/الوحدة المسؤولة من عنوان URL لورقة الأنماط عندما يكون تجميع لغة CSS قيد الإيقاف في موقعك الإلكتروني على Drupal. يمكنك البحث عن التصاميم/الوحدات التي تحتوي على العديد من أوراق الأنماط في القائمة والتي تتضمن الكثير من اللون الأحمر في تغطية الرمز البرمجي. ومن المفترض أن يدرِج التصميم/الوحدة ورقة أنماط فقط في حال كانت مُستخدَمة في الصفحة."
  },
  "node_modules/lighthouse-stack-packs/packs/drupal.js | unused-javascript": {
    "message": "يمكنك إزالة أصول ملفات JavaScript غير المستخدمة وإرفاق مكتبات Drupal المطلوبة فقط بالصفحة ذات الصلة أو بالمكوِّن ذي الصلة في الصفحة. للحصول على التفاصيل، يُرجى الاطّلاع على [رابط مستندات Drupal](https://www.drupal.org/docs/8/creating-custom-modules/adding-stylesheets-css-and-javascript-js-to-a-drupal-8-module#library). لتحديد المكتبات المرفقة التي تضيف لغة JavaScript دخيلة، يمكنك محاولة تشغيل [تغطية الرمز البرمجي](https://developers.google.com/web/updates/2017/04/devtools-release-notes#coverage) في Chrome DevTools. ويمكنك تحديد التصميم/الوحدة المسؤولة من عنوان URL للنص البرمجي عندما يكون تجميع لغة JavaScript قيد الإيقاف في موقعك الإلكتروني على Drupal. يمكنك البحث عن التصاميم/الوحدات التي تحتوي على العديد من النصوص البرمجية في القائمة والتي تتضمن الكثير من اللون الأحمر في تغطية الرمز البرمجي. ومن المفترض أن يدرِج التصميم/الوحدة نصًا برمجيًا فقط في حال كان مُستخدَمًا في الصفحة."
  },
  "node_modules/lighthouse-stack-packs/packs/drupal.js | uses-long-cache-ttl": {
    "message": "يمكنك ضبط \"الحد الأقصى لعمر المتصفِّح وذاكرة التخزين المؤقت للوكيل\" في صفحة \"الإدارة » الإعداد » التطوير\". ويمكنك الاطّلاع على مزيد من المعلومات عن [ذاكرة التخزين المؤقت في Drupal وتحسين الأداء](https://www.drupal.org/docs/7/managing-site-performance-and-scalability/caching-to-improve-performance/caching-overview#s-drupal-performance-resources)."
  },
  "node_modules/lighthouse-stack-packs/packs/drupal.js | uses-optimized-images": {
    "message": "يمكنك استخدام [وحدة](https://www.drupal.org/project/project_module?f%5B0%5D=&f%5B1%5D=&f%5B2%5D=im_vid_3%3A123&f%5B3%5D=&f%5B4%5D=sm_field_project_type%3Afull&f%5B5%5D=&f%5B6%5D=&text=optimize+images&solrsort=iss_project_release_usage+desc&op=Search) تتولّى تلقائيًا مهمّة تحسين وتقليل حجم الصور التي يتم تحميلها على موقعك الإلكتروني مع المحافظة على مستوى الجودة. ويُرجى التأكّد من أنّك تستخدم [أنماط الصور السريعة الاستجابة](https://www.drupal.org/docs/8/mobile-guide/responsive-images-in-drupal-8) الأصلية والتي يوفّرها Drupal (متوفّرة في Drupal 8 والإصدارات الأحدث)."
  },
  "node_modules/lighthouse-stack-packs/packs/drupal.js | uses-rel-preconnect": {
    "message": "يمكنك إضافة تعديلات الموارد preconnect أو dns-prefetch من خلال تثبيت وإعداد [وحدة](https://www.drupal.org/project/project_module?f%5B0%5D=&f%5B1%5D=&f%5B2%5D=&f%5B3%5D=&f%5B4%5D=sm_field_project_type%3Afull&f%5B5%5D=&f%5B6%5D=&text=dns-prefetch&solrsort=iss_project_release_usage+desc&op=Search) تسهّل إضافة تعديلات الموارد المُقدّمة للوكيل المستخدم."
  },
  "node_modules/lighthouse-stack-packs/packs/drupal.js | uses-responsive-images": {
    "message": "يُرجى التأكّد من أنّك تستخدم [أنماط الصور السريعة الاستجابة](https://www.drupal.org/docs/8/mobile-guide/responsive-images-in-drupal-8) الأصلية والتي يوفّرها Drupal (متوفّرة في Drupal 8 والإصدارات الأحدث). ويمكنك استخدام أنماط الصور السريعة الاستجابة عند عرض حقول الصور من خلال أوضاع العرض أو طرق العرض أو الصور التي يتم تحميلها من خلال محرِّر WYSIWYG."
  },
  "node_modules/lighthouse-stack-packs/packs/drupal.js | uses-webp-images": {
    "message": "يمكنك تثبيت [وحدة للاستفادة من تنسيقات صور WebP](https://www.drupal.org/project/project_module?f%5B0%5D=&f%5B1%5D=&f%5B2%5D=&f%5B3%5D=&f%5B4%5D=sm_field_project_type%3Afull&f%5B5%5D=&f%5B6%5D=&text=webp&solrsort=iss_project_release_usage+desc&op=Search) وإعداداها في موقعك الإلكتروني. وستنشِئ هذه الوحدات إصدار WebP تلقائيًا من الصور التي تم تحميلها، وهذا لتحسين أوقات التحميل."
  },
  "node_modules/lighthouse-stack-packs/packs/joomla.js | efficient-animated-content": {
    "message": "يمكنك تحميل ملف GIF إلى خدمة ستتيح تضمينه في شكل فيديو HTML5."
  },
  "node_modules/lighthouse-stack-packs/packs/joomla.js | offscreen-images": {
    "message": "يمكنك تثبيت [مكوِّن Joomla الإضافي للتحميل البطيء](https://extensions.joomla.org/instant-search/?jed_live%5Bquery%5D=lazy%20loading) والذي يتيح تأجيل أي صور خارج الشاشة، أو التبديل إلى نموذج يوفّر هذه الوظيفة. بدءًا من الإصدار Joomla 4.0، سيصبح بالإمكان تفعيل مكوِّن إضافي مخصّص للتحميل البطيء باستخدام المكوِّن الإضافي \"Content - Lazy Loading Images\". ويمكنك أيضًا استخدام [مكوِّن AMP إضافي](https://extensions.joomla.org/instant-search/?jed_live%5Bquery%5D=amp)."
  },
  "node_modules/lighthouse-stack-packs/packs/joomla.js | render-blocking-resources": {
    "message": "هناك عدد من مكوّنات Joomla الإضافية التي يمكنها مساعدتك على [تضمين الأصول المهمة](https://extensions.joomla.org/instant-search/?jed_live%5Bquery%5D=performance) أو [تأجيل الموارد الأقل أهمية](https://extensions.joomla.org/instant-search/?jed_live%5Bquery%5D=performance). يجب الانتباه إلى أنّ التحسينات التي توفّرها هذه المكوّنات قد توقف ميزات النماذج أو المكوّنات الإضافية، لذلك ستحتاج إلى اختبارها بدقة تامّة."
  },
  "node_modules/lighthouse-stack-packs/packs/joomla.js | server-response-time": {
    "message": "تساهم النماذج والإضافات ومواصفات الخادم جميعًا في تحسين وقت استجابة الخادم. يمكنك البحث عن نموذج مُحسّن بدرجة أكبر و/أو اختيار إضافة للتحسين و/أو ترقية الخادم."
  },
  "node_modules/lighthouse-stack-packs/packs/joomla.js | total-byte-weight": {
    "message": "يمكنك عرض مقتطفات في فئات مقالاتك (مثلًا من خلال رابط \"قراءة المزيد\")، أو تقليل عدد المقالات المعروضة في صفحة معينة، أو تقسيم مشاركاتك الطويلة إلى صفحات متعدّدة، أو استخدام مكوّن إضافي لتحميل التعليقات ببطء."
  },
  "node_modules/lighthouse-stack-packs/packs/joomla.js | unminified-css": {
    "message": "يمكن لعدد من [إضافات Joomla](https://extensions.joomla.org/instant-search/?jed_live%5Bquery%5D=performance) زيادة سرعة موقعك الإلكتروني من خلال ربط أنماط لغة CSS وتصغيرها وضغطها. وهناك أيضًا نماذج توفّر هذه الوظيفة."
  },
  "node_modules/lighthouse-stack-packs/packs/joomla.js | unminified-javascript": {
    "message": "يمكن لعدد من [إضافات Joomla](https://extensions.joomla.org/instant-search/?jed_live%5Bquery%5D=performance) زيادة سرعة موقعك الإلكتروني من خلال ربط النصوص البرمجية وتصغيرها وضغطها. وهناك أيضًا نماذج توفّر هذه الوظيفة."
  },
  "node_modules/lighthouse-stack-packs/packs/joomla.js | unused-css-rules": {
    "message": "يمكنك تقليل أو تغيير عدد [إضافات Joomla](https://extensions.joomla.org/) التي تُحمِّل في صفحتك لغة CSS غير المستخدمة. لتحديد الإضافات التي تضيف لغة CSS دخيلة، يمكنك محاولة تشغيل [تغطية الرمز البرمجي](https://developers.google.com/web/updates/2017/04/devtools-release-notes#coverage) في Chrome DevTools. يمكنك تحديد التصميم/المكوّن الإضافي المسؤول من عنوان URL لورقة الأنماط. ويمكنك البحث عن المكوّنات الإضافية التي تحتوي على العديد من أوراق الأنماط في القائمة والتي تتضمن الكثير من اللون الأحمر في تغطية الرمز. ومن المفترض أن يُدرِج المكوّن الإضافي ورقة أنماط فقط في حال كانت مُستخدَمة في الصفحة."
  },
  "node_modules/lighthouse-stack-packs/packs/joomla.js | unused-javascript": {
    "message": "يمكنك تقليل أو تغيير عدد [إضافات Joomla](https://extensions.joomla.org/) التي تُحمِّل في صفحتك ملفات JavaScript غير المستخدمة. لتحديد المكونات الإضافية التي تضيف لغة JavaScript دخيلة، يمكنك محاولة تشغيل [تغطية الرمز البرمجي](https://developers.google.com/web/updates/2017/04/devtools-release-notes#coverage) في Chrome DevTools. يمكنك تحديد الإضافة المسؤولة من عنوان URL للنص البرمجي. ويمكنك البحث عن الإضافات التي تحتوي على العديد من النصوص البرمجية في القائمة والتي تتضمن الكثير من اللون الأحمر في تغطية الرمز البرمجي. ومن المفترض أن تُدرِج الإضافة نصًا برمجيًا فقط في حال كان مُستخدَمًا في الصفحة."
  },
  "node_modules/lighthouse-stack-packs/packs/joomla.js | uses-long-cache-ttl": {
    "message": "يمكنك الاطّلاع على المزيد من المعلومات عن [التخزين المؤقت للمتصفِّح في Joomla](https://docs.joomla.org/Cache)."
  },
  "node_modules/lighthouse-stack-packs/packs/joomla.js | uses-optimized-images": {
    "message": "يمكنك استخدام [مكوّن إضافي لتحسين الصورة](https://extensions.joomla.org/instant-search/?jed_live%5Bquery%5D=performance) لضغط صورك مع المحافظة على مستوى الجودة."
  },
  "node_modules/lighthouse-stack-packs/packs/joomla.js | uses-responsive-images": {
    "message": "يمكنك استخدام [مكوّن إضافي للصور السريعة الاستجابة](https://extensions.joomla.org/instant-search/?jed_live%5Bquery%5D=responsive%20images) لاستخدام صور سريعة الاستجابة في المحتوى."
  },
  "node_modules/lighthouse-stack-packs/packs/joomla.js | uses-text-compression": {
    "message": "يمكنك تفعيل ميزة \"ضغط النص\" من خلال تفعيل ضغط صفحة Gzip في Joomla (النظام > الإعداد العام > الخادم)."
  },
  "node_modules/lighthouse-stack-packs/packs/joomla.js | uses-webp-images": {
    "message": "يمكنك استخدام [مكوّن إضافي](https://extensions.joomla.org/instant-search/?jed_live%5Bquery%5D=webp) أو خدمة تتيح لك تحويل صورك المحمَّلة إلى أفضل التنسيقات تلقائيًا."
  },
  "node_modules/lighthouse-stack-packs/packs/magento.js | critical-request-chains": {
    "message": "في حال عدم إنشاء حزمة لمواد عرض JavaScript، عليك استخدام [baler](https://github.com/magento/baler)."
  },
  "node_modules/lighthouse-stack-packs/packs/magento.js | disable-bundling": {
    "message": "أوقِف [التصغير وحزمة JavaScript](https://devdocs.magento.com/guides/v2.3/frontend-dev-guide/themes/js-bundling.html) المدمجة للنظام الأساسي Magento واستخدِم [baler](https://github.com/magento/baler/) بدلاً من ذلك."
  },
  "node_modules/lighthouse-stack-packs/packs/magento.js | font-display": {
    "message": "حدِّد `@font-display` عند [وضع خطوط مخصصة](https://devdocs.magento.com/guides/v2.3/frontend-dev-guide/css-topics/using-fonts.html)."
  },
  "node_modules/lighthouse-stack-packs/packs/magento.js | offscreen-images": {
    "message": "عليك تعديل نماذج الكتالوج والمنتج للاستفادة من ميزة [التحميل الخامل](https://web.dev/native-lazy-loading) للنظام الأساسي للويب."
  },
  "node_modules/lighthouse-stack-packs/packs/magento.js | time-to-first-byte": {
    "message": "استخدِم [دمج Varnish](https://devdocs.magento.com/guides/v2.3/config-guide/varnish/config-varnish.html) للنظام الأساسي Magento."
  },
  "node_modules/lighthouse-stack-packs/packs/magento.js | unminified-css": {
    "message": "فعِّل الخيار \"تصغير ملفات CSS\" في إعدادات مطوّر البرامج في المتجر. [مزيد من المعلومات](https://devdocs.magento.com/guides/v2.3/performance-best-practices/configuration.html?itm_source=devdocs&itm_medium=search_page&itm_campaign=federated_search&itm_term=minify%20css%20files)"
  },
  "node_modules/lighthouse-stack-packs/packs/magento.js | unminified-javascript": {
    "message": "يمكنك استخدام [Terser](https://www.npmjs.com/package/terser) لتصغير جميع أصول JavaScript التي تنتُج عن نشر المحتوى الثابت، وإيقاف ميزة التصغير المضمَّنة."
  },
  "node_modules/lighthouse-stack-packs/packs/magento.js | unused-javascript": {
    "message": "أوقِف [حزمة JavaScript](https://devdocs.magento.com/guides/v2.3/frontend-dev-guide/themes/js-bundling.html) المدمجة للنظام الأساسي Magento."
  },
  "node_modules/lighthouse-stack-packs/packs/magento.js | uses-optimized-images": {
    "message": "عليك البحث عن [سوق Magento](https://marketplace.magento.com/catalogsearch/result/?q=optimize%20image) للحصول على مجموعة متنوعة من إضافات الجهات الخارجية لتحسين الصور."
  },
  "node_modules/lighthouse-stack-packs/packs/magento.js | uses-rel-preconnect": {
    "message": "يمكن إضافة تعديلات الموارد preconnect أو dns-prefetch من خلال [تعديل تنسيق التصميمات](https://devdocs.magento.com/guides/v2.3/frontend-dev-guide/layouts/xml-manage.html)."
  },
  "node_modules/lighthouse-stack-packs/packs/magento.js | uses-rel-preload": {
    "message": "يمكن إضافة علامات `<link rel=preload>` عن طريق [تعديل تنسيق التصميمات](https://devdocs.magento.com/guides/v2.3/frontend-dev-guide/layouts/xml-manage.html)."
  },
  "node_modules/lighthouse-stack-packs/packs/magento.js | uses-webp-images": {
    "message": "عليك البحث عن [سوق Magento](https://marketplace.magento.com/catalogsearch/result/?q=webp) للحصول على مجموعة متنوعة من إضافات الجهات الخارجية للاستفادة من تنسيقات الصور الأحدث."
  },
  "node_modules/lighthouse-stack-packs/packs/react.js | dom-size": {
    "message": "يمكنك استخدام مكتبة \"نوافذ\" مثل `react-window` لتقليل عدد عُقَد DOM التي يتم إنشاؤها في حال كنت تعرض العديد من العناصر المتكررة في الصفحة. [مزيد من المعلومات](https://web.dev/virtualize-long-lists-react-window/) ويمكنك تقليل عمليات إعادة العرض غير الضرورية باستخدام [`shouldComponentUpdate`](https://reactjs.org/docs/optimizing-performance.html#shouldcomponentupdate-in-action) أو [`PureComponent`](https://reactjs.org/docs/react-api.html#reactpurecomponent) أو [`React.memo`](https://reactjs.org/docs/react-api.html#reactmemo) و[تخطِّ التأثيرات](https://reactjs.org/docs/hooks-effect.html#tip-optimizing-performance-by-skipping-effects) فقط حتى يتم تغيير تبعيات معيّنة في حال كنت تستخدم عنصر `Effect` لتحسين مستوى أداء وقت التشغيل."
  },
  "node_modules/lighthouse-stack-packs/packs/react.js | redirects": {
    "message": "في حال استخدام React Router، عليك تقليل استخدام المكوّن `<Redirect>` في [عمليات تنقل المسار](https://reacttraining.com/react-router/web/api/Redirect)."
  },
  "node_modules/lighthouse-stack-packs/packs/react.js | time-to-first-byte": {
    "message": "في حال كنت تعرض من جانب الخادم أي مكوّنات React، عليك استخدام `renderToNodeStream()` أو `renderToStaticNodeStream()` للسماح للعميل بتلقي أجزاء مختلفة من الترميز ودمجها بدلاً من جميع الأجزاء دفعة واحدة. [مزيد من المعلومات](https://reactjs.org/docs/react-dom-server.html#rendertonodestream)"
  },
  "node_modules/lighthouse-stack-packs/packs/react.js | unminified-css": {
    "message": "في حال تصغير نظام الإصدار لملفات CSS تلقائيًا، يُرجى التأكد من أنك تنشر إصدار الإنتاج لتطبيقك. يمكنك التحقّق من ذلك باستخدام إضافة React Developer Tools. [مزيد من المعلومات](https://reactjs.org/docs/optimizing-performance.html#use-the-production-build)"
  },
  "node_modules/lighthouse-stack-packs/packs/react.js | unminified-javascript": {
    "message": "في حال تصغير نظام الإصدار لملفات JavaScript تلقائيًا، يُرجى التأكد من أنك تنشر إصدار الإنتاج لتطبيقك. يمكنك التحقّق من ذلك باستخدام إضافة React Developer Tools. [مزيد من المعلومات](https://reactjs.org/docs/optimizing-performance.html#use-the-production-build)"
  },
  "node_modules/lighthouse-stack-packs/packs/react.js | unused-javascript": {
    "message": "في حال عدم العرض من جانب الخادم، عليك [تقسيم حِزم JavaScript](https://web.dev/code-splitting-suspense/) من خلال `React.lazy()`. بخلاف ذلك، يمكن تقسيم الرمز باستخدام مكتبة تابعة لجهات خارجية، مثل [المكوّنات القابلة للتحميل](https://www.smooth-code.com/open-source/loadable-components/docs/getting-started/)."
  },
  "node_modules/lighthouse-stack-packs/packs/react.js | user-timings": {
    "message": "استخدِم محلِّل React DevTools الذي يتيح الاستفادة من واجهة برمجة تطبيقات المحلّل لقياس مستوى أداء العرض للمكوّنات. [مزيد من المعلومات](https://reactjs.org/blog/2018/09/10/introducing-the-react-profiler.html)"
  },
  "node_modules/lighthouse-stack-packs/packs/wordpress.js | efficient-animated-content": {
    "message": "يمكنك تحميل ملف GIF إلى خدمة ستتيح تضمينه في شكل فيديو HTML5."
  },
  "node_modules/lighthouse-stack-packs/packs/wordpress.js | offscreen-images": {
    "message": "يمكنك تثبيت [مكون WordPress الإضافي للتحميل الكسول](https://wordpress.org/plugins/search/lazy+load/) الذي يوفر القدرة على تأجيل أي صور خارج الشاشة، أو التبديل إلى تصميم يوفِّر هذه القدرة الوظيفية. يمكنك أيضًا استخدام [مكون AMP الإضافي](https://wordpress.org/plugins/amp/)."
  },
  "node_modules/lighthouse-stack-packs/packs/wordpress.js | render-blocking-resources": {
    "message": "هناك عدد من مكونات WordPress الإضافية التي يمكنها مساعدتك على [تضمين مواد العرض المهمة](https://wordpress.org/plugins/search/critical+css/) أو [تأجيل موارد أقل أهمية](https://wordpress.org/plugins/search/defer+css+javascript/). عليك توخي الحذر من أن التحسينات التي توفرها هذه الإضافات قد توقف ميزات التصميم أو المكونات الإضافية، لذلك ستحتاج على الأرجح إلى إجراء تغييرات في الرمز البرمجي."
  },
  "node_modules/lighthouse-stack-packs/packs/wordpress.js | time-to-first-byte": {
    "message": "تساهم التصاميم والمكونات الإضافية ومواصفات الخادم في تحسين وقت استجابة الخادم. يمكنك البحث عن تصميم مُحسّن أكثر و/أو اختيار مكون إضافي للتحسين و/أو ترقية الخادم."
  },
  "node_modules/lighthouse-stack-packs/packs/wordpress.js | total-byte-weight": {
    "message": "يمكنك عرض مقتطفات في قوائم مشاركاتك (مثلاً عبر العلامة \"المزيد\")، أو تقليل عدد المشاركات المعروضة في صفحة معينة، أو تقسيم مشاركاتك الطويلة إلى صفحات متعددة، أو استخدام مكون إضافي لتحميل التعليقات ذات التحميل الكسول."
  },
  "node_modules/lighthouse-stack-packs/packs/wordpress.js | unminified-css": {
    "message": "يمكن لعدد من [مكونات WordPress الإضافية](https://wordpress.org/plugins/search/minify+css/) زيادة سرعة موقعك الإلكتروني من خلال ربط الأنماط وتصغيرها وضغطها. يمكنك أيضًا استخدام عملية إنشاء الموقع الإلكتروني لإزالة البيانات غير الضرورية بشكل مسبق إذا أمكن ذلك."
  },
  "node_modules/lighthouse-stack-packs/packs/wordpress.js | unminified-javascript": {
    "message": "يمكن لعدد من [مكونات WordPress الإضافية ](https://wordpress.org/plugins/search/minify+javascript/) زيادة سرعة موقعك الإلكتروني من خلال ربط النصوص البرمجية وتصغيرها وضغطها. يمكنك أيضًا استخدام عملية إنشاء الموقع الإلكتروني لإزالة البيانات غير الضرورية بشكل مسبق إذا أمكن ذلك."
  },
  "node_modules/lighthouse-stack-packs/packs/wordpress.js | unused-css-rules": {
    "message": "يمكنك تقليل عدد [مكونات WordPress الإضافية](https://wordpress.org/plugins/) التي تُحمِّل خدمة CSS غير المُستخدَمة في صفحتك أو تبديلها. لتحديد المكونات الإضافية التي تضيف CSS دخيلة، يمكنك محاولة تشغيل [تغطية الرمز البرمجي](https://developers.google.com/web/updates/2017/04/devtools-release-notes#coverage) في Chrome DevTools. يمكنك تحديد التصميم/المكون الإضافي المسؤول عن عنوان URL لورقة الأنماط. يمكنك البحث عن المكونات الإضافية التي تحتوي على العديد من أوراق الأنماط في القائمة والتي تحتوي على الكثير من اللون الأحمر في تغطية الرمز البرمجي. يجب أن يدرِج المكون الإضافي ورقة أنماط فقط في حال تم استخدامه في الصفحة فعليًا."
  },
  "node_modules/lighthouse-stack-packs/packs/wordpress.js | unused-javascript": {
    "message": "يمكنك تقليل عدد [مكونات WordPress الإضافية](https://wordpress.org/plugins/) التي تُحمِّل لغة JavaScript غير المُستخدَمة في صفحتك أو تبديلها. لتحديد المكونات الإضافية التي تضيف لغة JavaScript دخيلة، يمكنك محاولة تشغيل [تغطية الرمز البرمجي](https://developers.google.com/web/updates/2017/04/devtools-release-notes#coverage) في Chrome DevTools. يمكنك تحديد التصميم/المكون الإضافي المسؤول عن عنوان URL للنص البرمجي. يمكنك البحث عن المكونات الإضافية التي تحتوي على العديد من النصوص البرمجية في القائمة والتي تحتوي على الكثير من اللون الأحمر في تغطية الرمز البرمجي. يجب أن يدرِج المكون الإضافي نصًا برمجيًا فقط في حال تم استخدامه في الصفحة فعليًا."
  },
  "node_modules/lighthouse-stack-packs/packs/wordpress.js | uses-long-cache-ttl": {
    "message": "يمكنك الاطّلاع على [ذاكرة التخزين المؤقت للمتصفّح في WordPress](https://wordpress.org/support/article/optimization/#browser-caching)."
  },
  "node_modules/lighthouse-stack-packs/packs/wordpress.js | uses-optimized-images": {
    "message": "يمكنك استخدام [مكون WordPress الإضافي لتحسين الصورة](https://wordpress.org/plugins/search/optimize+images/) الذي يضغط صورك مع المحافظة على الجودة."
  },
  "node_modules/lighthouse-stack-packs/packs/wordpress.js | uses-responsive-images": {
    "message": "يمكنك تحميل الصور مباشرةً من خلال [مكتبة الوسائط](https://wordpress.org/support/article/media-library-screen/) للتأكّد من توفّر أحجام الصور المطلوبة، ثم إدراجها من مكتبة الوسائط أو استخدام أداة الصورة لضمان استخدام أفضل حجم للصورة (بما في ذلك تلك الخاصة بنقاط فاصلة متجاوبة). يمكنك تجنب استخدام صور `Full Size` إلا إذا كانت الأبعاد كافية لاستخدامها. [مزيد من المعلومات](https://wordpress.org/support/article/inserting-images-into-posts-and-pages/)"
  },
  "node_modules/lighthouse-stack-packs/packs/wordpress.js | uses-text-compression": {
    "message": "يمكنك تفعيل ضغط النص في إعداد خادم الويب."
  },
  "node_modules/lighthouse-stack-packs/packs/wordpress.js | uses-webp-images": {
    "message": "يمكنك استخدام [مكوّن إضافي](https://wordpress.org/plugins/search/convert+webp/) أو خدمة تتيح لك تحويل صورك المحمَّلة إلى أفضل التنسيقات تلقائيًا."
  }
}<|MERGE_RESOLUTION|>--- conflicted
+++ resolved
@@ -1381,32 +1381,6 @@
   },
   "lighthouse-core/audits/viewport.js | title": {
     "message": "تضمين علامة `<meta name=\"viewport\">` مع `width` أو `initial-scale`"
-  },
-<<<<<<< HEAD
-  "lighthouse-core/audits/without-javascript.js | description": {
-    "message": "يجب أن يعرض تطبيقك بعض المحتوى عند إيقاف JavaScript، حتى في حال كان مجرد تحذير للمستخدم يشير إلى ضرورة وجود JavaScript لاستخدام التطبيق. [مزيد من المعلومات](https://web.dev/without-javascript/)"
-  },
-  "lighthouse-core/audits/without-javascript.js | explanation": {
-    "message": "يجب أن يعرض نص الصفحة بعض المحتوى في حالة عدم توفر النصوص البرمجية."
-  },
-  "lighthouse-core/audits/without-javascript.js | failureTitle": {
-    "message": "عدم تقديم المحتوى الاحتياطي عند عدم توفر JavaScript"
-  },
-  "lighthouse-core/audits/without-javascript.js | title": {
-    "message": "تضمين بعض المحتوى عند عدم توفّر JavaScript"
-=======
-  "lighthouse-core/audits/works-offline.js | description": {
-    "message": "في حال كنت تنشئ \"تطبيق ويب تقدّمي\"، يمكنك استخدام مشغّل الخدمات حتى يتمكّن التطبيق من العمل بلا اتصال بالإنترنت. [مزيد من المعلومات](https://web.dev/works-offline/)"
-  },
-  "lighthouse-core/audits/works-offline.js | failureTitle": {
-    "message": "الصفحة الحالية لا تستجيب باستخدام رمز 200 عند عدم الاتصال بالإنترنت"
-  },
-  "lighthouse-core/audits/works-offline.js | title": {
-    "message": "الصفحة الحالية تستجيب باستخدام رمز 200 عند عدم الاتصال بالإنترنت"
-  },
-  "lighthouse-core/audits/works-offline.js | warningNoLoad": {
-    "message": "قد لا يتم تحميل الصفحة بلا اتصال بالإنترنت لأنه تمت إعادة توجيه عنوان URL للاختبار ({requested}) إلى \"{final}\". ويمكنك محاولة اختبار عنوان URL الثاني مباشرة."
->>>>>>> 5fc0fce9
   },
   "lighthouse-core/config/default-config.js | a11yAriaGroupDescription": {
     "message": "هذه هي فرص لتحسين استخدام ARIA في تطبيقك، ما قد يحسّن تجربة مستخدمي التكنولوجيا المساعدة، مثل قارئ الشاشة."
