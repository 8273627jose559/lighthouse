{
  "lighthouse-core/audits/accessibility/accesskeys.js | description": {
    "message": "Pristupne tipke omogućuju korisnicima da se brzo usredotoče na određeni dio stranice. Za pravilno kretanje svaka pristupna tipka mora biti jedinstvena. [Saznajte više](https://web.dev/accesskeys/)."
  },
  "lighthouse-core/audits/accessibility/accesskeys.js | failureTitle": {
    "message": "Vrijednosti `[accesskey]` nisu jedinstvene"
  },
  "lighthouse-core/audits/accessibility/accesskeys.js | title": {
    "message": "`[accesskey]` vrijednosti su jedinstvene"
  },
  "lighthouse-core/audits/accessibility/aria-allowed-attr.js | description": {
    "message": "Svaki ARIA `role` podržava određeni podskup `aria-*` atributa. Njihovo nepodudaranje poništava `aria-*` atribute. [Saznajte više](https://web.dev/aria-allowed-attr/)."
  },
  "lighthouse-core/audits/accessibility/aria-allowed-attr.js | failureTitle": {
    "message": "Atributi `[aria-*]` ne podudaraju se sa svojim ulogama"
  },
  "lighthouse-core/audits/accessibility/aria-allowed-attr.js | title": {
    "message": "Atributi `[aria-*]` podudaraju se sa svojim ulogama"
  },
  "lighthouse-core/audits/accessibility/aria-hidden-body.js | description": {
    "message": "Asistivne tehnologije, poput čitača zaslona, ne funkcioniraju dosljedno kad je oznaka `aria-hidden=\"true\"` postavljena na `<body>` dokumenta. [Saznajte više](https://web.dev/aria-hidden-body/)."
  },
  "lighthouse-core/audits/accessibility/aria-hidden-body.js | failureTitle": {
    "message": "Element `<body>` dokumenta sadrži atribut `[aria-hidden=\"true\"]`"
  },
  "lighthouse-core/audits/accessibility/aria-hidden-body.js | title": {
    "message": "Element `<body>` dokumenta ne sadrži atribut `[aria-hidden=\"true\"]`"
  },
  "lighthouse-core/audits/accessibility/aria-hidden-focus.js | description": {
    "message": "Podređeni elementi koji se mogu fokusirati unutar elementa `[aria-hidden=\"true\"]` onemogućuju dostupnost tih interaktivnih elemenata korisnicima asistivnih tehnologija kao što su čitači zaslona. [Saznajte više](https://web.dev/aria-hidden-focus/)."
  },
  "lighthouse-core/audits/accessibility/aria-hidden-focus.js | failureTitle": {
    "message": "Elementi `[aria-hidden=\"true\"]` sadržavaju podređene elemente koji se mogu fokusirati"
  },
  "lighthouse-core/audits/accessibility/aria-hidden-focus.js | title": {
    "message": "Elementi `[aria-hidden=\"true\"]` ne sadrže podređene elemente koji se mogu fokusirati"
  },
  "lighthouse-core/audits/accessibility/aria-input-field-name.js | description": {
    "message": "Kad polje za unos nema pristupačan naziv, čitači zaslona najavljuju ga generičkim nazivom, što ga čini neupotrebljivim za korisnike koji se oslanjaju na čitače zaslona. [Saznajte više](https://web.dev/aria-input-field-name/)."
  },
  "lighthouse-core/audits/accessibility/aria-input-field-name.js | failureTitle": {
    "message": "ARIA polja za unos nemaju pristupačne nazive"
  },
  "lighthouse-core/audits/accessibility/aria-input-field-name.js | title": {
    "message": "ARIA polja za unos imaju pristupačne nazive"
  },
  "lighthouse-core/audits/accessibility/aria-required-attr.js | description": {
    "message": "Neke uloge ARIA-e zahtijevaju atribute koji opisuju stanje elementa čitačima zaslona. [Saznajte više](https://web.dev/aria-required-attr/)."
  },
  "lighthouse-core/audits/accessibility/aria-required-attr.js | failureTitle": {
    "message": "Elementi `[role]` nemaju sve potrebne atribute `[aria-*]`"
  },
  "lighthouse-core/audits/accessibility/aria-required-attr.js | title": {
    "message": "`[role]` imaju sve obavezne atribute`[aria-*]`"
  },
  "lighthouse-core/audits/accessibility/aria-required-children.js | description": {
    "message": "Neke nadređene uloge ARIA moraju sadržavati posebne podređene uloge za izvršavanje svojih namijenjenih funkcija pristupačnosti. [Saznajte više](https://web.dev/aria-required-children/)."
  },
  "lighthouse-core/audits/accessibility/aria-required-children.js | failureTitle": {
    "message": "Elementi s ARIA-om `[role]` koji zahtijevaju da podređeni elementi sadrže određenu ulogu `[role]` ne sadrže neke ili sve te obavezne podređene elemente."
  },
  "lighthouse-core/audits/accessibility/aria-required-children.js | title": {
    "message": "Elementi s ARIA-om `[role]` koji zahtijevaju da podređeni elementi sadrže određenu ulogu `[role]` imaju sve obavezne podređene elemente."
  },
  "lighthouse-core/audits/accessibility/aria-required-parent.js | description": {
    "message": "Određene nadređene uloge moraju sadržavati neke podređene uloge ARIA kako bi mogle pravilno izvršavati namijenjene funkcije pristupačnosti. [Saznajte više](https://web.dev/aria-required-parent/)."
  },
  "lighthouse-core/audits/accessibility/aria-required-parent.js | failureTitle": {
    "message": "Potrebni nadređeni element ne sadrži `[role]`"
  },
  "lighthouse-core/audits/accessibility/aria-required-parent.js | title": {
    "message": "Potrebni nadređeni element sadrži `[role]`."
  },
  "lighthouse-core/audits/accessibility/aria-roles.js | description": {
    "message": "Uloge ARIA moraju sadržavati valjane vrijednosti da bi se mogle izvršavati njihove namijenjene funkcije pristupačnosti. [Saznajte više](https://web.dev/aria-roles/)."
  },
  "lighthouse-core/audits/accessibility/aria-roles.js | failureTitle": {
    "message": "Vrijednosti `[role]` nisu valjane"
  },
  "lighthouse-core/audits/accessibility/aria-roles.js | title": {
    "message": "Vrijednosti `[role]` su valjane"
  },
  "lighthouse-core/audits/accessibility/aria-toggle-field-name.js | description": {
    "message": "Kad polje prekidača nema pristupačan naziv, čitači zaslona najavljuju ga generičkim nazivom, što ga čini neupotrebljivim za korisnike koji se oslanjaju na čitače zaslona. [Saznajte više](https://web.dev/aria-toggle-field-name/)."
  },
  "lighthouse-core/audits/accessibility/aria-toggle-field-name.js | failureTitle": {
    "message": "ARIA polja prekidača nemaju pristupačne nazive"
  },
  "lighthouse-core/audits/accessibility/aria-toggle-field-name.js | title": {
    "message": "ARIA polja prekidača imaju pristupačne nazive"
  },
  "lighthouse-core/audits/accessibility/aria-valid-attr-value.js | description": {
    "message": "Pomoćne tehnologije, poput čitača zaslona, ne mogu tumačiti atribute ARIA s nevažećim vrijednostima. [Saznajte više](https://web.dev/aria-valid-attr-value/)."
  },
  "lighthouse-core/audits/accessibility/aria-valid-attr-value.js | failureTitle": {
    "message": "Atributi `[aria-*]` ne sadrže valjane vrijednosti"
  },
  "lighthouse-core/audits/accessibility/aria-valid-attr-value.js | title": {
    "message": "Atributi `[aria-*]` sadrže valjane vrijednosti"
  },
  "lighthouse-core/audits/accessibility/aria-valid-attr.js | description": {
    "message": "Pomoćne tehnologije, poput čitača zaslona, ne mogu tumačiti atribute ARIA s nevažećim nazivima. [Saznajte više](https://web.dev/aria-valid-attr/)."
  },
  "lighthouse-core/audits/accessibility/aria-valid-attr.js | failureTitle": {
    "message": "Atributi `[aria-*]` nisu valjani ili su pogrešno napisani"
  },
  "lighthouse-core/audits/accessibility/aria-valid-attr.js | title": {
    "message": "Atributi `[aria-*]` su valjani i nisu pogrešno napisani"
  },
  "lighthouse-core/audits/accessibility/axe-audit.js | failingElementsHeader": {
    "message": "Elementi koji nisu prošli provjeru"
  },
  "lighthouse-core/audits/accessibility/button-name.js | description": {
    "message": "Kada gumb nema pristupačan naziv, čitači zaslona najavljuju ga kao \"gumb\" te je on neupotrebljiv za korisnike koji se oslanjaju na čitače zaslona. [Saznajte više](https://web.dev/button-name/)."
  },
  "lighthouse-core/audits/accessibility/button-name.js | failureTitle": {
    "message": "Gumbi nemaju pristupačan naziv"
  },
  "lighthouse-core/audits/accessibility/button-name.js | title": {
    "message": "Gumbi imaju pristupačan naziv"
  },
  "lighthouse-core/audits/accessibility/bypass.js | description": {
    "message": "Dodavanje načina za zaobilaženje repetitivnog sadržaja omogućuje korisnicima tipkovnice učinkovitije kretanje po stranici. [Saznajte više](https://web.dev/bypass/)."
  },
  "lighthouse-core/audits/accessibility/bypass.js | failureTitle": {
    "message": "Stranica ne sadrži naslov, vezu za preskakanje ili regiju kao orijentir"
  },
  "lighthouse-core/audits/accessibility/bypass.js | title": {
    "message": "Stranica sadrži naslov, vezu za preskakanje ili regiju kao orijentir"
  },
  "lighthouse-core/audits/accessibility/color-contrast.js | description": {
    "message": "Mnogim je korisnicima teško ili nemoguće čitati tekst niskog kontrasta. [Saznajte više](https://web.dev/color-contrast/)."
  },
  "lighthouse-core/audits/accessibility/color-contrast.js | failureTitle": {
    "message": "Boje u pozadini i prednjem planu nemaju zadovoljavajući omjer kontrasta."
  },
  "lighthouse-core/audits/accessibility/color-contrast.js | title": {
    "message": "Boje u pozadini i prednjem planu imaju zadovoljavajući omjer kontrasta"
  },
  "lighthouse-core/audits/accessibility/definition-list.js | description": {
    "message": "Kada popisi definicija nisu valjano označeni, čitači zaslona mogu proizvesti zbunjujuć ili netočan izlaz. [Saznajte više](https://web.dev/definition-list/)."
  },
  "lighthouse-core/audits/accessibility/definition-list.js | failureTitle": {
    "message": "Elementi `<dl>` ne sadrže samo pravilno poredane grupe `<dt>` i `<dd>` i elemente `<script>`, `<template>` ili `<div>`."
  },
  "lighthouse-core/audits/accessibility/definition-list.js | title": {
    "message": "Elementi `<dl>` sadrže samo pravilno poredane grupe `<dt>` i `<dd>` i elemente `<script>`, `<template>` ili `<div>`."
  },
  "lighthouse-core/audits/accessibility/dlitem.js | description": {
    "message": "Stavke na popisu definicija (`<dt>` i `<dd>`) moraju biti sadržane u nadređenom elementu `<dl>` da bi ih čitači zaslona mogli pravilno najaviti. [Saznajte više](https://web.dev/dlitem/)."
  },
  "lighthouse-core/audits/accessibility/dlitem.js | failureTitle": {
    "message": "Stavke na popisu definicija nisu upakirane u elemente `<dl>`"
  },
  "lighthouse-core/audits/accessibility/dlitem.js | title": {
    "message": "Stavke na popisu definicija upakirane su u elemente `<dl>`"
  },
  "lighthouse-core/audits/accessibility/document-title.js | description": {
    "message": "Naslov korisnicima čitača zaslona pruža pregled stranice, a korisnici tražilice značajno se na njega oslanjaju kako bi odredili je li neka stranica relevantna za njihovo pretraživanje. [Saznajte više](https://web.dev/document-title/)."
  },
  "lighthouse-core/audits/accessibility/document-title.js | failureTitle": {
    "message": "Dokument ne sadrži element `<title>`"
  },
  "lighthouse-core/audits/accessibility/document-title.js | title": {
    "message": "Dokument sadrži element `<title>`"
  },
  "lighthouse-core/audits/accessibility/duplicate-id-active.js | description": {
    "message": "Svi elementi koji se mogu fokusirati moraju imati jedinstveni `id` kako bi bili vidljivi asistivnim tehnologijama. [Saznajte više](https://web.dev/duplicate-id-active/)."
  },
  "lighthouse-core/audits/accessibility/duplicate-id-active.js | failureTitle": {
    "message": "Atributi `[id]` na aktivnim elementima koji se mogu fokusirati nisu jedinstveni"
  },
  "lighthouse-core/audits/accessibility/duplicate-id-active.js | title": {
    "message": "Atributi `[id]` na aktivnim elementima koji se mogu fokusirati jedinstveni su"
  },
  "lighthouse-core/audits/accessibility/duplicate-id-aria.js | description": {
    "message": "Vrijednost ARIA ID-ja mora biti jedinstvena kako bi se spriječilo da asistivne tehnologije previde druge instance. [Saznajte više](https://web.dev/duplicate-id-aria/)."
  },
  "lighthouse-core/audits/accessibility/duplicate-id-aria.js | failureTitle": {
    "message": "ARIA ID-jevi nisu jedinstveni"
  },
  "lighthouse-core/audits/accessibility/duplicate-id-aria.js | title": {
    "message": "ARIA ID-jevi su jedinstveni"
  },
  "lighthouse-core/audits/accessibility/form-field-multiple-labels.js | description": {
    "message": "Ako polja obrasca imaju više oznaka, asistivne tehnologije kao što su čitači zaslona koji koriste prvu, zadnju ili sve oznake mogu ih najavljivati na zbunjujući način. [Saznajte više](https://web.dev/form-field-multiple-labels/)."
  },
  "lighthouse-core/audits/accessibility/form-field-multiple-labels.js | failureTitle": {
    "message": "Polja obrasca imaju više oznaka"
  },
  "lighthouse-core/audits/accessibility/form-field-multiple-labels.js | title": {
    "message": "Nijedno polje obrasca nema više oznaka"
  },
  "lighthouse-core/audits/accessibility/frame-title.js | description": {
    "message": "Korisnici čitača zaslona oslanjaju se na naslove okvira za opisivanje sadržaja okvira. [Saznajte više](https://web.dev/frame-title/)."
  },
  "lighthouse-core/audits/accessibility/frame-title.js | failureTitle": {
    "message": "Elementi `<frame>` ili `<iframe>` nemaju naslov"
  },
  "lighthouse-core/audits/accessibility/frame-title.js | title": {
    "message": "Elementi `<frame>` ili `<iframe>` imaju naslov"
  },
  "lighthouse-core/audits/accessibility/heading-order.js | description": {
    "message": "Pravilno poredani naslovi koji ne preskaču razine otkrivaju semantičku strukturu stranice, što olakšava navigaciju i razumijevanje prilikom upotrebe asistivnih tehnologija. [Saznajte više](https://web.dev/heading-order/)."
  },
  "lighthouse-core/audits/accessibility/heading-order.js | failureTitle": {
    "message": "Elementi naslova nisu u postupno silaznom redoslijedu"
  },
  "lighthouse-core/audits/accessibility/heading-order.js | title": {
    "message": "Elementi naslova pojavljuju se postupno silaznim redoslijedom"
  },
  "lighthouse-core/audits/accessibility/html-has-lang.js | description": {
    "message": "Ako za stranicu nije naveden atribut jezika, čitač zaslona pretpostavlja da je stranica na zadanom jeziku koji je korisnik odabrao prilikom postavljanja čitača zaslona. Ako stranica nije stvarno na zadanom jeziku, čitač zaslona možda neće ispravno najaviti tekst sa stranice. [Saznajte više](https://web.dev/html-has-lang/)."
  },
  "lighthouse-core/audits/accessibility/html-has-lang.js | failureTitle": {
    "message": "Element `<html>` nema atribut `[lang]`"
  },
  "lighthouse-core/audits/accessibility/html-has-lang.js | title": {
    "message": "Element `<html>` ima atribut `[lang]`"
  },
  "lighthouse-core/audits/accessibility/html-lang-valid.js | description": {
    "message": "Navođenje valjanog [BCP 47 jezika](https://www.w3.org/International/questions/qa-choosing-language-tags#question) pomaže čitačima zaslona u pravilnom najavljivanju teksta. [Saznajte više](https://web.dev/html-lang-valid/)."
  },
  "lighthouse-core/audits/accessibility/html-lang-valid.js | failureTitle": {
    "message": "Element `<html>` ne sadrži valjanu vrijednost za atribut `[lang]`."
  },
  "lighthouse-core/audits/accessibility/html-lang-valid.js | title": {
    "message": "Element `<html>` ima valjanu vrijednost za svoj atribut `[lang]`"
  },
  "lighthouse-core/audits/accessibility/image-alt.js | description": {
    "message": "Informativni elementi trebali bi sadržavati kratak, opisni zamjenski tekst. Ukrasni elementi mogu se zanemariti praznim atributom alt. [Saznajte više](https://web.dev/image-alt/)."
  },
  "lighthouse-core/audits/accessibility/image-alt.js | failureTitle": {
    "message": "Elementi slike nemaju atribute `[alt]`"
  },
  "lighthouse-core/audits/accessibility/image-alt.js | title": {
    "message": "Elementi slike imaju `[alt]` atribute"
  },
  "lighthouse-core/audits/accessibility/input-image-alt.js | description": {
    "message": "Kada se slika upotrebljava kao gumb `<input>`, navođenje zamjenskog teksta može pomoći korisnicima čitača zaslona da shvate svrhu gumba. [Saznajte više](https://web.dev/input-image-alt/)."
  },
  "lighthouse-core/audits/accessibility/input-image-alt.js | failureTitle": {
    "message": "Elementi `<input type=\"image\">` nemaju tekst`[alt]`"
  },
  "lighthouse-core/audits/accessibility/input-image-alt.js | title": {
    "message": "Elementi `<input type=\"image\">` sadrže `[alt]` tekst"
  },
  "lighthouse-core/audits/accessibility/label.js | description": {
    "message": "Oznake osiguravaju da pomoćne tehnologije, poput čitača zaslona, pravilno najavljuju kontrole oblika. [Saznajte više](https://web.dev/label/)."
  },
  "lighthouse-core/audits/accessibility/label.js | failureTitle": {
    "message": "Elementi oblika ne sadrže povezane oznake"
  },
  "lighthouse-core/audits/accessibility/label.js | title": {
    "message": "Elementi oblika imaju povezane oznake"
  },
  "lighthouse-core/audits/accessibility/layout-table.js | description": {
    "message": "Tablica koja se upotrebljava u svrhe izgleda ne smije sadržavati elemente podataka kao što su elementi th ili opis ili atribut sažetka jer to može zbuniti korisnike čitača zaslona. [Saznajte više](https://web.dev/layout-table/)."
  },
  "lighthouse-core/audits/accessibility/layout-table.js | failureTitle": {
    "message": "Prezentacijski elementi za `<table>` ne izbjegavaju upotrebu atributa `<th>`, `<caption>` ili `[summary]`."
  },
  "lighthouse-core/audits/accessibility/layout-table.js | title": {
    "message": "Prezentacijski elementi za `<table>` izbjegavaju upotrebu `<th>`, `<caption>` ili atributa `[summary]`."
  },
  "lighthouse-core/audits/accessibility/link-name.js | description": {
    "message": "Tekst veze (i zamjenski tekst za slike kada se upotrebljava kao veze) koji je prepoznatljiv, jedinstven i može se fokusirati omogućuje lakše kretanje korisnicima čitača zaslona. [Saznajte više](https://web.dev/link-name/)."
  },
  "lighthouse-core/audits/accessibility/link-name.js | failureTitle": {
    "message": "Veze nemaju naziv koji je moguće raspoznati"
  },
  "lighthouse-core/audits/accessibility/link-name.js | title": {
    "message": "Veze imaju naziv koji je moguće raspoznati"
  },
  "lighthouse-core/audits/accessibility/list.js | description": {
    "message": "Čitači zaslona imaju poseban način najavljivanja popisa. Osiguravanje pravilne strukture popisa pomaže izlazu čitača zaslona. [Saznajte više](https://web.dev/list/)."
  },
  "lighthouse-core/audits/accessibility/list.js | failureTitle": {
    "message": "Popisi ne sadrže samo elemente `<li>` i elemente koji podupiru skriptu (`<script>` i`<template>`)."
  },
  "lighthouse-core/audits/accessibility/list.js | title": {
    "message": "Popisi sadrže samo elemente `<li>` i elemente koji podupiru skriptu (`<script>` i`<template>`)."
  },
  "lighthouse-core/audits/accessibility/listitem.js | description": {
    "message": "Za čitače zaslona stavke na popisu (`<li>`) moraju biti sadržane unutar nadređenog `<ul>` ili `<ol>` kako bi ih se moglo pravilno najaviti. [Saznajte više](https://web.dev/listitem/)."
  },
  "lighthouse-core/audits/accessibility/listitem.js | failureTitle": {
    "message": "Stavke popisa (`<li>`) nisu sadržane unutar nadređenih elemenata `<ul>` ili `<ol>`."
  },
  "lighthouse-core/audits/accessibility/listitem.js | title": {
    "message": "Stavke popisa (`<li>`) sadržane su unutar nadređenih elemenata `<ul>` ili `<ol>`"
  },
  "lighthouse-core/audits/accessibility/meta-refresh.js | description": {
    "message": "Korisnici ne očekuju automatsko osvježavanje stranice, pa se fokus vraća na vrh stranice. To može biti frustrirajuće i zbuniti korisnike. [Saznajte više](https://web.dev/meta-refresh/)."
  },
  "lighthouse-core/audits/accessibility/meta-refresh.js | failureTitle": {
    "message": "Dokument upotrebljava `<meta http-equiv=\"refresh\">`"
  },
  "lighthouse-core/audits/accessibility/meta-refresh.js | title": {
    "message": "Dokument ne upotrebljava `<meta http-equiv=\"refresh\">`"
  },
  "lighthouse-core/audits/accessibility/meta-viewport.js | description": {
    "message": "Onemogućavanje zumiranja problematično je za slabovidne korisnike koji se oslanjaju na povećavanje zaslona kako bi pravilno vidjeli sadržaj web-stranice. [Saznajte više](https://web.dev/meta-viewport/)."
  },
  "lighthouse-core/audits/accessibility/meta-viewport.js | failureTitle": {
    "message": "`[user-scalable=\"no\"]` se upotrebljava u elementu `<meta name=\"viewport\">` ili je atribut `[maximum-scale]` manji od pet."
  },
  "lighthouse-core/audits/accessibility/meta-viewport.js | title": {
    "message": "`[user-scalable=\"no\"]` se ne upotrebljava u elementu `<meta name=\"viewport\">` i atribut `[maximum-scale]` nije manji od pet."
  },
  "lighthouse-core/audits/accessibility/object-alt.js | description": {
    "message": "Čitači zaslona ne mogu prevesti sadržaj osim teksta. Dodavanje zamjenskog teksta elementima `<object>` pomaže čitačima zaslona u prenošenju značenja korisnicima. [Saznajte više](https://web.dev/object-alt/)."
  },
  "lighthouse-core/audits/accessibility/object-alt.js | failureTitle": {
    "message": "Elementi `<object>` nemaju tekst`[alt]`"
  },
  "lighthouse-core/audits/accessibility/object-alt.js | title": {
    "message": "Elementi `<object>` sadrže `[alt]` tekst"
  },
  "lighthouse-core/audits/accessibility/tabindex.js | description": {
    "message": "Vrijednost viša od 0 podrazumijeva eksplicitno naređivanje kretanja. Iako je tehnički valjano, to često frustrira korisnike koji se oslanjaju na pomoćne tehnologije. [Saznajte više](https://web.dev/tabindex/)."
  },
  "lighthouse-core/audits/accessibility/tabindex.js | failureTitle": {
    "message": "Neki elementi imaju vrijednost `[tabindex]` višu od 0"
  },
  "lighthouse-core/audits/accessibility/tabindex.js | title": {
    "message": "Nijedan element nema vrijednost `[tabindex]` veću od 0"
  },
  "lighthouse-core/audits/accessibility/td-headers-attr.js | description": {
    "message": "Čitači zaslona sadrže značajke za olakšavanje kretanja po tablicama. Potrebno je pripaziti da se ćelije `<td>` koje upotrebljavaju atribut `[headers]` odnose samo na druge ćelije u istoj tablici kako bi se korisnicima čitača zaslona omogućio bolji doživljaj. [Saznajte više](https://web.dev/td-headers-attr/)."
  },
  "lighthouse-core/audits/accessibility/td-headers-attr.js | failureTitle": {
    "message": "Ćelije u elementu `<table>` koje upotrebljavaju atribut `[headers]` odnose se na element `id` koji nije pronađen unutar iste tablice."
  },
  "lighthouse-core/audits/accessibility/td-headers-attr.js | title": {
    "message": "Ćelije u elementu `<table>` koje upotrebljavaju atribut `[headers]` odnose se na ćelije tablice unutar iste tablice."
  },
  "lighthouse-core/audits/accessibility/th-has-data-cells.js | description": {
    "message": "Čitači zaslona sadrže značajke za olakšavanje kretanja po tablicama. Osiguravanje da se zaglavlja tablice uvijek odnose na neki skup ćelija može poboljšati doživljaj za korisnike čitača zaslona. [Saznajte više](https://web.dev/th-has-data-cells/)."
  },
  "lighthouse-core/audits/accessibility/th-has-data-cells.js | failureTitle": {
    "message": "Elementi `<th>` i elementi s`[role=\"columnheader\"/\"rowheader\"]` nemaju podatkovne ćelije koje oni opisuju."
  },
  "lighthouse-core/audits/accessibility/th-has-data-cells.js | title": {
    "message": "Elementi `<th>` i elementi s `[role=\"columnheader\"/\"rowheader\"]` imaju podatkovne ćelije koje opisuju."
  },
  "lighthouse-core/audits/accessibility/valid-lang.js | description": {
    "message": "Navođenje valjanog [BCP 47 jezika](https://www.w3.org/International/questions/qa-choosing-language-tags#question) u elementima pomaže osigurati da čitač zaslona ispravno izgovara tekst. [Saznajte više](https://web.dev/valid-lang/)."
  },
  "lighthouse-core/audits/accessibility/valid-lang.js | failureTitle": {
    "message": "Atributi `[lang]` ne sadrže valjanu vrijednost"
  },
  "lighthouse-core/audits/accessibility/valid-lang.js | title": {
    "message": "Atributi `[lang]` imaju valjanu vrijednost"
  },
  "lighthouse-core/audits/accessibility/video-caption.js | description": {
    "message": "Kada videozapis sadrži titlove, gluhim i nagluhim osobama jednostavnije je pristupiti njegovim informacijama. [Saznajte više](https://web.dev/video-caption/)."
  },
  "lighthouse-core/audits/accessibility/video-caption.js | failureTitle": {
    "message": "Elementi `<video>` ne sadrže element `<track>` s `[kind=\"captions\"]`."
  },
  "lighthouse-core/audits/accessibility/video-caption.js | title": {
    "message": "Elementi `<video>` sadržavaju element `<track>` s `[kind=\"captions\"]`"
  },
  "lighthouse-core/audits/accessibility/video-description.js | description": {
    "message": "Audioopisi pružaju relevantne informacije za videozapise koje dijaloški okviri ne mogu pružiti, primjerice izraze lica i scene. [Saznajte više](https://web.dev/video-description/)."
  },
  "lighthouse-core/audits/accessibility/video-description.js | failureTitle": {
    "message": "Elementi `<video>` ne sadrže element `<track>` s `[kind=\"description\"]`."
  },
  "lighthouse-core/audits/accessibility/video-description.js | title": {
    "message": "Elementi `<video>` sadržavaju element `<track>` s `[kind=\"description\"]`"
  },
  "lighthouse-core/audits/apple-touch-icon.js | description": {
    "message": "Za idealan izgled na iOS-u kad korisnici na početni zaslon dodaju progresivnu web-aplikaciju definirajte `apple-touch-icon`. Mora ukazivati na neprozirni kvadratni PNG od 192 px (ili 180 px). [Saznajte više](https://web.dev/apple-touch-icon/)."
  },
  "lighthouse-core/audits/apple-touch-icon.js | failureTitle": {
    "message": "Ne pruža valjani `apple-touch-icon`"
  },
  "lighthouse-core/audits/apple-touch-icon.js | precomposedWarning": {
    "message": "`apple-touch-icon-precomposed` je zastario; prednost ima `apple-touch-icon`."
  },
  "lighthouse-core/audits/apple-touch-icon.js | title": {
    "message": "Ima valjanu ikonu `apple-touch-icon`"
  },
  "lighthouse-core/audits/autocomplete.js | columnCurrent": {
    "message": "Trenutačna vrijednost"
  },
  "lighthouse-core/audits/autocomplete.js | columnSuggestions": {
    "message": "Predložena oznaka"
  },
  "lighthouse-core/audits/autocomplete.js | description": {
    "message": "`autocomplete` pomaže korisnicima da brže šalju obrasce. Kako biste pomogli korisnicima, savjetujemo vam da to omogućite tako što ćete postaviti atribut `autocomplete` na važeću vrijednost. [Saznajte više](https://developers.google.com/web/fundamentals/design-and-ux/input/forms#use_metadata_to_enable_auto-complete)"
  },
  "lighthouse-core/audits/autocomplete.js | failureTitle": {
    "message": "Elementi `<input>` nemaju točne atribute za `autocomplete`"
  },
  "lighthouse-core/audits/autocomplete.js | manualReview": {
    "message": "Zahtijeva ručni pregled"
  },
  "lighthouse-core/audits/autocomplete.js | reviewOrder": {
    "message": "Pregledajte narudžbu oznaka"
  },
  "lighthouse-core/audits/autocomplete.js | title": {
    "message": "Elementi `<input>` pravilno upotrebljavaju `autocomplete`"
  },
  "lighthouse-core/audits/autocomplete.js | warningInvalid": {
    "message": "Oznake `autocomplete`: \"{token}\" nije važeće u {snippet}"
  },
  "lighthouse-core/audits/autocomplete.js | warningOrder": {
    "message": "Pregledajte narudžbu oznaka: \"{tokens}\" u {snippet}"
  },
  "lighthouse-core/audits/bootup-time.js | chromeExtensionsWarning": {
    "message": "Chromeova proširenja negativno su utjecala na izvedbu učitavanja ove stranice. Pokušajte pregledati stranicu anonimno ili putem Chromeovog profila bez proširenja."
  },
  "lighthouse-core/audits/bootup-time.js | columnScriptEval": {
    "message": "Procjena skripte"
  },
  "lighthouse-core/audits/bootup-time.js | columnScriptParse": {
    "message": "Raščlamba skripte"
  },
  "lighthouse-core/audits/bootup-time.js | columnTotal": {
    "message": "Ukupno vrijeme CPU-a"
  },
  "lighthouse-core/audits/bootup-time.js | description": {
    "message": "Savjetujemo vam da skratite vrijeme potrebno za raščlambu, kompiliranje i izvršavanje JS-a. Isporuka manjih JS-ova mogla bi vam pomoći da to postignete. [Saznajte više](https://web.dev/bootup-time/)."
  },
  "lighthouse-core/audits/bootup-time.js | failureTitle": {
    "message": "Skratite vrijeme izvršavanja JavaScripta"
  },
  "lighthouse-core/audits/bootup-time.js | title": {
    "message": "Vrijeme izvršavanja JavaScripta"
  },
  "lighthouse-core/audits/byte-efficiency/duplicated-javascript.js | description": {
    "message": "Uklonite velike i dvostruke JavaScript module iz skupova kako biste smanjili nepotrebne bajtove koje troši aktivnost na mreži. "
  },
  "lighthouse-core/audits/byte-efficiency/duplicated-javascript.js | title": {
    "message": "Uklanjanje dvostrukih modula u JavaScript paketima"
  },
  "lighthouse-core/audits/byte-efficiency/efficient-animated-content.js | description": {
    "message": "Veliki GIF-ovi nisu učinkoviti za prikaz animiranog sadržaja. Savjetujemo vam da umjesto GIF-a upotrebljavate MPEG4/WebM videozapise za animacije i PNG/WebP za statične slike da biste smanjili količinu mrežnih bajtova. [Saznajte više](https://web.dev/efficient-animated-content/)"
  },
  "lighthouse-core/audits/byte-efficiency/efficient-animated-content.js | title": {
    "message": "Upotrebljavajte formate videozapisa za animirani sadržaj"
  },
  "lighthouse-core/audits/byte-efficiency/legacy-javascript.js | description": {
    "message": "Polyfill i transforms omogućuju starim preglednicima da upotrebljavaju nove značajke za JavaScript. Međutim, mnogi nisu potrebni za suvremene preglednike. Za svoj skupni JavaScript usvojite modernu strategiju implementacije skripte upotrebom otkrivanja značajke modula/nemodula kako bi se smanjila količina koda koji se šalje modernim preglednicima, uz istodobno zadržavanje podrške za stare preglednike. [Saznajte više](https://philipwalton.com/articles/deploying-es2015-code-in-production-today/)"
  },
  "lighthouse-core/audits/byte-efficiency/legacy-javascript.js | title": {
    "message": "Izbjegavajte posluživanje starog JavaScripta u modernim preglednicima"
  },
  "lighthouse-core/audits/byte-efficiency/offscreen-images.js | description": {
    "message": "Za slike izvan zaslona i skrivene slike savjetujemo odgođeno učitavanje nakon što se učitaju svi kritični resursi da biste skratili vrijeme do interaktivnosti. [Saznajte više](https://web.dev/offscreen-images/)."
  },
  "lighthouse-core/audits/byte-efficiency/offscreen-images.js | title": {
    "message": "Odgodite slike izvan zaslona"
  },
  "lighthouse-core/audits/byte-efficiency/render-blocking-resources.js | description": {
    "message": "Resursi blokiraju prvo renderiranje vaše stranice. Savjetujemo vam da kljulan JS/CSS isporučite u tekstu te da da odgodite sve JS-ove/stilove koji nisu ključni. [Saznajte više](https://web.dev/render-blocking-resources/)."
  },
  "lighthouse-core/audits/byte-efficiency/render-blocking-resources.js | title": {
    "message": "Uklonite resurse koji blokiraju generiranje"
  },
  "lighthouse-core/audits/byte-efficiency/total-byte-weight.js | description": {
    "message": "Veliki mrežni resursi korisnicima uzrokuju stvarne novčane troškove i usko koreliraju s dugim vremenom učitavanja. [Saznajte više](https://web.dev/total-byte-weight/)."
  },
  "lighthouse-core/audits/byte-efficiency/total-byte-weight.js | displayValue": {
    "message": "Ukupna veličina bila je {totalBytes, number, bytes} KiB"
  },
  "lighthouse-core/audits/byte-efficiency/total-byte-weight.js | failureTitle": {
    "message": "Izbjegavajte ogromne mrežne resurse"
  },
  "lighthouse-core/audits/byte-efficiency/total-byte-weight.js | title": {
    "message": "Izbjegava ogromne mrežne resurse"
  },
  "lighthouse-core/audits/byte-efficiency/unminified-css.js | description": {
    "message": "Umanjenjem CSS datoteka mogu se smanjiti veličine mrežnih resursa. [Saznajte više](https://web.dev/unminified-css/)."
  },
  "lighthouse-core/audits/byte-efficiency/unminified-css.js | title": {
    "message": "Umanjite CSS"
  },
  "lighthouse-core/audits/byte-efficiency/unminified-javascript.js | description": {
    "message": "Umanjenjem JavaScript datoteka mogu se smanjiti veličine resursa i skratiti vrijeme raščlambe skripte. [Saznajte više](https://web.dev/unminified-javascript/)."
  },
  "lighthouse-core/audits/byte-efficiency/unminified-javascript.js | title": {
    "message": "Umanjite JavaScript"
  },
  "lighthouse-core/audits/byte-efficiency/unused-css-rules.js | description": {
    "message": "Uklonite nepotrebna pravila iz stilskih tablica i odgodite učitavanje CSS-a koji se ne koristi za sadržaj na vidljivom dijelu stranice kako biste smanjili nepotrebnu potrošnju bajtova u mrežnoj aktivnosti. [Saznajte više](https://web.dev/unused-css-rules/)."
  },
  "lighthouse-core/audits/byte-efficiency/unused-css-rules.js | title": {
    "message": "Uklonite CSS koji se ne koristi"
  },
  "lighthouse-core/audits/byte-efficiency/unused-javascript.js | description": {
    "message": "Uklonite JavaScript koji se ne koristi da biste smanjili potrošnju bajtova u mrežnoj aktivnosti. [Saznajte više](https://web.dev/unused-javascript/)."
  },
  "lighthouse-core/audits/byte-efficiency/unused-javascript.js | title": {
    "message": "Uklonite nekorišteni JavaScript"
  },
  "lighthouse-core/audits/byte-efficiency/uses-long-cache-ttl.js | description": {
    "message": "Dugotrajno predmemoriranje može ubrzati ponovljene posjete vašoj stranici. [Saznajte više](https://web.dev/uses-long-cache-ttl/)."
  },
  "lighthouse-core/audits/byte-efficiency/uses-long-cache-ttl.js | displayValue": {
    "message": "{itemCount,plural, =1{Pronađen je jedan resurs}one{Pronađen je # resurs}few{Pronađena su # resursa}other{Pronađeno je # resursa}}"
  },
  "lighthouse-core/audits/byte-efficiency/uses-long-cache-ttl.js | failureTitle": {
    "message": "Poslužite statične elemente s pravilima učinkovitog predmemoriranja"
  },
  "lighthouse-core/audits/byte-efficiency/uses-long-cache-ttl.js | title": {
    "message": "Upotrebljava pravila učinkovitog predmemoriranja za statične elemente"
  },
  "lighthouse-core/audits/byte-efficiency/uses-optimized-images.js | description": {
    "message": "Optimizirane slike učitavaju se brže i troše manje mobilnih podataka. [Saznajte više](https://web.dev/uses-optimized-images/)."
  },
  "lighthouse-core/audits/byte-efficiency/uses-optimized-images.js | title": {
    "message": "Kodirajte slike učinkovito"
  },
  "lighthouse-core/audits/byte-efficiency/uses-responsive-images.js | description": {
    "message": "Poslužite slike prikladnih veličina da biste uštedjeli mobilne podatke i poboljšali vrijeme učitavanja. [Saznajte više](https://web.dev/uses-responsive-images/)."
  },
  "lighthouse-core/audits/byte-efficiency/uses-responsive-images.js | title": {
    "message": "Postavite slike u odgovarajućoj veličini"
  },
  "lighthouse-core/audits/byte-efficiency/uses-text-compression.js | description": {
    "message": "Tekstualni resursi trebaju se posluživati s kompresijom (gzip, deflate ili brotli) radi minimiziranja ukupne količine mrežnih bajtova. [Saznajte više](https://web.dev/uses-text-compression/)."
  },
  "lighthouse-core/audits/byte-efficiency/uses-text-compression.js | title": {
    "message": "Omogućite sažimanje teksta"
  },
  "lighthouse-core/audits/byte-efficiency/uses-webp-images.js | description": {
    "message": "Formati slike kao što su JPEG 2000, JPEG XR i WebP često pružaju bolje sažimanje nego PNG ili JPEG, što znači brža preuzimanja i manju potrošnju podataka. [Saznajte više](https://web.dev/uses-webp-images/)."
  },
  "lighthouse-core/audits/byte-efficiency/uses-webp-images.js | title": {
    "message": "Poslužite slike u modernim formatima"
  },
  "lighthouse-core/audits/content-width.js | description": {
    "message": "Ako se širina sadržaja vaše aplikacije ne podudara s vidljivim dijelom, vaša aplikacija možda neće biti optimizirana za mobilne zaslone. [Saznajte više](https://web.dev/content-width/)."
  },
  "lighthouse-core/audits/content-width.js | explanation": {
    "message": "Veličina vidljivog dijela od {innerWidth} px ne podudara se s veličinom prozora od {outerWidth} px."
  },
  "lighthouse-core/audits/content-width.js | failureTitle": {
    "message": "Sadržaj nije ispravne veličine za vidljivi dio."
  },
  "lighthouse-core/audits/content-width.js | title": {
    "message": "Sadržaj je ispravne veličine za vidljivi dio"
  },
  "lighthouse-core/audits/critical-request-chains.js | description": {
    "message": "Lanci kritičkih zahtjeva u nastavku prikazuju koji se resursi učitavaju s visokim prioritetom. Savjetujemo vam da skratite duljinu lanaca, smanjite veličinu resursa za preuzimanje ili odgodite preuzimanje resursa koji nisu nužni kako biste poboljšali učitavanje stranice. [Saznajte više](https://web.dev/critical-request-chains/)."
  },
  "lighthouse-core/audits/critical-request-chains.js | displayValue": {
    "message": "{itemCount,plural, =1{Pronađen je jedan lanac}one{Pronađen je # lanac}few{Pronađena su # lanca}other{Pronađeno je # lanaca}}"
  },
  "lighthouse-core/audits/critical-request-chains.js | title": {
    "message": "Izbjegavajte ulančavanje kritičnih zahtjeva"
  },
  "lighthouse-core/audits/deprecations.js | columnDeprecate": {
    "message": "Ukidanje / upozorenje"
  },
  "lighthouse-core/audits/deprecations.js | columnLine": {
    "message": "Redak"
  },
  "lighthouse-core/audits/deprecations.js | description": {
    "message": "Ukinuti API-ji na kraju će se ukloniti iz preglednika. [Saznajte više](https://web.dev/deprecations/)."
  },
  "lighthouse-core/audits/deprecations.js | displayValue": {
    "message": "{itemCount,plural, =1{Pronađeno je jedno upozorenje}one{Broj pronađenih upozorenja: #}few{Broj pronađenih upozorenja: #}other{Broj pronađenih upozorenja: #}}"
  },
  "lighthouse-core/audits/deprecations.js | failureTitle": {
    "message": "Upotrebljava ukinute API-je"
  },
  "lighthouse-core/audits/deprecations.js | title": {
    "message": "Izbjegava ukinute API-je"
  },
  "lighthouse-core/audits/dobetterweb/appcache-manifest.js | description": {
    "message": "Ukinuta je predmemorija aplikacije. [Saznajte više](https://web.dev/appcache-manifest/)."
  },
  "lighthouse-core/audits/dobetterweb/appcache-manifest.js | displayValue": {
    "message": "„{AppCacheManifest}” je pronađen"
  },
  "lighthouse-core/audits/dobetterweb/appcache-manifest.js | failureTitle": {
    "message": "Upotrebljava predmemoriju aplikacije"
  },
  "lighthouse-core/audits/dobetterweb/appcache-manifest.js | title": {
    "message": "Izbjegava predmemoriju aplikacije"
  },
  "lighthouse-core/audits/dobetterweb/charset.js | description": {
    "message": "Potrebna je izjava o kodiranju znakova. To je moguće napraviti uz oznaku `<meta>` u prva 1024 bajta HTML-a ili u HTTP zaglavlju odgovora vrste sadržaja. [Saznajte više](https://web.dev/charset/)."
  },
  "lighthouse-core/audits/dobetterweb/charset.js | failureTitle": {
    "message": "Izjava o skupu znakova nedostaje ili se javlja prekasno u HTML-u"
  },
  "lighthouse-core/audits/dobetterweb/charset.js | title": {
    "message": "Ispravno definira skup znakova"
  },
  "lighthouse-core/audits/dobetterweb/doctype.js | description": {
    "message": "Specificiranje vrste dokumenta (doctype) sprječava preglednik da prijeđe u način rada sa starijim značajkama. [Saznajte više](https://web.dev/doctype/)."
  },
  "lighthouse-core/audits/dobetterweb/doctype.js | explanationBadDoctype": {
    "message": "Naziv vrste dokumenta (doctype) mora biti niz napisan malim slovima `html`"
  },
  "lighthouse-core/audits/dobetterweb/doctype.js | explanationNoDoctype": {
    "message": "URL mora sadržavati vrstu dokumenta."
  },
  "lighthouse-core/audits/dobetterweb/doctype.js | explanationPublicId": {
    "message": "Očekivani javni ID bit će prazan niz"
  },
  "lighthouse-core/audits/dobetterweb/doctype.js | explanationSystemId": {
    "message": "Očekivani ID sustava bit će prazan niz"
  },
  "lighthouse-core/audits/dobetterweb/doctype.js | failureTitle": {
    "message": "Stranici nedostaje vrsta dokumenta HTML, stoga pokreće način rada sa starijim značajkama"
  },
  "lighthouse-core/audits/dobetterweb/doctype.js | title": {
    "message": "Stranica ima HTML vrstu dokumenta"
  },
  "lighthouse-core/audits/dobetterweb/dom-size.js | columnStatistic": {
    "message": "Statistika"
  },
  "lighthouse-core/audits/dobetterweb/dom-size.js | columnValue": {
    "message": "Vrijednost"
  },
  "lighthouse-core/audits/dobetterweb/dom-size.js | description": {
    "message": "Veliki DOM zahtijeva više memorije, produljuje [izračune stila](https://developers.google.com/web/fundamentals/performance/rendering/reduce-the-scope-and-complexity-of-style-calculations) te dovodi do skupih [preoblikovanja izgleda](https://developers.google.com/speed/articles/reflow). [Saznajte više](https://web.dev/dom-size/)."
  },
  "lighthouse-core/audits/dobetterweb/dom-size.js | displayValue": {
    "message": "{itemCount,plural, =1{Jedan element}one{# element}few{# elementa}other{# elemenata}}"
  },
  "lighthouse-core/audits/dobetterweb/dom-size.js | failureTitle": {
    "message": "Izbjegavajte pretjeranu veličinu DOM-a"
  },
  "lighthouse-core/audits/dobetterweb/dom-size.js | statisticDOMDepth": {
    "message": "Maksimalna dubina DOM-a"
  },
  "lighthouse-core/audits/dobetterweb/dom-size.js | statisticDOMElements": {
    "message": "Ukupan broj elemenata DOM-a"
  },
  "lighthouse-core/audits/dobetterweb/dom-size.js | statisticDOMWidth": {
    "message": "Maksimalni broj podređenih elemenata"
  },
  "lighthouse-core/audits/dobetterweb/dom-size.js | title": {
    "message": "Izbjegava pretjeranu veličinu DOM-a"
  },
  "lighthouse-core/audits/dobetterweb/external-anchors-use-rel-noopener.js | columnFailingAnchors": {
    "message": "Neuspješna sidra"
  },
  "lighthouse-core/audits/dobetterweb/external-anchors-use-rel-noopener.js | description": {
    "message": "Dodajte `rel=\"noopener\"` ili `rel=\"noreferrer\"` bilo kojoj eksternoj vezi da biste unaprijedili uspješnost i spriječili sigurnosne propuste. [Saznajte više](https://web.dev/external-anchors-use-rel-noopener/)."
  },
  "lighthouse-core/audits/dobetterweb/external-anchors-use-rel-noopener.js | failureTitle": {
    "message": "Veze na odredišta različitih polazišta nisu sigurne"
  },
  "lighthouse-core/audits/dobetterweb/external-anchors-use-rel-noopener.js | title": {
    "message": "Veze na odredišta različitih polazišta sigurne su"
  },
  "lighthouse-core/audits/dobetterweb/external-anchors-use-rel-noopener.js | warning": {
    "message": "Nije moguće odrediti odredište sidrenja za ({anchorHTML}). Ako se ne upotrebljava kao hiperveza, razmislite o tome da uklonite target=_blank."
  },
  "lighthouse-core/audits/dobetterweb/geolocation-on-start.js | description": {
    "message": "Korisnici ne vjeruju web-lokacijama koje žele znati njihovu lokaciju bez konteksta ili ih takve web-lokacije zbunjuju. Razmislite o tome da umjesto toga zahtjev povežete s radnjama korisnika. [Saznajte više](https://web.dev/geolocation-on-start/)."
  },
  "lighthouse-core/audits/dobetterweb/geolocation-on-start.js | failureTitle": {
    "message": "Zahtijeva dopuštenje za geolociranje pri učitavanju stranice"
  },
  "lighthouse-core/audits/dobetterweb/geolocation-on-start.js | title": {
    "message": "Izbjegava traženje dopuštenja za geolociranje pri učitavanju stranice"
  },
  "lighthouse-core/audits/dobetterweb/js-libraries.js | columnVersion": {
    "message": "Verzija"
  },
  "lighthouse-core/audits/dobetterweb/js-libraries.js | description": {
    "message": "Sve pristupne JavaScript biblioteke otkrivene na stranici. [Saznajte više](https://web.dev/js-libraries/)."
  },
  "lighthouse-core/audits/dobetterweb/js-libraries.js | title": {
    "message": "Pronađene JavaScript biblioteke"
  },
  "lighthouse-core/audits/dobetterweb/no-document-write.js | description": {
    "message": "Ako korisnici imaju spore veze, vanjske skripte koje se dinamički ubacuju pomoću `document.write()` mogu odgoditi učitavanje stranice za desetke sekundi. [Saznajte više](https://web.dev/no-document-write/)."
  },
  "lighthouse-core/audits/dobetterweb/no-document-write.js | failureTitle": {
    "message": "Izbjegavajte `document.write()`"
  },
  "lighthouse-core/audits/dobetterweb/no-document-write.js | title": {
    "message": "Izbjegava `document.write()`"
  },
  "lighthouse-core/audits/dobetterweb/no-vulnerable-libraries.js | columnSeverity": {
    "message": "Najviši stupanj ozbiljnosti"
  },
  "lighthouse-core/audits/dobetterweb/no-vulnerable-libraries.js | columnVersion": {
    "message": "Verzija biblioteke"
  },
  "lighthouse-core/audits/dobetterweb/no-vulnerable-libraries.js | columnVuln": {
    "message": "Broj propusta"
  },
  "lighthouse-core/audits/dobetterweb/no-vulnerable-libraries.js | description": {
    "message": "Neke skripte treće strane mogu sadržavati poznate sigurnosne propuste te ih napadači mogu lako identificirati i iskoristiti. [Saznajte više](https://web.dev/no-vulnerable-libraries/)."
  },
  "lighthouse-core/audits/dobetterweb/no-vulnerable-libraries.js | displayValue": {
    "message": "{itemCount,plural, =1{Otkriven je jedan sigurnosni propust}one{Broj otkrivenih sigurnosnih propusta: #}few{Broj otkrivenih sigurnosnih propusta: #}other{Broj otkrivenih sigurnosnih propusta: #}}"
  },
  "lighthouse-core/audits/dobetterweb/no-vulnerable-libraries.js | failureTitle": {
    "message": "Uključuje pristupne JavaScript biblioteke s poznatim sigurnosnim propustima"
  },
  "lighthouse-core/audits/dobetterweb/no-vulnerable-libraries.js | rowSeverityHigh": {
    "message": "Visok"
  },
  "lighthouse-core/audits/dobetterweb/no-vulnerable-libraries.js | rowSeverityLow": {
    "message": "Nisko"
  },
  "lighthouse-core/audits/dobetterweb/no-vulnerable-libraries.js | rowSeverityMedium": {
    "message": "Srednje"
  },
  "lighthouse-core/audits/dobetterweb/no-vulnerable-libraries.js | title": {
    "message": "Izbjegava pristupne JavaScript biblioteke s poznatim sigurnosnim propustima"
  },
  "lighthouse-core/audits/dobetterweb/notification-on-start.js | description": {
    "message": "Korisnici ne vjeruju web-lokacijama koje traže slanje obavijesti bez konteksta ili ih takve web-lokacije zbunjuju. Razmislite o tome da umjesto toga zahtjev povežete s pokretima korisnika. [Saznajte više](https://web.dev/notification-on-start/)."
  },
  "lighthouse-core/audits/dobetterweb/notification-on-start.js | failureTitle": {
    "message": "Zahtijeva dopuštenje za obavještavanje pri učitavanju stranice"
  },
  "lighthouse-core/audits/dobetterweb/notification-on-start.js | title": {
    "message": "Izbjegava traženje dopuštenja za obavještavanje pri učitavanju stranice"
  },
  "lighthouse-core/audits/dobetterweb/password-inputs-can-be-pasted-into.js | description": {
    "message": "Sprječavanje lijepljenja zaporke narušava kvalitetu dobrih sigurnosnih pravila. [Saznajte više](https://web.dev/password-inputs-can-be-pasted-into/)."
  },
  "lighthouse-core/audits/dobetterweb/password-inputs-can-be-pasted-into.js | failureTitle": {
    "message": "Onemogućuje korisnicima lijepljenje u polja za zaporku"
  },
  "lighthouse-core/audits/dobetterweb/password-inputs-can-be-pasted-into.js | title": {
    "message": "Omogućuje korisnicima lijepljenje u polja za zaporku"
  },
  "lighthouse-core/audits/dobetterweb/uses-http2.js | columnProtocol": {
    "message": "Protokol"
  },
  "lighthouse-core/audits/dobetterweb/uses-http2.js | description": {
    "message": "HTTP/2 ima brojne prednosti u odnosu na HTTP/1.1, uključujući binarna zaglavlja, multipleksiranja i oglašavanja poslužitelja. [Saznajte više](https://web.dev/uses-http2/)."
  },
  "lighthouse-core/audits/dobetterweb/uses-http2.js | displayValue": {
    "message": "{itemCount,plural, =1{Jedan zahtjev koji nije poslužen protokolom HTTP/2}one{Broj zahtjeva koji nisu posluženi protokolom HTTP/2: #}few{Broj zahtjeva koji nisu posluženi protokolom HTTP/2: #}other{Broj zahtjeva koji nisu posluženi protokolom HTTP/2: #}}"
  },
  "lighthouse-core/audits/dobetterweb/uses-http2.js | title": {
    "message": "Koristi HTTP/2"
  },
  "lighthouse-core/audits/dobetterweb/uses-passive-event-listeners.js | description": {
    "message": "Razmislite o tome da svoje pasivne slušatelje događaja označite kao `passive` da biste poboljšali rezultate pretraživanja. [Saznajte više](https://web.dev/uses-passive-event-listeners/)."
  },
  "lighthouse-core/audits/dobetterweb/uses-passive-event-listeners.js | failureTitle": {
    "message": "Ne upotrebljava pasivne osluškivače za unaprjeđenje rezultata pretraživanja"
  },
  "lighthouse-core/audits/dobetterweb/uses-passive-event-listeners.js | title": {
    "message": "Upotrebljava pasivne osluškivače za unaprjeđenje rezultata pretraživanja"
  },
  "lighthouse-core/audits/errors-in-console.js | description": {
    "message": "Pogreške zabilježene u konzoli ukazuju na neriješene probleme. Rezultat su neuspjelih mrežnih zahtjeva i ostalih pitanja povezanih s preglednikom. [Saznajte više](https://web.dev/errors-in-console/)"
  },
  "lighthouse-core/audits/errors-in-console.js | failureTitle": {
    "message": "Pogreške preglednika zabilježene su u konzoli"
  },
  "lighthouse-core/audits/errors-in-console.js | title": {
    "message": "Na konzoli nema zabilježenih pogrešaka preglednika"
  },
  "lighthouse-core/audits/font-display.js | description": {
    "message": "Iskoristite CSS značajku za prikaz fontova kako bi tekst bio vidljiv korisnicima dok se web-fontovi učitavaju. [Saznajte više](https://web.dev/font-display/)."
  },
  "lighthouse-core/audits/font-display.js | failureTitle": {
    "message": "Neka tekst ostaje vidljiv tijekom učitavanja web-fontova"
  },
  "lighthouse-core/audits/font-display.js | title": {
    "message": "Sav tekst ostaje vidljiv tijekom učitavanja web-fontova"
  },
  "lighthouse-core/audits/font-display.js | undeclaredFontOriginWarning": {
    "message": "{fontCountForOrigin,plural, =1{Lighthouse nije mogao automatski provjeriti vrijednost `font-display` za izvor {fontOrigin}.}one{Lighthouse nije mogao automatski provjeriti vrijednost `font-display` za izvor {fontOrigin}.}few{Lighthouse nije mogao automatski provjeriti vrijednost `font-display` za izvor {fontOrigin}.}other{Lighthouse nije mogao automatski provjeriti vrijednost `font-display` za izvor {fontOrigin}.}}"
  },
  "lighthouse-core/audits/image-aspect-ratio.js | columnActual": {
    "message": "Omjer slike (stvarni)"
  },
  "lighthouse-core/audits/image-aspect-ratio.js | columnDisplayed": {
    "message": "Omjer slike (prikazane)"
  },
  "lighthouse-core/audits/image-aspect-ratio.js | description": {
    "message": "Dimenzije prikaza slike trebale bi odgovarati prirodnom omjeru slike. [Saznajte više](https://web.dev/image-aspect-ratio/)."
  },
  "lighthouse-core/audits/image-aspect-ratio.js | failureTitle": {
    "message": "Prikazuje slike netočnog omjera"
  },
  "lighthouse-core/audits/image-aspect-ratio.js | title": {
    "message": "Prikazuje slike točnog omjera"
  },
  "lighthouse-core/audits/image-size-responsive.js | columnActual": {
    "message": "Stvarna veličina"
  },
  "lighthouse-core/audits/image-size-responsive.js | columnDisplayed": {
    "message": "Prikazana veličina"
  },
  "lighthouse-core/audits/image-size-responsive.js | columnExpected": {
    "message": "Očekivana veličina"
  },
  "lighthouse-core/audits/image-size-responsive.js | description": {
    "message": "Prirodne dimenzije slike trebale bi biti proporcionalne omjeru veličina zaslona i piksela radi dobivanja maksimalne jasnoće slike. [Saznajte više](https://web.dev/serve-responsive-images/)."
  },
  "lighthouse-core/audits/image-size-responsive.js | failureTitle": {
    "message": "Poslužuje slike s niskom razlučivošću"
  },
  "lighthouse-core/audits/image-size-responsive.js | title": {
    "message": "Poslužuje slike s odgovarajućom razlučivošću"
  },
  "lighthouse-core/audits/installable-manifest.js | description": {
    "message": "Preglednici mogu proaktivno zatražiti od korisnika da dodaju vašu aplikaciju na početni zaslon, što može dovesti do veće angažiranosti. [Saznajte više](https://web.dev/installable-manifest/)."
  },
  "lighthouse-core/audits/installable-manifest.js | failureTitle": {
    "message": "Manifest web-aplikacije ne udovoljava zahtjevima za instalaciju"
  },
  "lighthouse-core/audits/installable-manifest.js | title": {
    "message": "Manifest web-aplikacije udovoljava zahtjevima za instalaciju"
  },
  "lighthouse-core/audits/is-on-https.js | allowed": {
    "message": "Dopušteno"
  },
  "lighthouse-core/audits/is-on-https.js | blocked": {
    "message": "Blokirano"
  },
  "lighthouse-core/audits/is-on-https.js | columnInsecureURL": {
    "message": "Nesiguran URL"
  },
  "lighthouse-core/audits/is-on-https.js | columnResolution": {
    "message": "Razrješavanje zahtjeva"
  },
  "lighthouse-core/audits/is-on-https.js | description": {
    "message": "Sve web-lokacije trebale bi biti zaštićene HTTPS-om, čak i one koje ne obrađuju osjetljive podatke. To uključuje izbjegavanje [miješanog sadržaja](https://developers.google.com/web/fundamentals/security/prevent-mixed-content/what-is-mixed-content), odnosno učitavanja dijela resursa putem HTTP-a iako se početni zahtjev poslužuje putem HTTPS-a. HTTPS onemogućuje uljezima neovlašteno pristupanje komunikacijama između vaše aplikacije i vaših korisnika, kao i pasivno slušanje tih komunikacija. Preduvjet je za HTTP/2 i API-je brojnih novih web-platformi. [Saznajte više](https://web.dev/is-on-https/)."
  },
  "lighthouse-core/audits/is-on-https.js | displayValue": {
    "message": "{itemCount,plural, =1{Pronađen je jedan zahtjev koji nije siguran}one{Broj pronađenih zahtjeva koji nisu sigurni: #}few{Broj pronađenih zahtjeva koji nisu sigurni: #}other{Broj pronađenih zahtjeva koji nisu sigurni: #}}"
  },
  "lighthouse-core/audits/is-on-https.js | failureTitle": {
    "message": "Ne upotrebljava HTTPS"
  },
  "lighthouse-core/audits/is-on-https.js | title": {
    "message": "Upotrebljava HTTPS"
  },
  "lighthouse-core/audits/is-on-https.js | upgraded": {
    "message": "Automatski nadograđeno na HTTPS"
  },
  "lighthouse-core/audits/is-on-https.js | warning": {
    "message": "Dopušteno uz upozorenje"
  },
  "lighthouse-core/audits/large-javascript-libraries.js | columnLibraryName": {
    "message": "Biblioteka"
  },
  "lighthouse-core/audits/large-javascript-libraries.js | description": {
    "message": "Veće biblioteke JavaScripta mogu uzrokovati lošu izvedbu. Dajte prednost manjim bibliotekama s ekvivalentnim funkcijama kako biste smanjili veličinu paketa. [Saznajte više](https://developers.google.com/web/fundamentals/performance/webpack/decrease-frontend-size#optimize_dependencies)."
  },
  "lighthouse-core/audits/large-javascript-libraries.js | displayValue": {
    "message": "{libraryCount,plural, =1{Pronađena je jedna velika biblioteka}one{Pronađena je # velika biblioteka}few{Pronađene su # velike biblioteke}other{Pronađeno je # velikih biblioteka}}"
  },
  "lighthouse-core/audits/large-javascript-libraries.js | failureTitle": {
    "message": "Zamijenite nepotrebno velike biblioteke JavaScripta"
  },
  "lighthouse-core/audits/large-javascript-libraries.js | title": {
    "message": "Izbjegavajte velike biblioteke JavaScripta ako postoje manje alternative"
  },
  "lighthouse-core/audits/largest-contentful-paint-element.js | description": {
    "message": "Ovo je element s najvećim renderiranjem sadržaja unutar vidljivog dijela. [Saznajte više](https://web.dev/lighthouse-largest-contentful-paint/)"
  },
  "lighthouse-core/audits/largest-contentful-paint-element.js | title": {
    "message": "Element s najvećim renderiranjem sadržaja"
  },
  "lighthouse-core/audits/layout-shift-elements.js | columnContribution": {
    "message": "Doprinos CLS-u"
  },
  "lighthouse-core/audits/layout-shift-elements.js | description": {
    "message": "Ti DOM elementi najviše doprinose CLS-u stranice."
  },
  "lighthouse-core/audits/layout-shift-elements.js | title": {
    "message": "Izbjegavajte velike pomake izgleda"
  },
  "lighthouse-core/audits/long-tasks.js | description": {
    "message": "Navodi najduže zadatke na glavnoj niti, što je korisno za otkrivanje onih koji najviše doprinose kašnjenju unosa. [Saznajte više](https://web.dev/long-tasks-devtools/)"
  },
  "lighthouse-core/audits/long-tasks.js | displayValue": {
    "message": "{itemCount,plural, =1{Pronađen je # dugački zadatak}one{Pronađen je # dugački zadatak}few{Pronađena su # dugačka zadatka}other{Pronađeno je # dugačkih zadataka}}"
  },
  "lighthouse-core/audits/long-tasks.js | title": {
    "message": "Izbjegavajte dugačke zadatke na glavnoj niti"
  },
  "lighthouse-core/audits/mainthread-work-breakdown.js | columnCategory": {
    "message": "Kategorija"
  },
  "lighthouse-core/audits/mainthread-work-breakdown.js | description": {
    "message": "Savjetujemo vam da skratite vrijeme potrebno za raščlambu, kompiliranje i izvršavanje JS-a. Isporuka manjih JS-ova mogla bi vam pomoći da to postignete. [Saznajte više](https://web.dev/mainthread-work-breakdown/)"
  },
  "lighthouse-core/audits/mainthread-work-breakdown.js | failureTitle": {
    "message": "Minimizirajte rad glavne niti"
  },
  "lighthouse-core/audits/mainthread-work-breakdown.js | title": {
    "message": "Minimizira rad glavne niti"
  },
  "lighthouse-core/audits/manual/pwa-cross-browser.js | description": {
    "message": "Da bi dosegle najveći broj korisnika, web-lokacije bi trebale funkcionirati u svakom značajnijem pregledniku. [Saznajte više](https://web.dev/pwa-cross-browser/)."
  },
  "lighthouse-core/audits/manual/pwa-cross-browser.js | title": {
    "message": "Web-lokacija funkcionira na različitim preglednicima"
  },
  "lighthouse-core/audits/manual/pwa-each-page-has-url.js | description": {
    "message": "Pobrinite se da su sve individualne stranice dubinski povezane putem URL-a i da su URL-ovi jedinstveni radi dijeljenja na društvenim mrežama. [Saznajte više](https://web.dev/pwa-each-page-has-url/)."
  },
  "lighthouse-core/audits/manual/pwa-each-page-has-url.js | title": {
    "message": "Svaka stranica ima URL"
  },
  "lighthouse-core/audits/manual/pwa-page-transitions.js | description": {
    "message": "Pri dodirivanju stavki prijelazi bi trebali biti brzi, čak i na sporoj mreži. To je ključno za korisnikovu percepciju izvedbe. [Saznajte više](https://web.dev/pwa-page-transitions/)."
  },
  "lighthouse-core/audits/manual/pwa-page-transitions.js | title": {
    "message": "Ne čini se da se prijelazi stranica blokiraju na mreži"
  },
  "lighthouse-core/audits/maskable-icon.js | description": {
    "message": "Ikona koju je moguće maskirati osigurava da slika ispunjava cjelokupan oblik, a da nije u letterbox formatu pri instaliranju aplikacije na uređaj. [Saznajte više](https://web.dev/maskable-icon-audit/)."
  },
  "lighthouse-core/audits/maskable-icon.js | failureTitle": {
    "message": "Manifest nema ikonu koju je moguće maskirati"
  },
  "lighthouse-core/audits/maskable-icon.js | title": {
    "message": "Manifest ima ikonu koju je moguće maskirati"
  },
  "lighthouse-core/audits/metrics/cumulative-layout-shift.js | description": {
    "message": "Kumulativni pomak izgleda mjeri kretanje vidljivih elemenata u vidljivom dijelu. [Saznajte više](https://web.dev/cls/)."
  },
  "lighthouse-core/audits/metrics/estimated-input-latency.js | description": {
    "message": "Procijenjena latencija unosa procjena je vremena koje je potrebno da vaša aplikacija reagira na korisnički unos, u milisekundama, tijekom najintenzivnijih pet sekundi učitavanja stranice. Ako je latencija viša od 50 ms, korisnici mogu doživjeti vašu aplikaciju kao usporenu. [Saznajte više](https://web.dev/estimated-input-latency/)."
  },
  "lighthouse-core/audits/metrics/first-contentful-paint.js | description": {
    "message": "Prvo renderiranje sadržaja označava vrijeme renderiranja prvog teksta ili slike. [Saznajte više](https://web.dev/first-contentful-paint/)."
  },
  "lighthouse-core/audits/metrics/first-cpu-idle.js | description": {
    "message": "Prvi procesor u mirovanju označava prvi trenutak u kojem je glavna nit stranice dovoljno neopterećena da bi obradila unos.  [Saznajte više](https://web.dev/first-cpu-idle/)."
  },
  "lighthouse-core/audits/metrics/first-meaningful-paint.js | description": {
    "message": "Prvo korisno renderiranje mjeri kada je vidljiv primarni sadržaj stranice. [Saznajte više](https://web.dev/first-meaningful-paint/)."
  },
  "lighthouse-core/audits/metrics/interactive.js | description": {
    "message": "Vrijeme do interaktivnosti količina je vremena koje je potrebno da stranica postane potpuno interaktivna. [Saznajte više](https://web.dev/interactive/)."
  },
  "lighthouse-core/audits/metrics/largest-contentful-paint.js | description": {
    "message": "Najveće renderiranje sadržaja označava vrijeme renderiranja najvećeg teksta ili slike. [Saznajte više](https://web.dev/lighthouse-largest-contentful-paint/)"
  },
  "lighthouse-core/audits/metrics/max-potential-fid.js | description": {
    "message": "Maksimalno potencijalno kašnjenje odgovora na prvi unos koje bi korisnik mogao doživjeti trajanje je najduljeg zadatka. [Saznajte više](https://web.dev/lighthouse-max-potential-fid/)."
  },
  "lighthouse-core/audits/metrics/speed-index.js | description": {
    "message": "Indeks brzine prikazuje koliko se brzo sadržaj stranice vidljivo popunjava. [Saznajte više](https://web.dev/speed-index/)."
  },
  "lighthouse-core/audits/metrics/total-blocking-time.js | description": {
    "message": "Zbroj svih razdoblja između PRS-a i vremena do interaktivnosti kad trajanje zadatka premašuje 50 ms, iskazano u milisekundama. [Saznajte više](https://web.dev/lighthouse-total-blocking-time/)."
  },
  "lighthouse-core/audits/network-rtt.js | description": {
    "message": "Vrijeme od slanja upita do primanja odgovora (RTT) za mrežu ima velik utjecaj na izvedbu. Ako je RTT do polazišta visok, to je znak da bi poslužitelji bliže korisniku mogli poboljšati izvedbu. [Saznajte više](https://hpbn.co/primer-on-latency-and-bandwidth/)."
  },
  "lighthouse-core/audits/network-rtt.js | title": {
    "message": "Vrijeme od slanja upita do primanja odgovora za mrežu"
  },
  "lighthouse-core/audits/network-server-latency.js | description": {
    "message": "Latencije poslužitelja mogu utjecati na izvedbu na webu. Ako je latencija poslužitelja polazišta visoka, to je znak da je poslužitelj preopterećen ili da ima lošu pozadinsku izvedbu. [Saznajte više](https://hpbn.co/primer-on-web-performance/#analyzing-the-resource-waterfall)."
  },
  "lighthouse-core/audits/network-server-latency.js | title": {
    "message": "Pozadinske latencije poslužitelja"
  },
  "lighthouse-core/audits/no-unload-listeners.js | description": {
    "message": "Događaj `unload` ne aktivira se na pouzdan način i njegovo osluškivanje može spriječiti optimizacije preglednika kao što je predmemorija za kretanje unatrag i unaprijed Umjesto toga savjetujemo vam upotrebu `pagehide` ili `visibilitychange`. [Saznajte više](https://developers.google.com/web/updates/2018/07/page-lifecycle-api#the-unload-event)"
  },
  "lighthouse-core/audits/no-unload-listeners.js | failureTitle": {
    "message": "Registrira se kao slušatelj za događaj `unload`"
  },
  "lighthouse-core/audits/no-unload-listeners.js | title": {
    "message": "Izbjegava slušatelje događaja za `unload`"
  },
  "lighthouse-core/audits/non-composited-animations.js | description": {
    "message": "Animacije koje nisu kompozitne mogu biti lošije kvalitete i povisiti CLS. [Saznajte više](https://web.dev/non-composited-animations)"
  },
  "lighthouse-core/audits/non-composited-animations.js | displayValue": {
    "message": "{itemCount,plural, =1{Pronađen je # animirani element}one{Pronađen je # animirani element}few{Pronađena su # animirana elementa}other{Pronađeno je # animiranih elemenata}}"
  },
  "lighthouse-core/audits/non-composited-animations.js | filterMayMovePixels": {
    "message": "Svojstvo koje se odnosi na filtar može pomicati piksele"
  },
  "lighthouse-core/audits/non-composited-animations.js | incompatibleAnimations": {
    "message": "Cilj ima neku drugu animaciju koja nije kompatibilna"
  },
  "lighthouse-core/audits/non-composited-animations.js | nonReplaceCompositeMode": {
    "message": "Efekt sadrži kompozitni način koji nije \"replace\""
  },
  "lighthouse-core/audits/non-composited-animations.js | title": {
    "message": "Izbjegavajte animacije koje nisu kompozitne"
  },
  "lighthouse-core/audits/non-composited-animations.js | transformDependsBoxSize": {
    "message": "Svojstvo koje se odnosi na preobrazbu ovisi o veličini okvira"
  },
  "lighthouse-core/audits/non-composited-animations.js | unsupportedCSSProperty": {
    "message": "{propertyCount,plural, =1{Nepodržano svojstvo CSS-a: {properties}}one{Nepodržana svojstva CSS-a: {properties}}few{Nepodržana svojstva CSS-a: {properties}}other{Nepodržana svojstva CSS-a: {properties}}}"
  },
  "lighthouse-core/audits/non-composited-animations.js | unsupportedTimingParameters": {
    "message": "Efekt sadrži parametre tempiranja koji nisu podržani"
  },
  "lighthouse-core/audits/performance-budget.js | description": {
    "message": "Zahtjeve za količinom i veličinom mreže održavajte ispod ciljeva utvrđenih danim proračunom za izvršavanje. [Saznajte više](https://developers.google.com/web/tools/lighthouse/audits/budgets)."
  },
  "lighthouse-core/audits/performance-budget.js | requestCountOverBudget": {
    "message": "{count,plural, =1{Jedan zahtjev}one{Broj zahtjeva: #}few{Broj zahtjeva: #}other{Broj zahtjeva: #}}"
  },
  "lighthouse-core/audits/performance-budget.js | title": {
    "message": "Proračun za izvedbu"
  },
  "lighthouse-core/audits/preload-fonts.js | description": {
    "message": "Predučitajte fontove s opcijom `optional` kako bi ih novi posjetitelji mogli koristiti. [Saznajte više](https://web.dev/preload-optional-fonts/)"
  },
  "lighthouse-core/audits/preload-fonts.js | failureTitle": {
    "message": "Fontovi s opcijom `font-display: optional` nisu predučitani"
  },
  "lighthouse-core/audits/preload-fonts.js | title": {
    "message": "Predučitani su fontovi s opcijom `font-display: optional`"
  },
  "lighthouse-core/audits/preload-lcp-image.js | description": {
    "message": "Predučitajte sliku koju LCP element koristi kako bi se smanjilo vaše LCP vrijeme. [Saznajte više](https://web.dev/optimize-lcp/#preload-important-resources)."
  },
  "lighthouse-core/audits/preload-lcp-image.js | title": {
    "message": "Predučitavanje slike Najveće renderiranje sadržaja"
  },
  "lighthouse-core/audits/redirects-http.js | description": {
    "message": "Ako ste već postavili HTTPS, provjerite preusmjeravate li sav HTTP promet na HTTPS kako biste omogućili sigurne web-značajke za sve korisnike. [Saznajte više](https://web.dev/redirects-http/)."
  },
  "lighthouse-core/audits/redirects-http.js | failureTitle": {
    "message": "Ne preusmjerava HTTP promet na HTTPS"
  },
  "lighthouse-core/audits/redirects-http.js | title": {
    "message": "Preusmjerava HTTP promet na HTTPS"
  },
  "lighthouse-core/audits/redirects.js | description": {
    "message": "Preusmjeravanja uvode dodatna kašnjenja prije nego što se stranica može učitati. [Saznajte više](https://web.dev/redirects/)."
  },
  "lighthouse-core/audits/redirects.js | title": {
    "message": "Izbjegavajte višestruka preusmjeravanja stranica"
  },
  "lighthouse-core/audits/resource-summary.js | description": {
    "message": "Da biste postavili proračune za količinu i veličinu resursa stranice, dodajte datoteku budget.json. [Saznajte više](https://web.dev/use-lighthouse-for-performance-budgets/)."
  },
  "lighthouse-core/audits/resource-summary.js | displayValue": {
    "message": "{requestCount,plural, =1{Jedan zahtjev • {byteCount, number, bytes} KiB}one{# zahtjev • {byteCount, number, bytes} KiB}few{# zahtjeva • {byteCount, number, bytes} KiB}other{# zahtjeva • {byteCount, number, bytes} KiB}}"
  },
  "lighthouse-core/audits/resource-summary.js | title": {
    "message": "Neka zahtjevi budu malobrojni, a veličine prijenosa male"
  },
  "lighthouse-core/audits/seo/canonical.js | description": {
    "message": "Kanonske veze ukazuju na to koji URL prikazati u rezultatima pretraživanja. [Saznajte više](https://web.dev/canonical/)."
  },
  "lighthouse-core/audits/seo/canonical.js | explanationConflict": {
    "message": "Više URL-ova u sukobu ({urlList})"
  },
  "lighthouse-core/audits/seo/canonical.js | explanationDifferentDomain": {
    "message": "Usmjerava na drugu domenu ({url})"
  },
  "lighthouse-core/audits/seo/canonical.js | explanationInvalid": {
    "message": "Nevažeći URL ({url})"
  },
  "lighthouse-core/audits/seo/canonical.js | explanationPointsElsewhere": {
    "message": "Usmjerava na drugu `hreflang` lokaciju ({url})"
  },
  "lighthouse-core/audits/seo/canonical.js | explanationRelative": {
    "message": "Relativni URL ({url})"
  },
  "lighthouse-core/audits/seo/canonical.js | explanationRoot": {
    "message": "Upućuje na korijenski URL domene (početnu stranicu), a ne na ekvivalentnu stranicu sadržaja"
  },
  "lighthouse-core/audits/seo/canonical.js | failureTitle": {
    "message": "Dokument ne sadrži valjanu vezu `rel=canonical`"
  },
  "lighthouse-core/audits/seo/canonical.js | title": {
    "message": "Dokument ima valjani `rel=canonical`"
  },
  "lighthouse-core/audits/seo/crawlable-anchors.js | columnFailingLink": {
    "message": "Veza koju nije moguće pretražiti i indeksirati"
  },
  "lighthouse-core/audits/seo/crawlable-anchors.js | description": {
    "message": "Tražilice mogu koristiti atribute `href` na vezama da bi pretražile i indeksirale web-lokacije. Pobrinite se da atribut `href` sidrenih elemenata povezuje s odgovarajućim odredištem kako biste omogućili otkrivanje više stranica web-lokacije. [Saznajte više](https://support.google.com/webmasters/answer/9112205)"
  },
  "lighthouse-core/audits/seo/crawlable-anchors.js | failureTitle": {
    "message": "Veze se ne mogu pretražiti i indeksirati"
  },
  "lighthouse-core/audits/seo/crawlable-anchors.js | title": {
    "message": "Veze se mogu pretražiti i indeksirati"
  },
  "lighthouse-core/audits/seo/font-size.js | additionalIllegibleText": {
    "message": "Dodatan nečitljiv tekst"
  },
  "lighthouse-core/audits/seo/font-size.js | columnFontSize": {
    "message": "Veličina fonta"
  },
  "lighthouse-core/audits/seo/font-size.js | columnPercentPageText": {
    "message": "Postotak teksta na stranici"
  },
  "lighthouse-core/audits/seo/font-size.js | columnSelector": {
    "message": "Selektor"
  },
  "lighthouse-core/audits/seo/font-size.js | description": {
    "message": "Fontovi manji od 12 px premali su da bi bili čitljivi, pa posjetitelji na mobilnim uređajima moraju zumirati prstima. Neka više od 60% teksta na stranici ima veličinu od najmanje 12px. [Saznajte više](https://web.dev/font-size/)."
  },
  "lighthouse-core/audits/seo/font-size.js | displayValue": {
    "message": "{decimalProportion, number, extendedPercent} čitljivog teksta"
  },
  "lighthouse-core/audits/seo/font-size.js | explanationViewport": {
    "message": "Tekst nije čitljiv jer nijedna metaoznaka vidljivog dijela nije optimizirana za zaslone mobilnih uređaja."
  },
  "lighthouse-core/audits/seo/font-size.js | failureTitle": {
    "message": "Dokument ne sadrži čitljive veličine fontova"
  },
  "lighthouse-core/audits/seo/font-size.js | legibleText": {
    "message": "Čitljiv tekst"
  },
  "lighthouse-core/audits/seo/font-size.js | title": {
    "message": "Dokument upotrebljava čitljive veličine fontova"
  },
  "lighthouse-core/audits/seo/hreflang.js | description": {
    "message": "Veze s atributom hreflang govore tražilicama koju verziju stranice trebaju navesti u rezultatima pretraživanja za određeni jezik ili regiju. [Saznajte više](https://web.dev/hreflang/)."
  },
  "lighthouse-core/audits/seo/hreflang.js | failureTitle": {
    "message": "Dokument ne sadrži važeći `hreflang`"
  },
  "lighthouse-core/audits/seo/hreflang.js | notFullyQualified": {
    "message": "Relativna href vrijednost"
  },
  "lighthouse-core/audits/seo/hreflang.js | title": {
    "message": "Dokument ima valjani `hreflang`"
  },
  "lighthouse-core/audits/seo/hreflang.js | unexpectedLanguage": {
    "message": "Neočekivani jezični kôd"
  },
  "lighthouse-core/audits/seo/http-status-code.js | description": {
    "message": "Stranice s neuspješnim HTTP kodom statusa možda se neće pravilno indeksirati. [Saznajte više](https://web.dev/http-status-code/)."
  },
  "lighthouse-core/audits/seo/http-status-code.js | failureTitle": {
    "message": "Stranica ima neuspješan HTTP kôd statusa"
  },
  "lighthouse-core/audits/seo/http-status-code.js | title": {
    "message": "Stranica ima uspješan HTTP kôd statusa"
  },
  "lighthouse-core/audits/seo/is-crawlable.js | description": {
    "message": "Tražilice ne mogu uključiti vaše stranice u rezultate pretraživanja ako nemaju dopuštenje da ih pretraže i indeksiraju. [Saznajte više](https://web.dev/is-crawable/)."
  },
  "lighthouse-core/audits/seo/is-crawlable.js | failureTitle": {
    "message": "Indeksiranje je stranice blokirano"
  },
  "lighthouse-core/audits/seo/is-crawlable.js | title": {
    "message": "Indeksiranje stranice nije blokirano"
  },
  "lighthouse-core/audits/seo/link-text.js | description": {
    "message": "Opisni tekst veze pomaže tražilicama da razumiju vaš sadržaj. [Saznajte više](https://web.dev/link-text/)."
  },
  "lighthouse-core/audits/seo/link-text.js | displayValue": {
    "message": "{itemCount,plural, =1{Pronađena je jedna veza}one{Pronađena je # veza}few{Pronađene su # veze}other{Pronađeno je # veza}}"
  },
  "lighthouse-core/audits/seo/link-text.js | failureTitle": {
    "message": "Veze nemaju opisni tekst"
  },
  "lighthouse-core/audits/seo/link-text.js | title": {
    "message": "Veze sadrže deskriptivan tekst"
  },
  "lighthouse-core/audits/seo/manual/structured-data.js | description": {
    "message": "Pokrenite [Alat za testiranje strukturiranih podataka](https://search.google.com/structured-data/testing-tool/) i [Datoteku za provjeru koda (linter) strukturiranih podataka](http://linter.structured-data.org/) da biste potvrdili strukturirane podatke. [Saznajte više](https://web.dev/structured-data/)."
  },
  "lighthouse-core/audits/seo/manual/structured-data.js | title": {
    "message": "Strukturirani su podaci važeći"
  },
  "lighthouse-core/audits/seo/meta-description.js | description": {
    "message": "Metaopisi mogu se uključiti u rezultate pretraživanja kako bi se jezgrovito sažeo sadržaj stranice. [Saznajte više](https://web.dev/meta-description/)."
  },
  "lighthouse-core/audits/seo/meta-description.js | explanation": {
    "message": "Tekst opisa nema sadržaj."
  },
  "lighthouse-core/audits/seo/meta-description.js | failureTitle": {
    "message": "Dokument ne sadrži metaopis"
  },
  "lighthouse-core/audits/seo/meta-description.js | title": {
    "message": "Dokument sadrži metaopis"
  },
  "lighthouse-core/audits/seo/plugins.js | description": {
    "message": "Tražilice ne mogu indeksirati sadržaj dodataka, pa mnogi uređaji ograničavaju dodatke ili ih ne podržavaju. [Saznajte više](https://web.dev/plugins/)."
  },
  "lighthouse-core/audits/seo/plugins.js | failureTitle": {
    "message": "Dokument upotrebljava dodatke"
  },
  "lighthouse-core/audits/seo/plugins.js | title": {
    "message": "Dokument izbjegava dodatke"
  },
  "lighthouse-core/audits/seo/robots-txt.js | description": {
    "message": "Ako je vaša robots.txt datoteka oštećena, alati za indeksiranje možda neće moći razumjeti kako želite da se vaša web-lokacija pretraži ili indeksira. [Saznajte više](https://web.dev/robots-txt/)."
  },
  "lighthouse-core/audits/seo/robots-txt.js | displayValueHttpBadCode": {
    "message": "Zahtjevi za robots.txt vraćaju HTTP status: {statusCode}"
  },
  "lighthouse-core/audits/seo/robots-txt.js | displayValueValidationError": {
    "message": "{itemCount,plural, =1{Pronađena je jedna pogreška}one{Pronađena je # pogreška}few{Pronađene su # pogreške}other{Pronađeno je # pogrešaka}}"
  },
  "lighthouse-core/audits/seo/robots-txt.js | explanation": {
    "message": "Lighthouse nije uspio preuzeti robots.txt datoteku"
  },
  "lighthouse-core/audits/seo/robots-txt.js | failureTitle": {
    "message": "robots.txt nije valjan"
  },
  "lighthouse-core/audits/seo/robots-txt.js | title": {
    "message": "robots.txt je valjan"
  },
  "lighthouse-core/audits/seo/tap-targets.js | description": {
    "message": "Interaktivni elementi kao što su gumbi i veze trebali bi biti dovoljno veliki (48 x 48 px) i oko njih bi trebalo biti dovoljno prostora da ih se može lako dodirnuti bez preklapanja s drugim elementima. [Saznajte više](https://web.dev/tap-targets/)."
  },
  "lighthouse-core/audits/seo/tap-targets.js | displayValue": {
    "message": "{decimalProportion, number, percent} ciljeva dodira odgovarajuće veličine"
  },
  "lighthouse-core/audits/seo/tap-targets.js | explanationViewportMetaNotOptimized": {
    "message": "Ciljevi dodira nisu dovoljno veliki jer nijedna metaoznaka vidljivog dijela nije optimizirana za zaslone mobilnih uređaja"
  },
  "lighthouse-core/audits/seo/tap-targets.js | failureTitle": {
    "message": "Ciljevi dodira nisu odgovarajuće veličine"
  },
  "lighthouse-core/audits/seo/tap-targets.js | overlappingTargetHeader": {
    "message": "Preklapanje cilja"
  },
  "lighthouse-core/audits/seo/tap-targets.js | tapTargetHeader": {
    "message": "Cilj dodira"
  },
  "lighthouse-core/audits/seo/tap-targets.js | title": {
    "message": "Ciljevi dodira odgovarajuće su veličine"
  },
  "lighthouse-core/audits/server-response-time.js | description": {
    "message": "Neka vrijeme odgovora poslužitelja za glavni dokument bude kratko jer svi ostali zahtjevi ovise o njemu. [Saznajte više](https://web.dev/time-to-first-byte/)."
  },
  "lighthouse-core/audits/server-response-time.js | displayValue": {
    "message": "Za korijenski dokument bilo je potrebno {timeInMs, number, milliseconds} ms"
  },
  "lighthouse-core/audits/server-response-time.js | failureTitle": {
    "message": "Skratite inicijalno vrijeme odgovora poslužitelja"
  },
  "lighthouse-core/audits/server-response-time.js | title": {
    "message": "Inicijalno vrijeme odgovora poslužitelja bilo je kratko"
  },
  "lighthouse-core/audits/service-worker.js | description": {
    "message": "Uslužni alat jest tehnologija koja aplikaciji omogućava korištenje brojnih značajki progresivne web-aplikacije, kao što je offline rad, dodavanje na početni zaslon i push obavijesti. [Saznajte više](https://web.dev/service-worker/)."
  },
  "lighthouse-core/audits/service-worker.js | explanationBadManifest": {
    "message": "Ovom stranicom upravlja uslužni alat, no nije pronađen `start_url` jer manifest nije raščlanjen kao važeći JSON"
  },
  "lighthouse-core/audits/service-worker.js | explanationBadStartUrl": {
    "message": "Ovom stranicom upravlja uslužni alat, no `start_url` ({startUrl}) nije u rasponu uslužnog alata ({scopeUrl})"
  },
  "lighthouse-core/audits/service-worker.js | explanationNoManifest": {
    "message": "Ovom stranicom upravlja uslužni alat, no nije pronađen `start_url` jer nije dohvaćen manifest."
  },
  "lighthouse-core/audits/service-worker.js | explanationOutOfScope": {
    "message": "Ova izvor ima jedan ili više uslužnih alata, no stranica ({pageUrl}) nije u rasponu."
  },
  "lighthouse-core/audits/service-worker.js | failureTitle": {
    "message": "Ne registrira uslužni alat koji kontrolira stranicu i `start_url`"
  },
  "lighthouse-core/audits/service-worker.js | title": {
    "message": "Registrira uslužni alat koji upravlja stranicom i `start_url`"
  },
  "lighthouse-core/audits/splash-screen.js | description": {
    "message": "Tematski pozdravni zaslon pruža bolji doživljaj korisnicima koji pokreću vašu aplikaciju na početnom zaslonu. [Saznajte više](https://web.dev/splash-screen/)."
  },
  "lighthouse-core/audits/splash-screen.js | failureTitle": {
    "message": "Nije konfigurirano za prilagođeni pozdravni zaslon"
  },
  "lighthouse-core/audits/splash-screen.js | title": {
    "message": "Konfiguriran za prilagođeni pozdravni zaslon"
  },
  "lighthouse-core/audits/themed-omnibox.js | description": {
    "message": "Adresna traka preglednika može se tematski podudarati s vašom web-lokacijom. [Saznajte više](https://web.dev/themed-omnibox/)."
  },
  "lighthouse-core/audits/themed-omnibox.js | failureTitle": {
    "message": "Ne postavlja boju teme za adresnu traku."
  },
  "lighthouse-core/audits/themed-omnibox.js | title": {
    "message": "Postavlja boju teme za adresnu traku."
  },
  "lighthouse-core/audits/third-party-summary.js | columnThirdParty": {
    "message": "Treća strana"
  },
  "lighthouse-core/audits/third-party-summary.js | description": {
    "message": "Kôd treće strane može znatno utjecati na uspješnost učitavanja. Ograničite broj suvišnih pružatelja treće strane i pokušajte učitati kôd treće strane nakon primarnog zavšetka učitavanja vaše stranice. [Saznajte više](https://developers.google.com/web/fundamentals/performance/optimizing-content-efficiency/loading-third-party-javascript/)."
  },
  "lighthouse-core/audits/third-party-summary.js | displayValue": {
    "message": "Kôd treće strane blokirao je glavnu nit na {timeInMs, number, milliseconds} ms"
  },
  "lighthouse-core/audits/third-party-summary.js | failureTitle": {
    "message": "Smanjite utjecaj koda trećih strana"
  },
  "lighthouse-core/audits/third-party-summary.js | title": {
    "message": "Smanjenje upotrebe koda trećih strana"
  },
  "lighthouse-core/audits/timing-budget.js | columnMeasurement": {
    "message": "Mjerenje"
  },
  "lighthouse-core/audits/timing-budget.js | columnTimingMetric": {
    "message": "Mjerni podatak"
  },
  "lighthouse-core/audits/timing-budget.js | description": {
    "message": "Postavite proračun za tempiranje kako biste lakše pratili izvedbu na svojoj web-lokaciji. Web-lokacije koje funkcioniraju dobro brzo se učitavaju i reagiraju na unose korisnika. [Saznajte više](https://developers.google.com/web/tools/lighthouse/audits/budgets)."
  },
  "lighthouse-core/audits/timing-budget.js | title": {
    "message": "Proračun za tempiranje"
  },
  "lighthouse-core/audits/unsized-images.js | description": {
    "message": "Postavite eksplicitnu širinu i visinu na elementima slika da bi se smanjili pomaci izgleda i poboljšao CLS. [Saznajte više](https://web.dev/optimize-cls/#images-without-dimensions)"
  },
  "lighthouse-core/audits/unsized-images.js | failureTitle": {
    "message": "Elementi slike nemaju eksplicitnu `width` i `height`"
  },
  "lighthouse-core/audits/unsized-images.js | title": {
    "message": "Elementi slike imaju eksplicitnu `width` i `height`"
  },
  "lighthouse-core/audits/user-timings.js | columnType": {
    "message": "Vrsta"
  },
  "lighthouse-core/audits/user-timings.js | description": {
    "message": "Savjetujemo vam da na aplikaciju primijenite API za praćenje korisničkog vremena radi mjerenja izvedbe aplikacije u stvarnom vremenu tijekom važnih korisničkih doživljaja. [Saznajte više](https://web.dev/user-timings/)."
  },
  "lighthouse-core/audits/user-timings.js | displayValue": {
    "message": "{itemCount,plural, =1{Jedno praćenje korisničkog vremena}one{# praćenje korisničkog vremena}few{# praćenja korisničkog vremena}other{# praćenja korisničkog vremena}}"
  },
  "lighthouse-core/audits/user-timings.js | title": {
    "message": "Oznake i izmjere Praćenja korisničkog vremena"
  },
  "lighthouse-core/audits/uses-rel-preconnect.js | crossoriginWarning": {
    "message": "Pronađen je element `<link rel=preconnect>` za \"{securityOrigin}\", ali ga preglednik nije upotrijebio. Provjerite upotrebljavate li atribut `crossorigin` pravilno."
  },
  "lighthouse-core/audits/uses-rel-preconnect.js | description": {
    "message": "Savjetujemo vam da dodate `preconnect` ili `dns-prefetch` prilagodbe resursa radi uspostavljanja ranih veza s važnim izvorima trećih strana. [Saznajte više](https://web.dev/uses-rel-preconnect/)."
  },
  "lighthouse-core/audits/uses-rel-preconnect.js | title": {
    "message": "Rano se povežite s potrebnim izvorima"
  },
  "lighthouse-core/audits/uses-rel-preconnect.js | tooManyPreconnectLinksWarning": {
    "message": "Pronađeno je više od dviju veza `<link rel=preconnect>`. Te bi se veze trebale upotrebljavati štedljivo i samo za najvažnije izvore."
  },
  "lighthouse-core/audits/uses-rel-preconnect.js | unusedWarning": {
    "message": "Pronađen je element `<link rel=preconnect>` za \"{securityOrigin}\", ali ga preglednik nije upotrijebio. Koristite `preconnect` samo za važne izvore koje će stranica sigurno zahtijevati."
  },
  "lighthouse-core/audits/uses-rel-preload.js | crossoriginWarning": {
    "message": "Pronađen je element `<link>` za predučitavanje za \"{preloadURL}\", ali ga preglednik nije upotrijebio. Provjerite upotrebljavate li atribut `crossorigin` pravilno."
  },
  "lighthouse-core/audits/uses-rel-preload.js | description": {
    "message": "Savjetujemo vam da koristite `<link rel=preload>` da biste dali prednost dohvaćanju resursa koji se trenutačno traže kasnije u učitavanju stranice. [Saznajte više](https://web.dev/uses-rel-preload/)."
  },
  "lighthouse-core/audits/uses-rel-preload.js | title": {
    "message": "Unaprijed učitajte ključne zahtjeve"
  },
  "lighthouse-core/audits/valid-source-maps.js | columnMapURL": {
    "message": "URL karte"
  },
  "lighthouse-core/audits/valid-source-maps.js | description": {
    "message": "Karte izvora prevode umanjeni kôd u originalni izvorni kôd. To pomaže razvojnim programerima pri otklanjanju pogrešaka u produkciji. Osim toga, Lighthouse može pružiti daljnje uvide. Savjetujemo vam da primijenite karte izvora kako biste iskoristili te pogodnosti. [Saznajte više](https://developers.google.com/web/tools/chrome-devtools/javascript/source-maps)."
  },
  "lighthouse-core/audits/valid-source-maps.js | failureTitle": {
    "message": "Nedostaju karte izvora za veliki JavaScript prve strane"
  },
  "lighthouse-core/audits/valid-source-maps.js | missingSourceMapErrorMessage": {
    "message": "U velikoj datoteci JavaScripta nedostaje karta izvora"
  },
  "lighthouse-core/audits/valid-source-maps.js | missingSourceMapItemsWarningMesssage": {
    "message": "{missingItems,plural, =1{Upozorenje: u atributu `.sourcesContent` nedostaje jedna stavka}one{Upozorenje: u atributu `.sourcesContent` nedostaje # stavka}few{Upozorenje: u atributu `.sourcesContent` nedostaju # stavke}other{Upozorenje: u atributu `.sourcesContent` nedostaje # stavki}}"
  },
  "lighthouse-core/audits/valid-source-maps.js | title": {
    "message": "Stranica ima važeće karte izvora"
  },
  "lighthouse-core/audits/viewport.js | description": {
    "message": "Dodajte oznaku `<meta name=\"viewport\">` da biste optimizirali svoju aplikaciju za mobilne zaslone. [Saznajte više](https://web.dev/viewport/)."
  },
  "lighthouse-core/audits/viewport.js | explanationNoTag": {
    "message": "Nijedna oznaka `<meta name=\"viewport\">` nije pronađena"
  },
  "lighthouse-core/audits/viewport.js | failureTitle": {
    "message": "Nema oznaku `<meta name=\"viewport\">` s `width` ili `initial-scale`"
  },
  "lighthouse-core/audits/viewport.js | title": {
    "message": "Ima oznaku `<meta name=\"viewport\">` s `width` ili `initial-scale`"
  },
<<<<<<< HEAD
  "lighthouse-core/audits/without-javascript.js | description": {
    "message": "Vaša aplikacija trebala bi prikazati bilo kakav sadržaj kada je onemogućen JavaScript, čak i ako je to samo upozorenje da je JavaScript obavezan za korištenje aplikacije. [Saznajte više](https://web.dev/without-javascript/)."
  },
  "lighthouse-core/audits/without-javascript.js | explanation": {
    "message": "Tijelo stranice trebalo bi generirati bilo kakav sadržaj ako skripte nisu dostupne."
  },
  "lighthouse-core/audits/without-javascript.js | failureTitle": {
    "message": "Ne pruža zamjenski sadržaj kada JavaScript nije dostupan"
  },
  "lighthouse-core/audits/without-javascript.js | title": {
    "message": "Prikazuje se bilo kakav sadržaj kada JavaScript nije dostupan"
=======
  "lighthouse-core/audits/works-offline.js | description": {
    "message": "Ako razvijate progresivnu web-aplikaciju, razmislite o korištenju uslužnog alata tako da aplikacija može funkcionirati offline. [Saznajte više](https://web.dev/works-offline/)."
  },
  "lighthouse-core/audits/works-offline.js | failureTitle": {
    "message": "Za trenutačnu stranicu ne prikazuje se kôd 200 kad je offline"
  },
  "lighthouse-core/audits/works-offline.js | title": {
    "message": "Za trenutačnu stranicu prikazuje se kôd 200 kad je offline"
  },
  "lighthouse-core/audits/works-offline.js | warningNoLoad": {
    "message": "Stranica se možda ne učitava offline jer je vaš testni URL ({requested}) preusmjeren na \"{final}\". Pokušajte izravno testirati drugi URL."
>>>>>>> 5fc0fce9
  },
  "lighthouse-core/config/default-config.js | a11yAriaGroupDescription": {
    "message": "To su prilike za poboljšanje uporabe sustava ARIA u vašoj aplikaciji, što može unaprijediti doživljaj za korisnike pomoćne tehnologije, primjerice čitača zaslona."
  },
  "lighthouse-core/config/default-config.js | a11yAriaGroupTitle": {
    "message": "ARIA"
  },
  "lighthouse-core/config/default-config.js | a11yAudioVideoGroupDescription": {
    "message": "Ovo su prilike za poboljšanje zamjenskog sadržaja za zvuk i videoprikaz. To može poboljšati doživljaj za korisnike s oštećenjem sluha ili vida."
  },
  "lighthouse-core/config/default-config.js | a11yAudioVideoGroupTitle": {
    "message": "Zvuk i videoprikaz"
  },
  "lighthouse-core/config/default-config.js | a11yBestPracticesGroupDescription": {
    "message": "Ove stavke ističu uobičajene najbolje primjere iz prakse za pristupačnost."
  },
  "lighthouse-core/config/default-config.js | a11yBestPracticesGroupTitle": {
    "message": "Najbolji primjeri iz prakse"
  },
  "lighthouse-core/config/default-config.js | a11yCategoryDescription": {
    "message": "Ove provjere ističu prilike za [poboljšanje pristupačnosti vaše web-aplikacije](https://developers.google.com/web/fundamentals/accessibility). Budući da se automatskom provjerom može otkriti samo dio poteškoća s pristupačnošću, savjetujemo i ručno testiranje."
  },
  "lighthouse-core/config/default-config.js | a11yCategoryManualDescription": {
    "message": "Područja adresa za te stavke koja alat za automatizirano testiranje ne može pokriti. Saznajte više u našem vodiču o [provođenju pregleda pristupačnosti](https://developers.google.com/web/fundamentals/accessibility/how-to-review)."
  },
  "lighthouse-core/config/default-config.js | a11yCategoryTitle": {
    "message": "Pristupačnost"
  },
  "lighthouse-core/config/default-config.js | a11yColorContrastGroupDescription": {
    "message": "To su mogućnosti za poboljšanje čitljivosti vašeg sadržaja."
  },
  "lighthouse-core/config/default-config.js | a11yColorContrastGroupTitle": {
    "message": "Kontrast"
  },
  "lighthouse-core/config/default-config.js | a11yLanguageGroupDescription": {
    "message": "To su prilike da unaprijedite tumačenje svojeg sadržaja za korisnike na različitim jezicima."
  },
  "lighthouse-core/config/default-config.js | a11yLanguageGroupTitle": {
    "message": "Internacionalizacija i lokalizacija"
  },
  "lighthouse-core/config/default-config.js | a11yNamesLabelsGroupDescription": {
    "message": "To su prilike za poboljšanje semantike kontrola u vašoj aplikaciji. Na taj način možete poboljšati doživljaj za korisnike pomoćne tehnologije, primjerice čitača zaslona."
  },
  "lighthouse-core/config/default-config.js | a11yNamesLabelsGroupTitle": {
    "message": "Nazivi i oznake"
  },
  "lighthouse-core/config/default-config.js | a11yNavigationGroupDescription": {
    "message": "Ovo su prilike za poboljšanje kretanja tipkovnicom u vašoj aplikaciji."
  },
  "lighthouse-core/config/default-config.js | a11yNavigationGroupTitle": {
    "message": "Kretanje"
  },
  "lighthouse-core/config/default-config.js | a11yTablesListsVideoGroupDescription": {
    "message": "Ovo su prilike za poboljšanje doživljaja čitanja podataka u tablicama ili na popisima koristeći se asistivnom tehnologijom, primjerice čitačem zaslona."
  },
  "lighthouse-core/config/default-config.js | a11yTablesListsVideoGroupTitle": {
    "message": "Tablice i popisi"
  },
  "lighthouse-core/config/default-config.js | bestPracticesBrowserCompatGroupTitle": {
    "message": "Kompatibilnost preglednika"
  },
  "lighthouse-core/config/default-config.js | bestPracticesCategoryTitle": {
    "message": "Najbolji primjeri iz prakse"
  },
  "lighthouse-core/config/default-config.js | bestPracticesGeneralGroupTitle": {
    "message": "Općenito"
  },
  "lighthouse-core/config/default-config.js | bestPracticesTrustSafetyGroupTitle": {
    "message": "Povjerenje i sigurnost"
  },
  "lighthouse-core/config/default-config.js | bestPracticesUXGroupTitle": {
    "message": "Korisnički doživljaj"
  },
  "lighthouse-core/config/default-config.js | budgetsGroupDescription": {
    "message": "Proračuni za izvedbu postavljaju standarde izvedbe vaše stranice."
  },
  "lighthouse-core/config/default-config.js | budgetsGroupTitle": {
    "message": "Proračuni"
  },
  "lighthouse-core/config/default-config.js | diagnosticsGroupDescription": {
    "message": "Više informacija o izvedbi vaše aplikacije. Ovi brojevi ne [utječu izravno](https://web.dev/performance-scoring/) na rezultat izvedbe."
  },
  "lighthouse-core/config/default-config.js | diagnosticsGroupTitle": {
    "message": "Dijagnostika"
  },
  "lighthouse-core/config/default-config.js | firstPaintImprovementsGroupDescription": {
    "message": "Najkritičniji je aspekt izvedbe brzina kojom se pikseli generiraju na zaslonu. Ključni mjerni podaci: Prvo bojenje sadržaja, Prvo smisleno bojenje"
  },
  "lighthouse-core/config/default-config.js | firstPaintImprovementsGroupTitle": {
    "message": "Poboljšanja prvog bojenja"
  },
  "lighthouse-core/config/default-config.js | loadOpportunitiesGroupDescription": {
    "message": "Ovi prijedlozi mogu vam pomoći da brže učitate stranicu. Oni ne [utječu izravno](https://web.dev/performance-scoring/) na rezultat izvedbe."
  },
  "lighthouse-core/config/default-config.js | loadOpportunitiesGroupTitle": {
    "message": "Prilike"
  },
  "lighthouse-core/config/default-config.js | metricGroupTitle": {
    "message": "Mjerni podaci"
  },
  "lighthouse-core/config/default-config.js | overallImprovementsGroupDescription": {
    "message": "Poboljšajte općeniti doživljaj učitavanja tako da stranica bude responzivna i spremna za upotrebu što je prije moguće. Ključni mjerni podaci: Vrijeme do interaktivnosti, Indeks brzine"
  },
  "lighthouse-core/config/default-config.js | overallImprovementsGroupTitle": {
    "message": "Općenita poboljšanja"
  },
  "lighthouse-core/config/default-config.js | performanceCategoryTitle": {
    "message": "Izvedba"
  },
  "lighthouse-core/config/default-config.js | pwaCategoryDescription": {
    "message": "Te provjere potvrđuju aspekte progresivne web-aplikacije. [Saznajte više](https://developers.google.com/web/progressive-web-apps/checklist)."
  },
  "lighthouse-core/config/default-config.js | pwaCategoryManualDescription": {
    "message": "Te su provjere potrebne za osnovni [PWA kontrolni popis](https://developers.google.com/web/progressive-web-apps/checklist), no Lighthouse ih ne izvodi automatski. One ne utječu na vaš rezultat, no važno je da ih ručno izvršite."
  },
  "lighthouse-core/config/default-config.js | pwaCategoryTitle": {
    "message": "Progresivna web-aplikacija"
  },
  "lighthouse-core/config/default-config.js | pwaFastReliableGroupTitle": {
    "message": "Brzo i pouzdano"
  },
  "lighthouse-core/config/default-config.js | pwaInstallableGroupTitle": {
    "message": "Može se instalirati"
  },
  "lighthouse-core/config/default-config.js | pwaOptimizedGroupTitle": {
    "message": "PWA je optimiziran"
  },
  "lighthouse-core/config/default-config.js | seoCategoryDescription": {
    "message": "Ove provjere služe za optimizaciju vaše stranice za rangiranje rezultata tražilice. Lighthouse ne provjerava neke dodatne čimbenike koji mogu utjecati na vaše rangiranje u pretraživanju. [Saznajte više](https://support.google.com/webmasters/answer/35769)."
  },
  "lighthouse-core/config/default-config.js | seoCategoryManualDescription": {
    "message": "Pokrenite ove dodatne validatore na svojoj web-lokaciji da biste pregledali dodatne najbolje primjere iz prakse za SEO."
  },
  "lighthouse-core/config/default-config.js | seoCategoryTitle": {
    "message": "SEO"
  },
  "lighthouse-core/config/default-config.js | seoContentGroupDescription": {
    "message": "Formatirajte HTML na način koji omogućuje alatima za indeksiranje da bolje razumiju sadržaj vaše aplikacije."
  },
  "lighthouse-core/config/default-config.js | seoContentGroupTitle": {
    "message": "Najbolji primjeri sadržaja"
  },
  "lighthouse-core/config/default-config.js | seoCrawlingGroupDescription": {
    "message": "Da bi se vaša aplikacija pojavila u rezultatima pretraživanja, omogućite alatima za indeksiranje da joj pristupe."
  },
  "lighthouse-core/config/default-config.js | seoCrawlingGroupTitle": {
    "message": "Pretraživanje i indeksiranje"
  },
  "lighthouse-core/config/default-config.js | seoMobileGroupDescription": {
    "message": "Prilagodite svoje stranice mobilnim uređajima kako ih korisnici ne bi trebali sami povećavati da bi čitali sadržaj. [Saznajte više](https://developers.google.com/search/mobile-sites/)."
  },
  "lighthouse-core/config/default-config.js | seoMobileGroupTitle": {
    "message": "Prilagođeno mobilnim uređajima"
  },
  "lighthouse-core/gather/driver.js | warningData": {
    "message": "{locationCount,plural, =1{Na ovoj lokaciji možda ima pohranjenih podataka koji utječu na izvedbu učitavanja: {locations}. Provjerite stranicu u anonimnom prozoru da ti resursi ne bi utjecali na rezultate.}one{Na ovim lokacijama možda ima pohranjenih podataka koji utječu na izvedbu učitavanja: {locations}. Provjerite stranicu u anonimnom prozoru da ti resursi ne bi utjecali na rezultate.}few{Na ovim lokacijama možda ima pohranjenih podataka koji utječu na izvedbu učitavanja: {locations}. Provjerite stranicu u anonimnom prozoru da ti resursi ne bi utjecali na rezultate.}other{Na ovim lokacijama možda ima pohranjenih podataka koji utječu na izvedbu učitavanja: {locations}. Provjerite stranicu u anonimnom prozoru da ti resursi ne bi utjecali na rezultate.}}"
  },
  "lighthouse-core/gather/gather-runner.js | warningRedirected": {
    "message": "Stranica se možda ne učitava kako je očekivano jer je vaš testni URL ({requested}) bio preusmjeren na {final}. Pokušajte izravno testirati drugi URL"
  },
  "lighthouse-core/gather/gather-runner.js | warningTimeout": {
    "message": "Učitavanje stranice bilo je presporo da bi se dovršilo unutar vremenskog ograničenja. Rezultati možda nisu potpuni."
  },
  "lighthouse-core/lib/i18n/i18n.js | columnCacheTTL": {
    "message": "TTL predmemoriranja"
  },
  "lighthouse-core/lib/i18n/i18n.js | columnDuration": {
    "message": "Trajanje"
  },
  "lighthouse-core/lib/i18n/i18n.js | columnElement": {
    "message": "Element"
  },
  "lighthouse-core/lib/i18n/i18n.js | columnFailingElem": {
    "message": "Elementi koji nisu prošli provjeru"
  },
  "lighthouse-core/lib/i18n/i18n.js | columnLocation": {
    "message": "Lokacija"
  },
  "lighthouse-core/lib/i18n/i18n.js | columnName": {
    "message": "Naziv"
  },
  "lighthouse-core/lib/i18n/i18n.js | columnOverBudget": {
    "message": "Više od proračuna"
  },
  "lighthouse-core/lib/i18n/i18n.js | columnRequests": {
    "message": "Zahtjevi"
  },
  "lighthouse-core/lib/i18n/i18n.js | columnResourceSize": {
    "message": "Veličina resursa"
  },
  "lighthouse-core/lib/i18n/i18n.js | columnResourceType": {
    "message": "Vrsta resursa"
  },
  "lighthouse-core/lib/i18n/i18n.js | columnSize": {
    "message": "Veličina"
  },
  "lighthouse-core/lib/i18n/i18n.js | columnSource": {
    "message": "Izvor"
  },
  "lighthouse-core/lib/i18n/i18n.js | columnStartTime": {
    "message": "Vrijeme početka"
  },
  "lighthouse-core/lib/i18n/i18n.js | columnTimeSpent": {
    "message": "Utrošeno vrijeme"
  },
  "lighthouse-core/lib/i18n/i18n.js | columnTransferSize": {
    "message": "Veličina prijenosa"
  },
  "lighthouse-core/lib/i18n/i18n.js | columnURL": {
    "message": "URL"
  },
  "lighthouse-core/lib/i18n/i18n.js | columnWastedBytes": {
    "message": "Potencijalna ušteda"
  },
  "lighthouse-core/lib/i18n/i18n.js | columnWastedMs": {
    "message": "Potencijalna ušteda"
  },
  "lighthouse-core/lib/i18n/i18n.js | cumulativeLayoutShiftMetric": {
    "message": "Cumulative Layout Shift"
  },
  "lighthouse-core/lib/i18n/i18n.js | displayValueByteSavings": {
    "message": "Potencijalna ušteda {wastedBytes, number, bytes} KiB"
  },
  "lighthouse-core/lib/i18n/i18n.js | displayValueElementsFound": {
    "message": "{nodeCount,plural, =1{Pronađen je jedan element}one{Pronađen je # element}few{Pronađena su # elementa}other{Pronađeno je # elemenata}}"
  },
  "lighthouse-core/lib/i18n/i18n.js | displayValueMsSavings": {
    "message": "Potencijalna ušteda {wastedMs, number, milliseconds} ms"
  },
  "lighthouse-core/lib/i18n/i18n.js | documentResourceType": {
    "message": "Dokument"
  },
  "lighthouse-core/lib/i18n/i18n.js | estimatedInputLatencyMetric": {
    "message": "Procijenjena latencija unosa"
  },
  "lighthouse-core/lib/i18n/i18n.js | firstCPUIdleMetric": {
    "message": "Prvi procesor u mirovanju"
  },
  "lighthouse-core/lib/i18n/i18n.js | firstContentfulPaintMetric": {
    "message": "First Contentful Paint"
  },
  "lighthouse-core/lib/i18n/i18n.js | firstMeaningfulPaintMetric": {
    "message": "Prvo smisleno bojenje"
  },
  "lighthouse-core/lib/i18n/i18n.js | fontResourceType": {
    "message": "Font"
  },
  "lighthouse-core/lib/i18n/i18n.js | imageResourceType": {
    "message": "Slika"
  },
  "lighthouse-core/lib/i18n/i18n.js | interactiveMetric": {
    "message": "Time to Interactive"
  },
  "lighthouse-core/lib/i18n/i18n.js | largestContentfulPaintMetric": {
    "message": "Largest Contentful Paint"
  },
  "lighthouse-core/lib/i18n/i18n.js | maxPotentialFIDMetric": {
    "message": "Maks. potencijalno kašnjenje odgovora na prvi unos"
  },
  "lighthouse-core/lib/i18n/i18n.js | mediaResourceType": {
    "message": "Mediji"
  },
  "lighthouse-core/lib/i18n/i18n.js | ms": {
    "message": "{timeInMs, number, milliseconds} ms"
  },
  "lighthouse-core/lib/i18n/i18n.js | otherResourceType": {
    "message": "Drugo"
  },
  "lighthouse-core/lib/i18n/i18n.js | scriptResourceType": {
    "message": "Skripta"
  },
  "lighthouse-core/lib/i18n/i18n.js | seconds": {
    "message": "{timeInMs, number, seconds} s"
  },
  "lighthouse-core/lib/i18n/i18n.js | speedIndexMetric": {
    "message": "Speed Index"
  },
  "lighthouse-core/lib/i18n/i18n.js | stylesheetResourceType": {
    "message": "List stila"
  },
  "lighthouse-core/lib/i18n/i18n.js | thirdPartyResourceType": {
    "message": "Treća strana"
  },
  "lighthouse-core/lib/i18n/i18n.js | totalBlockingTimeMetric": {
    "message": "Total Blocking Time"
  },
  "lighthouse-core/lib/i18n/i18n.js | totalResourceType": {
    "message": "Ukupno"
  },
  "lighthouse-core/lib/lh-error.js | badTraceRecording": {
    "message": "Nešto nije u redu sa snimanjem traga preko učitavanja stranice. Ponovno pokrenite Lighthouse. ({errorCode})"
  },
  "lighthouse-core/lib/lh-error.js | criTimeout": {
    "message": "Isteklo je vrijeme čekanja za inicijalnu vezu za protokol za otklanjanje pogrešaka."
  },
  "lighthouse-core/lib/lh-error.js | didntCollectScreenshots": {
    "message": "Chrome nije prikupio nikakve snimke zaslona tijekom učitavanja stranice. Provjerite je li sadržaj vidljiv na stranici, a zatim pokušajte ponovno pokrenuti Lighthouse. ({errorCode})"
  },
  "lighthouse-core/lib/lh-error.js | dnsFailure": {
    "message": "DNS poslužitelji nisu mogli razriješiti navedenu domenu."
  },
  "lighthouse-core/lib/lh-error.js | erroredRequiredArtifact": {
    "message": "Potrebni prikupljač {artifactName} naišao je na pogrešku: {errorMessage}"
  },
  "lighthouse-core/lib/lh-error.js | internalChromeError": {
    "message": "Došlo je do interne pogreške u Chromeu. Ponovo pokrenite Chrome i pokušajte ponovo pokrenuti Lighthouse."
  },
  "lighthouse-core/lib/lh-error.js | missingRequiredArtifact": {
    "message": "Nije se pokrenuo potrebni prikupljač {artifactName}."
  },
  "lighthouse-core/lib/lh-error.js | notHtml": {
    "message": "Navedena stranica nije HTML (poslužuje se kao vrsta MIME-a {mimeType})."
  },
  "lighthouse-core/lib/lh-error.js | oldChromeDoesNotSupportFeature": {
    "message": "Ova je verzija Chromea prestara da bi podržavala \"{featureName}\". Upotrijebite noviju verziju da biste vidjeli potpune rezultate."
  },
  "lighthouse-core/lib/lh-error.js | pageLoadFailed": {
    "message": "Lighthouse nije mogao pouzdano učitati stranicu koju ste zatražili. Provjerite testirate li ispravan URL i odgovara li poslužitelj pravilno na sve zahtjeve."
  },
  "lighthouse-core/lib/lh-error.js | pageLoadFailedHung": {
    "message": "Lighthouse nije mogao pouzdano učitati URL koji ste zatražili jer je stranica prestala reagirati."
  },
  "lighthouse-core/lib/lh-error.js | pageLoadFailedInsecure": {
    "message": "URL koji ste naveli nema valjani sigurnosni certifikat. {securityMessages}"
  },
  "lighthouse-core/lib/lh-error.js | pageLoadFailedInterstitial": {
    "message": "Chrome je spriječio međuprostorno učitavanje stranice. Provjerite testirate li ispravan URL i odgovara li poslužitelj pravilno na sve zahtjeve."
  },
  "lighthouse-core/lib/lh-error.js | pageLoadFailedWithDetails": {
    "message": "Lighthouse nije mogao pouzdano učitati stranicu koju ste zatražili. Provjerite testirate li ispravan URL i odgovara li poslužitelj pravilno na sve zahtjeve. (Pojedinosti: {errorDetails})"
  },
  "lighthouse-core/lib/lh-error.js | pageLoadFailedWithStatusCode": {
    "message": "Lighthouse nije mogao pouzdano učitati stranicu koju ste zatražili. Provjerite testirate li ispravan URL i odgovara li poslužitelj pravilno na sve zahtjeve. (Statusni kôd: {statusCode})"
  },
  "lighthouse-core/lib/lh-error.js | pageLoadTookTooLong": {
    "message": "Učitavanje stranice trajalo je predugo. Slijedite mogućnosti u izvješću da biste smanjili vrijeme učitavanja stranice, a zatim pokušajte ponovno pokrenuti Lighthouse. ({errorCode})"
  },
  "lighthouse-core/lib/lh-error.js | protocolTimeout": {
    "message": "Čekanje odgovora protokola DevTools premašilo je dodijeljeno vrijeme. (Način: {protocolMethod})"
  },
  "lighthouse-core/lib/lh-error.js | requestContentTimeout": {
    "message": "Dohvaćanje sadržaja resursa premašilo je dodijeljeno vrijeme"
  },
  "lighthouse-core/lib/lh-error.js | urlInvalid": {
    "message": "Čini se da URL koji ste naveli nije važeći."
  },
  "lighthouse-core/report/html/renderer/util.js | auditGroupExpandTooltip": {
    "message": "Prikažite preglede"
  },
  "lighthouse-core/report/html/renderer/util.js | calculatorLink": {
    "message": "Pogledajte kalkulator."
  },
  "lighthouse-core/report/html/renderer/util.js | crcInitialNavigation": {
    "message": "Početna navigacija"
  },
  "lighthouse-core/report/html/renderer/util.js | crcLongestDurationLabel": {
    "message": "Maksimalna latencija kritičkog puta:"
  },
  "lighthouse-core/report/html/renderer/util.js | dropdownCopyJSON": {
    "message": "Kopiranje JSON-a"
  },
  "lighthouse-core/report/html/renderer/util.js | dropdownDarkTheme": {
    "message": "Prebacivanje na Tamnu temu"
  },
  "lighthouse-core/report/html/renderer/util.js | dropdownPrintExpanded": {
    "message": "Ispiši prošireno"
  },
  "lighthouse-core/report/html/renderer/util.js | dropdownPrintSummary": {
    "message": "Ispis sažetka"
  },
  "lighthouse-core/report/html/renderer/util.js | dropdownSaveGist": {
    "message": "Spremanje kao Gist"
  },
  "lighthouse-core/report/html/renderer/util.js | dropdownSaveHTML": {
    "message": "Spremanje kao HTML"
  },
  "lighthouse-core/report/html/renderer/util.js | dropdownSaveJSON": {
    "message": "Spremi kao JSON"
  },
  "lighthouse-core/report/html/renderer/util.js | dropdownViewer": {
    "message": "Otvori u pregledaču"
  },
  "lighthouse-core/report/html/renderer/util.js | errorLabel": {
    "message": "Pogreška!"
  },
  "lighthouse-core/report/html/renderer/util.js | errorMissingAuditInfo": {
    "message": "Pogreška izvješća: nema podataka o pregledu"
  },
  "lighthouse-core/report/html/renderer/util.js | footerIssue": {
    "message": "Prijavljivanje poteškoće"
  },
  "lighthouse-core/report/html/renderer/util.js | labDataTitle": {
    "message": "Laboratorijski podaci"
  },
  "lighthouse-core/report/html/renderer/util.js | lsPerformanceCategoryDescription": {
    "message": "[Lighthouse](https://developers.google.com/web/tools/lighthouse/) analiza trenutačne stranice na emuliranoj mobilnoj mreži. Vrijednosti se procjenjuju i mogu se razlikovati."
  },
  "lighthouse-core/report/html/renderer/util.js | manualAuditsGroupTitle": {
    "message": "Dodatne stavke za ručnu provjeru"
  },
  "lighthouse-core/report/html/renderer/util.js | notApplicableAuditsGroupTitle": {
    "message": "Nije primjenjivo"
  },
  "lighthouse-core/report/html/renderer/util.js | opportunityResourceColumnLabel": {
    "message": "Prilika"
  },
  "lighthouse-core/report/html/renderer/util.js | opportunitySavingsColumnLabel": {
    "message": "Procijenjena ušteda"
  },
  "lighthouse-core/report/html/renderer/util.js | passedAuditsGroupTitle": {
    "message": "Uspješni pregledi"
  },
  "lighthouse-core/report/html/renderer/util.js | runtimeDesktopEmulation": {
    "message": "Emulirana radna površina"
  },
  "lighthouse-core/report/html/renderer/util.js | runtimeMobileEmulation": {
    "message": "Emulirani Moto G4"
  },
  "lighthouse-core/report/html/renderer/util.js | runtimeNoEmulation": {
    "message": "Nema emulacije"
  },
  "lighthouse-core/report/html/renderer/util.js | runtimeSettingsAxeVersion": {
    "message": "Axeova verzija"
  },
  "lighthouse-core/report/html/renderer/util.js | runtimeSettingsBenchmark": {
    "message": "Snaga procesora/memorije"
  },
  "lighthouse-core/report/html/renderer/util.js | runtimeSettingsCPUThrottling": {
    "message": "Potiskivanje procesora"
  },
  "lighthouse-core/report/html/renderer/util.js | runtimeSettingsChannel": {
    "message": "Kanal"
  },
  "lighthouse-core/report/html/renderer/util.js | runtimeSettingsDevice": {
    "message": "Uređaj"
  },
  "lighthouse-core/report/html/renderer/util.js | runtimeSettingsFetchTime": {
    "message": "Vrijeme dohvaćanja"
  },
  "lighthouse-core/report/html/renderer/util.js | runtimeSettingsNetworkThrottling": {
    "message": "Ograničavanje podatkovnog prometa mreže"
  },
  "lighthouse-core/report/html/renderer/util.js | runtimeSettingsTitle": {
    "message": "Postavke vremena izvođenja"
  },
  "lighthouse-core/report/html/renderer/util.js | runtimeSettingsUA": {
    "message": "Korisnički agent (host)"
  },
  "lighthouse-core/report/html/renderer/util.js | runtimeSettingsUANetwork": {
    "message": "Korisnički agent (mreža)"
  },
  "lighthouse-core/report/html/renderer/util.js | runtimeSettingsUrl": {
    "message": "URL"
  },
  "lighthouse-core/report/html/renderer/util.js | runtimeUnknown": {
    "message": "Nepoznato"
  },
  "lighthouse-core/report/html/renderer/util.js | snippetCollapseButtonLabel": {
    "message": "Sažmi isječak"
  },
  "lighthouse-core/report/html/renderer/util.js | snippetExpandButtonLabel": {
    "message": "Proširi isječak"
  },
  "lighthouse-core/report/html/renderer/util.js | thirdPartyResourcesLabel": {
    "message": "Pokaži resurse treće strane"
  },
  "lighthouse-core/report/html/renderer/util.js | throttlingProvided": {
    "message": "Omogućuje okruženje"
  },
  "lighthouse-core/report/html/renderer/util.js | toplevelWarningsMessage": {
    "message": "Na ovo izvođenje Lighthousea utjecale su neke poteškoće:"
  },
  "lighthouse-core/report/html/renderer/util.js | varianceDisclaimer": {
    "message": "Vrijednosti se procjenjuju i mogu se razlikovati. [Rezultat izvedbe računa se](https://web.dev/performance-scoring/) izravno pomoću tih mjernih podataka."
  },
  "lighthouse-core/report/html/renderer/util.js | warningAuditsGroupTitle": {
    "message": "Uspješni pregledi no s upozorenjima"
  },
  "lighthouse-core/report/html/renderer/util.js | warningHeader": {
    "message": "Upozorenja: "
  },
  "node_modules/lighthouse-stack-packs/packs/amp.js | efficient-animated-content": {
    "message": "Za animirani sadržaj upotrijebite [`amp-anim`](https://amp.dev/documentation/components/amp-anim/) da biste smanjili upotrebu procesora kad sadržaj nije na zaslonu."
  },
  "node_modules/lighthouse-stack-packs/packs/amp.js | offscreen-images": {
    "message": "Pobrinite se da upotrebljavate [`amp-img`](https://amp.dev/documentation/components/amp-img/?format=websites) kako bi se slike automatski učitavale s odgodom. [Saznajte više](https://amp.dev/documentation/guides-and-tutorials/develop/media_iframes_3p/?format=websites#images)."
  },
  "node_modules/lighthouse-stack-packs/packs/amp.js | render-blocking-resources": {
    "message": "Upotrebljavajte alate kao što je [AMP Optimizer](https://github.com/ampproject/amp-toolbox/tree/master/packages/optimizer) za [generiranje AMP izgleda na poslužitelju](https://amp.dev/documentation/guides-and-tutorials/optimize-and-measure/server-side-rendering/)."
  },
  "node_modules/lighthouse-stack-packs/packs/amp.js | unminified-css": {
    "message": "U [AMP dokumentaciji](https://amp.dev/documentation/guides-and-tutorials/develop/style_and_layout/style_pages/) provjerite jesu li svi stilovi podržani."
  },
  "node_modules/lighthouse-stack-packs/packs/amp.js | uses-responsive-images": {
    "message": "Komponenta [`amp-img`](https://amp.dev/documentation/components/amp-img/?format=websites) podržava atribut [`srcset`](https://web.dev/use-srcset-to-automatically-choose-the-right-image/) za određivanje slikovnih elemenata koji će se upotrebljavati ovisno o veličini zaslona. [Saznajte više](https://amp.dev/documentation/guides-and-tutorials/develop/style_and_layout/art_direction/)."
  },
  "node_modules/lighthouse-stack-packs/packs/amp.js | uses-webp-images": {
    "message": "Razmislite o prikazivanju svih komponenti [`amp-img`](https://amp.dev/documentation/components/amp-img/?format=websites) u WebP formatima uz određivanje odgovarajuće zamjene za druge preglednike. [Saznajte više](https://amp.dev/documentation/components/amp-img/#example:-specifying-a-fallback-image)."
  },
  "node_modules/lighthouse-stack-packs/packs/angular.js | dom-size": {
    "message": "U slučaju generiranja vrlo velikih popisa savjetujemo vam virtualno pomicanje pomoću paketa Component Dev Kit (CDK). [Saznajte više](https://web.dev/virtualize-lists-with-angular-cdk/)."
  },
  "node_modules/lighthouse-stack-packs/packs/angular.js | total-byte-weight": {
    "message": "Primijenite [razdvajanje koda na razini rute](https://web.dev/route-level-code-splitting-in-angular/) da biste smanjili veličinu JavaScript paketa. Također razmislite o predmemoriranju elemenata pomoću [uslužnog alata Angular](https://web.dev/precaching-with-the-angular-service-worker/)."
  },
  "node_modules/lighthouse-stack-packs/packs/angular.js | unminified-warning": {
    "message": "Ako upotrebljavate Angular CLI, međuverzije se trebaju generirati u produkcijskom načinu rada. [Saznajte više](https://angular.io/guide/deployment#enable-runtime-production-mode)."
  },
  "node_modules/lighthouse-stack-packs/packs/angular.js | unused-javascript": {
    "message": "Ako upotrebljavate Angular CLI, uključite karte izvora u produkcijsku međuverziju kako biste provjerili pakete. [Saznajte više](https://angular.io/guide/deployment#inspect-the-bundles)."
  },
  "node_modules/lighthouse-stack-packs/packs/angular.js | uses-rel-preload": {
    "message": "Unaprijed predučitajte rute da biste ubrzali navigaciju. [Saznajte više](https://web.dev/route-preloading-in-angular/)."
  },
  "node_modules/lighthouse-stack-packs/packs/angular.js | uses-responsive-images": {
    "message": "Za upravljanje prijelomnim točkama slike savjetujemo vam upotrebu uslužnog programa `BreakpointObserver` u paketu Component Dev Kit (CDK). [Saznajte više](https://material.angular.io/cdk/layout/overview)."
  },
  "node_modules/lighthouse-stack-packs/packs/drupal.js | efficient-animated-content": {
    "message": "Savjetujemo vam da prenesete GIF na uslugu na kojoj će se kodirati za ugrađivanje kao HTML5 videozapis."
  },
  "node_modules/lighthouse-stack-packs/packs/drupal.js | font-display": {
    "message": "Navedite `@font-display` prilikom definiranja prilagođenih fontova u svojoj temi."
  },
  "node_modules/lighthouse-stack-packs/packs/drupal.js | offscreen-images": {
    "message": "Instalirajte [Drupalov modul](https://www.drupal.org/project/project_module?f%5B0%5D=&f%5B1%5D=&f%5B2%5D=im_vid_3%3A67&f%5B3%5D=&f%5B4%5D=sm_field_project_type%3Afull&f%5B5%5D=&f%5B6%5D=&text=%22lazy+load%22&solrsort=iss_project_release_usage+desc&op=Search) koji može učitavati slike s odgodom. Takvi moduli omogućuju odgađanje svih slika koje nisu na zaslonu kako bi se poboljšala izvedba."
  },
  "node_modules/lighthouse-stack-packs/packs/drupal.js | render-blocking-resources": {
    "message": "Razmislite o modulu kojim bi se ugradili ključni CSS i JavaScript ili o potencijalnoj mogućnosti asinkronog učitavanja elemenata pomoću JavaScripta, kao što je modul [Advanced CSS/JS Aggregation](https://www.drupal.org/project/advagg). Upozoravamo da optimizacije koje pruža taj modul mogu oštetiti vašu web-lokaciju, pa ćete vjerojatno trebati unijeti promjene u kôd."
  },
  "node_modules/lighthouse-stack-packs/packs/drupal.js | time-to-first-byte": {
    "message": "Teme, moduli i specifikacije poslužitelja produljuju vrijeme odgovora poslužitelja. Savjetujemo vam da pronađete optimiziraniju temu, pažljivo odaberete modul za optimizaciju i/ili nadogradite poslužitelja. Hosting poslužitelji trebali bi koristiti predmemoriranje za PHP opkôd, predmemoriranje radi smanjenja vremena odgovaranja na upit iz baze podataka kao što su Redis ili Memcached, kao i optimiziranje logike aplikacije kako bi se stranice brže pripremile."
  },
  "node_modules/lighthouse-stack-packs/packs/drupal.js | total-byte-weight": {
    "message": "Savjetujemo vam da upotrebljavate [responzivne stilove slika](https://www.drupal.org/docs/8/mobile-guide/responsive-images-in-drupal-8) kako biste smanjili veličinu slika učitanih na vašu stranicu. Ako koristite prikaze za prikazivanje više stavki sadržaja na stranici, savjetujemo vam da numeriranjem stranica ograničite broj stavki sadržaja koje se prikazuju na toj stranici."
  },
  "node_modules/lighthouse-stack-packs/packs/drupal.js | unminified-css": {
    "message": "Provjerite jeste li aktivirali opciju \"Agregiraj CSS datoteke\" na stranici \"Administracija » Konfiguracija » Razvoj\". Kroz [dodatne module](https://www.drupal.org/project/project_module?f%5B0%5D=&f%5B1%5D=&f%5B2%5D=im_vid_3%3A123&f%5B3%5D=&f%5B4%5D=sm_field_project_type%3Afull&f%5B5%5D=&f%5B6%5D=&text=css+aggregation&solrsort=iss_project_release_usage+desc&op=Search) također možete konfigurirati naprednije opcije agregacije kako biste ubrzali svoju web-lokaciju ulančavanjem, umanjivanjem i komprimiranjem CSS stilova."
  },
  "node_modules/lighthouse-stack-packs/packs/drupal.js | unminified-javascript": {
    "message": "Provjerite jeste li aktivirali opciju \"Agregiraj JavaScript datoteke\" na stranici \"Administracija » Konfiguracija » Razvoj\". Kroz [dodatne module](https://www.drupal.org/project/project_module?f%5B0%5D=&f%5B1%5D=&f%5B2%5D=im_vid_3%3A123&f%5B3%5D=&f%5B4%5D=sm_field_project_type%3Afull&f%5B5%5D=&f%5B6%5D=&text=javascript+aggregation&solrsort=iss_project_release_usage+desc&op=Search) također možete konfigurirati naprednije opcije agregacije kako biste ubrzali svoju web-lokaciju ulančavanjem, umanjivanjem i komprimiranjem JavaScript elemenata."
  },
  "node_modules/lighthouse-stack-packs/packs/drupal.js | unused-css-rules": {
    "message": "Razmislite o uklanjanju nekorištenih pravila CSS-a te relevantnoj stranici ili komponenti stranice priložite samo potrebne Drupalove zbirke. Pojedinosti pročitajte na [vezi na Drupalove dokumente](https://www.drupal.org/docs/8/creating-custom-modules/adding-stylesheets-css-and-javascript-js-to-a-drupal-8-module#library). Da biste pronašli priložene zbirke koje dodaju suvišan CSS, pokušajte pokrenuti [pokrivenost koda](https://developers.google.com/web/updates/2017/04/devtools-release-notes#coverage) u alatu Chrome DevTools. Odgovornu temu ili modul možete pronaći u URL-u list stilova kad je na web-lokaciji Drupala onemogućena agregacija CSS-a. Obratite pažnju na teme ili module koji na popisu imaju mnogo stilskih tablica s mnogo crvenog u pokrivenosti koda. Tema ili modul trebali bi postaviti list stilova u red samo ako se ona doista upotrebljava na stranici."
  },
  "node_modules/lighthouse-stack-packs/packs/drupal.js | unused-javascript": {
    "message": "Razmislite o uklanjanju nekorištenih elemenata JavaScripta te relevantnoj stranici ili komponenti stranice priložite samo potrebne Drupalove biblioteke. Pojedinosti pročitajte na [vezi na Drupalovu dokumentaciju](https://www.drupal.org/docs/8/creating-custom-modules/adding-stylesheets-css-and-javascript-js-to-a-drupal-8-module#library). Da biste pronašli priložene biblioteke koje dodaju suvišan JavaScript, pokušajte pokrenuti [pokrivenost koda](https://developers.google.com/web/updates/2017/04/devtools-release-notes#coverage) u alatu Chrome DevTools. Odgovornu temu ili modul možete pronaći u URL-u skripte kad je na Drupalovoj web-lokaciji onemogućena JavaScriptova agregacija. Obratite pažnju na teme ili module koji na popisu imaju mnogo skripti s mnogo crvenog u pokrivenosti koda. Tema ili modul trebali bi postaviti skriptu u red samo ako se ona doista upotrebljava na stranici."
  },
  "node_modules/lighthouse-stack-packs/packs/drupal.js | uses-long-cache-ttl": {
    "message": "Postavite \"Maksimalno trajanje predmemorije preglednika i proxyja\" na stranici \"Administracija » Konfiguracija » Razvoj\". Pročitajte o [Drupalovoj predmemoriji i optimiziranju za rad](https://www.drupal.org/docs/7/managing-site-performance-and-scalability/caching-to-improve-performance/caching-overview#s-drupal-performance-resources)."
  },
  "node_modules/lighthouse-stack-packs/packs/drupal.js | uses-optimized-images": {
    "message": "Savjetujemo vam da upotrebljavate [modul](https://www.drupal.org/project/project_module?f%5B0%5D=&f%5B1%5D=&f%5B2%5D=im_vid_3%3A123&f%5B3%5D=&f%5B4%5D=sm_field_project_type%3Afull&f%5B5%5D=&f%5B6%5D=&text=optimize+images&solrsort=iss_project_release_usage+desc&op=Search) koji automatski optimizira i smanjuje veličinu slika prenesenih preko web-lokacije te istodobno zadržava kvalitetu. Također provjerite koristite li izvorne [responzivne stilove slika](https://www.drupal.org/docs/8/mobile-guide/responsive-images-in-drupal-8) koje pruža Drupal (dostupni u Drupalu 8 i novijim verzijama) za sve slike generirane na web-lokaciji."
  },
  "node_modules/lighthouse-stack-packs/packs/drupal.js | uses-rel-preconnect": {
    "message": "Nagovještaji resursa za rano povezivanje ili prethodno dohvaćanje DNS-a mogu se dodati instaliranjem i konfiguriranjem [modula](https://www.drupal.org/project/project_module?f%5B0%5D=&f%5B1%5D=&f%5B2%5D=&f%5B3%5D=&f%5B4%5D=sm_field_project_type%3Afull&f%5B5%5D=&f%5B6%5D=&text=dns-prefetch&solrsort=iss_project_release_usage+desc&op=Search) koji pruža infrastrukturu za nagovještaje resursa korisničkog agenta."
  },
  "node_modules/lighthouse-stack-packs/packs/drupal.js | uses-responsive-images": {
    "message": "Provjerite koristite li izvorne [responzivne stilove slika](https://www.drupal.org/docs/8/mobile-guide/responsive-images-in-drupal-8) koje pruža Drupal (dostupni u Drupalu 8 i novijim verzijama). Responzivne stilove slika koristite kada generirate slikovna polja kroz načine prikaza, prikaze ili slike prenesene WYSIWYG uređivačem."
  },
  "node_modules/lighthouse-stack-packs/packs/drupal.js | uses-webp-images": {
    "message": "Razmislite o instaliranju i konfiguriranju [modula da biste na svojoj web-lokaciji iskoristili WebP formate slike](https://www.drupal.org/project/project_module?f%5B0%5D=&f%5B1%5D=&f%5B2%5D=&f%5B3%5D=&f%5B4%5D=sm_field_project_type%3Afull&f%5B5%5D=&f%5B6%5D=&text=webp&solrsort=iss_project_release_usage+desc&op=Search). Takvi moduli automatski generiraju WebP verziju vaših prenesenih slika radi optimizacije vremena učitavanja."
  },
  "node_modules/lighthouse-stack-packs/packs/joomla.js | efficient-animated-content": {
    "message": "Savjetujemo vam da prenesete GIF na uslugu na kojoj će se kodirati za ugrađivanje kao HTML5 videozapis."
  },
  "node_modules/lighthouse-stack-packs/packs/joomla.js | offscreen-images": {
    "message": "Instalirajte [Joomlin dodatak za učitavanje s odgodom](https://extensions.joomla.org/instant-search/?jed_live%5Bquery%5D=lazy%20loading) koji pruža mogućnost odgode slika koje nisu na zaslonu ili prijeđite na predložak koji pruža tu funkciju. Od Joomle 4.0 namjenski dodatak za učitavanje s odgodom može se omogućiti upotrebom dodatka \"Content - Lazy Loading Images\". Također razmislite o upotrebi [AMP dodatka](https://extensions.joomla.org/instant-search/?jed_live%5Bquery%5D=amp)."
  },
  "node_modules/lighthouse-stack-packs/packs/joomla.js | render-blocking-resources": {
    "message": "Brojni Joomlini dodaci omogućuju vam da [ugradite kritične elemente](https://extensions.joomla.org/instant-search/?jed_live%5Bquery%5D=performance) ili [odgodite nevažnije resurse](https://extensions.joomla.org/instant-search/?jed_live%5Bquery%5D=performance). Upozoravamo da optimizacije koje pružaju ti dodaci mogu oštetiti značajke vaših predložaka ili dodataka, pa ćete ih trebati temeljito testirati."
  },
  "node_modules/lighthouse-stack-packs/packs/joomla.js | server-response-time": {
    "message": "Predlošci, proširenja i specifikacije poslužitelja produljuju vrijeme odgovora poslužitelja. Savjetujemo vam da pronađete optimiziraniji predložak, pažljivo odaberete proširenje za optimizaciju i/ili nadogradite poslužitelj."
  },
  "node_modules/lighthouse-stack-packs/packs/joomla.js | total-byte-weight": {
    "message": "Savjetujemo vam da prikažete odlomke u kategorijama članaka (na primjer pomoću veze \"pročitajte više\"), smanjite broj članaka koji se prikazuju na određenoj stranici, razlomite dugačke postove na više stranica ili koristite dodatak za lijeno učitavanje komentara."
  },
  "node_modules/lighthouse-stack-packs/packs/joomla.js | unminified-css": {
    "message": "Brojna [Joomlina proširenja](https://extensions.joomla.org/instant-search/?jed_live%5Bquery%5D=performance) mogu ubrzati vašu web-lokaciju ulančavanjem, umanjivanjem i komprimiranjem css stilova. Postoje i predlošci koji nude tu funkcionalnost."
  },
  "node_modules/lighthouse-stack-packs/packs/joomla.js | unminified-javascript": {
    "message": "Brojna [Joomlina proširenja](https://extensions.joomla.org/instant-search/?jed_live%5Bquery%5D=performance) mogu ubrzati vašu web-lokaciju ulančavanjem, umanjivanjem i komprimiranjem skripti. Postoje i predlošci koji nude tu funkcionalnost."
  },
  "node_modules/lighthouse-stack-packs/packs/joomla.js | unused-css-rules": {
    "message": "Savjetujemo vam da smanjite ili isključite broj [Joomlinih proširenja](https://extensions.joomla.org/) koja učitavaju CSS koji se ne koristi na vašoj stranici. Da biste pronašli proširenja koja dodaju suvišan CSS, pokrenite [pokrivenost koda](https://developers.google.com/web/updates/2017/04/devtools-release-notes#coverage) u alatu Chrome DevTools. Odgovornu temu ili dodatak možete pronaći u URL-u stilske tablice. Obratite pažnju na dodatke koji na popisu imaju mnogo stilskih tablica s mnogo crvenog u pokrivenosti koda. Dodatak bi trebao postaviti stilsku tablicu u red samo ako se ona doista upotrebljava na stranici."
  },
  "node_modules/lighthouse-stack-packs/packs/joomla.js | unused-javascript": {
    "message": "Savjetujemo vam da smanjite ili isključite broj [Joomlinih proširenja](https://extensions.joomla.org/) koja učitavaju JavaScript koji se ne koristi na vašoj stranici. Da biste pronašli dodatke koji dodaju suvišan JS, pokrenite [pokrivenost koda](https://developers.google.com/web/updates/2017/04/devtools-release-notes#coverage) u alatu Chrome DevTools. Odgovorno proširenje možete pronaći u URL-u skripte. Obratite pažnju na proširenja koja na popisu imaju mnogo skripti s mnogo crvenog u pokrivenosti koda. Proširenje bi trebalo postaviti skriptu u red samo ako se ona doista upotrebljava na stranici."
  },
  "node_modules/lighthouse-stack-packs/packs/joomla.js | uses-long-cache-ttl": {
    "message": "Pročitajte više o [predmemoriranju koje preglednici obavljaju u Joomli](https://docs.joomla.org/Cache)."
  },
  "node_modules/lighthouse-stack-packs/packs/joomla.js | uses-optimized-images": {
    "message": "Savjetujemo vam upotrebu [ dodatka za optimizaciju slika](https://extensions.joomla.org/instant-search/?jed_live%5Bquery%5D=performance) koji komprimira slike bez gubitka kvalitete."
  },
  "node_modules/lighthouse-stack-packs/packs/joomla.js | uses-responsive-images": {
    "message": "Savjetujemo vam upotrebu [dodatka za responzivne slike](https://extensions.joomla.org/instant-search/?jed_live%5Bquery%5D=responsive%20images) da biste u svojem sadržaju koristili responzivne slike."
  },
  "node_modules/lighthouse-stack-packs/packs/joomla.js | uses-text-compression": {
    "message": "Možete omogućiti kompresiju teksta omogućavanjem Gzip kompresije stranice u Joomli (Sustav > Globalna konfiguracija > Poslužitelj)."
  },
  "node_modules/lighthouse-stack-packs/packs/joomla.js | uses-webp-images": {
    "message": "Savjetujemo vam upotrebu [dodatka](https://extensions.joomla.org/instant-search/?jed_live%5Bquery%5D=webp) ili usluge koji će prenesene slike automatski konvertirati u optimalne formate."
  },
  "node_modules/lighthouse-stack-packs/packs/magento.js | critical-request-chains": {
    "message": "Ako ne grupirate JavaScript elemente, savjetujemo vam upotrebu [balera](https://github.com/magento/baler)."
  },
  "node_modules/lighthouse-stack-packs/packs/magento.js | disable-bundling": {
    "message": "Onemogućite ugrađeno [JavaScript grupiranje i umanjivanje](https://devdocs.magento.com/guides/v2.3/frontend-dev-guide/themes/js-bundling.html) na platformi Magento i umjesto toga razmotrite upotrebu [balera](https://github.com/magento/baler/)."
  },
  "node_modules/lighthouse-stack-packs/packs/magento.js | font-display": {
    "message": "Navedite `@font-display` kada [definirate prilagođene fontove](https://devdocs.magento.com/guides/v2.3/frontend-dev-guide/css-topics/using-fonts.html)."
  },
  "node_modules/lighthouse-stack-packs/packs/magento.js | offscreen-images": {
    "message": "Savjetujemo vam da izmijenite predloške proizvoda i kataloga da biste iskoristili značajku [odgođenog učitavanja](https://web.dev/native-lazy-loading) web-platforme."
  },
  "node_modules/lighthouse-stack-packs/packs/magento.js | time-to-first-byte": {
    "message": "Upotrijebite [integraciju Varnisha](https://devdocs.magento.com/guides/v2.3/config-guide/varnish/config-varnish.html) na platformi Magento."
  },
  "node_modules/lighthouse-stack-packs/packs/magento.js | unminified-css": {
    "message": "Omogućite opciju \"Umanji CSS datoteke\" u postavkama razvojnog programera svoje trgovine. [Saznajte više](https://devdocs.magento.com/guides/v2.3/performance-best-practices/configuration.html?itm_source=devdocs&itm_medium=search_page&itm_campaign=federated_search&itm_term=minify%20css%20files)."
  },
  "node_modules/lighthouse-stack-packs/packs/magento.js | unminified-javascript": {
    "message": "Upotrijebite [Terser](https://www.npmjs.com/package/terser) da biste umanjili implementaciju statičkog sadržaja u svim JavaScript elementima i onemogućite ugrađenu značajku umanjivanja."
  },
  "node_modules/lighthouse-stack-packs/packs/magento.js | unused-javascript": {
    "message": "Onemogućite ugrađeno [JavaScript grupiranje](https://devdocs.magento.com/guides/v2.3/frontend-dev-guide/themes/js-bundling.html) na platformi Magento."
  },
  "node_modules/lighthouse-stack-packs/packs/magento.js | uses-optimized-images": {
    "message": "Savjetujemo vam da pretražite [Magento Marketplace](https://marketplace.magento.com/catalogsearch/result/?q=optimize%20image) kako biste pronašli razna proširenja trećih strana za optimizaciju slika."
  },
  "node_modules/lighthouse-stack-packs/packs/magento.js | uses-rel-preconnect": {
    "message": "Nagovještaji resursa za rano povezivanje ili prethodno dohvaćanje DNS-a mogu se dodati [promjenom izgleda tema](https://devdocs.magento.com/guides/v2.3/frontend-dev-guide/layouts/xml-manage.html)."
  },
  "node_modules/lighthouse-stack-packs/packs/magento.js | uses-rel-preload": {
    "message": "`<link rel=preload>` oznake mogu se dodati [promjenom izgleda tema](https://devdocs.magento.com/guides/v2.3/frontend-dev-guide/layouts/xml-manage.html)."
  },
  "node_modules/lighthouse-stack-packs/packs/magento.js | uses-webp-images": {
    "message": "Savjetujemo vam da pretražite [Magento Marketplace](https://marketplace.magento.com/catalogsearch/result/?q=webp) kako biste pronašli razna proširenja trećih strana za korištenje novijih formata slike."
  },
  "node_modules/lighthouse-stack-packs/packs/react.js | dom-size": {
    "message": "Ako na stranici generirate mnogo elemenata koji se ponavljaju, savjetujemo vam upotrebu zbirke \"u prozorima\" kao što je `react-window` radi smanjivanja broja izrađenih čvorova DOM-a. [Saznajte više](https://web.dev/virtualize-long-lists-react-window/). Osim toga, smanjite broj nepotrebnih ponovnih generiranja tako da upotrijebite [`shouldComponentUpdate`](https://reactjs.org/docs/optimizing-performance.html#shouldcomponentupdate-in-action), [`PureComponent`](https://reactjs.org/docs/react-api.html#reactpurecomponent) ili [`React.memo`](https://reactjs.org/docs/react-api.html#reactmemo) i [preskočite efekte](https://reactjs.org/docs/hooks-effect.html#tip-optimizing-performance-by-skipping-effects) samo dok se određene ovisnosti ne promijene ako za poboljšanje vremena izvođenja upotrebljavate kuku `Effect`."
  },
  "node_modules/lighthouse-stack-packs/packs/react.js | redirects": {
    "message": "Ako upotrebljavate React Router, smanjite upotrebu komponente `<Redirect>` za [kretanja rutom](https://reacttraining.com/react-router/web/api/Redirect)."
  },
  "node_modules/lighthouse-stack-packs/packs/react.js | time-to-first-byte": {
    "message": "Ako generirate komponente React na poslužitelju, savjetujemo vam upotrebu `renderToNodeStream()` ili `renderToStaticNodeStream()` da biste klijentu omogućili primanje različitih dijelova označavanja i njihovo popunjavanje podacima umjesto da se to učini odjednom. [Saznajte više](https://reactjs.org/docs/react-dom-server.html#rendertonodestream)."
  },
  "node_modules/lighthouse-stack-packs/packs/react.js | unminified-css": {
    "message": "Ako vaš sustav za izradu automatski umanjuje CSS datoteke, trebate implementirati produkcijsku međuverziju aplikacije. To možete provjeriti pomoću proširenja React Developer Tools. [Saznajte više](https://reactjs.org/docs/optimizing-performance.html#use-the-production-build)."
  },
  "node_modules/lighthouse-stack-packs/packs/react.js | unminified-javascript": {
    "message": "Ako vaš sustav za izradu automatski umanjuje JS datoteke, trebate implementirati produkcijsku međuverziju aplikacije. To možete provjeriti pomoću proširenja React Developer Tools. [Saznajte više](https://reactjs.org/docs/optimizing-performance.html#use-the-production-build)."
  },
  "node_modules/lighthouse-stack-packs/packs/react.js | unused-javascript": {
    "message": "Ako ne generirate na poslužitelju, [podijelite svoje JavaScript pakete](https://web.dev/code-splitting-suspense/) pomoću `React.lazy()`. U suprotnom razdvojite kôd pomoću zbirke treće strane, primjerice [komponenti koje se mogu učitati](https://www.smooth-code.com/open-source/loadable-components/docs/getting-started/)."
  },
  "node_modules/lighthouse-stack-packs/packs/react.js | user-timings": {
    "message": "Upotrebljavajte React DevTools Profiler, koji se koristi Profiler API-jem, za mjerenje uspješnosti generiranja komponenti. [Saznajte više.](https://reactjs.org/blog/2018/09/10/introducing-the-react-profiler.html)"
  },
  "node_modules/lighthouse-stack-packs/packs/wordpress.js | efficient-animated-content": {
    "message": "Savjetujemo vam da prenesete GIF na uslugu na kojoj će se kodirati za ugrađivanje kao HTML5 videozapis."
  },
  "node_modules/lighthouse-stack-packs/packs/wordpress.js | offscreen-images": {
    "message": "Instalirajte [WordPressov dodatak za lijeno učitavanje](https://wordpress.org/plugins/search/lazy+load/) koji pruža mogućnost odgode slika koje nisu na zaslonu ili prijeđite na temu koja pruža tu funkciju. Savjetujemo vam i upotrebu [dodatka za AMP](https://wordpress.org/plugins/amp/)."
  },
  "node_modules/lighthouse-stack-packs/packs/wordpress.js | render-blocking-resources": {
    "message": "Brojni WordPressovi dodaci omogućuju vam da [ugradite kritične elemente](https://wordpress.org/plugins/search/critical+css/) ili [odgodite nevažnije resurse](https://wordpress.org/plugins/search/defer+css+javascript/). Upozoravamo da optimizacije koje pružaju ti dodaci mogu oštetiti značajke vaše teme ili dodataka, pa ćete vjerojatno trebati unijeti promjene u kôd."
  },
  "node_modules/lighthouse-stack-packs/packs/wordpress.js | time-to-first-byte": {
    "message": "Specifikacije za teme, dodatke i poslužitelj produljuju vrijeme odgovora poslužitelja. Savjetujemo vam da pronađete optimiziraniju temu, pažljivo odaberete dodatak za optimizaciju i/ili nadogradite poslužitelj."
  },
  "node_modules/lighthouse-stack-packs/packs/wordpress.js | total-byte-weight": {
    "message": "Savjetujemo vam da prikažete odlomke na popisu postova (na primjer pomoću više oznaka), smanjite broj postova koji se prikazuju na određenoj stranici, razlomite dugačke postove na više stranica ili koristite dodatak za lijeno učitavanje komentara."
  },
  "node_modules/lighthouse-stack-packs/packs/wordpress.js | unminified-css": {
    "message": "Brojni [WordPressovi dodaci](https://wordpress.org/plugins/search/minify+css/) mogu ubrzati vašu web-lokaciju ulančavanjem, umanjivanjem i komprimiranjem stilova. Umanjivanje je dobro izvršiti i unaprijed, tijekom postupka razvoja."
  },
  "node_modules/lighthouse-stack-packs/packs/wordpress.js | unminified-javascript": {
    "message": "Brojni [WordPressovi dodaci](https://wordpress.org/plugins/search/minify+javascript/) mogu ubrzati vašu web-lokaciju ulančavanjem, umanjivanjem i komprimiranjem skripti. Umanjivanje je dobro izvršiti i unaprijed, tijekom postupka razvoja."
  },
  "node_modules/lighthouse-stack-packs/packs/wordpress.js | unused-css-rules": {
    "message": "Savjetujemo vam da smanjite broj [WordPressovih dodataka](https://wordpress.org/plugins/) koji učitavaju CSS koji se ne koristi na vašoj stranici ili da ih isključite. Da biste pronašli dodatke koji dodaju suvišan CSS, pokrenite [pokrivenost koda](https://developers.google.com/web/updates/2017/04/devtools-release-notes#coverage) u alatu Chrome DevTools. Odgovornu temu ili dodatak možete pronaći u URL-u stilske tablice. Obratite pažnju na dodatke koji na popisu imaju mnogo stilskih tablica s mnogo crvenog u pokrivenosti koda. Dodatak bi trebao postaviti stilsku tablicu u red samo ako se ona doista upotrebljava na stranici."
  },
  "node_modules/lighthouse-stack-packs/packs/wordpress.js | unused-javascript": {
    "message": "Savjetujemo vam da smanjite broj [WordPressovih dodataka](https://wordpress.org/plugins/) koji učitavaju JavaScript koji se ne koristi na vašoj stranici ili da ih isključite. Da biste pronašli dodatke koji dodaju suvišan JS, pokrenite [pokrivenost koda](https://developers.google.com/web/updates/2017/04/devtools-release-notes#coverage) u alatu Chrome DevTools. Odgovornu temu ili dodatak možete pronaći u URL-u skripte. Obratite pažnju na dodatke koji na popisu imaju mnogo skripti s mnogo crvenog u pokrivenosti koda. Dodatak bi trebao postaviti skriptu u red samo ako se ona doista upotrebljava na stranici."
  },
  "node_modules/lighthouse-stack-packs/packs/wordpress.js | uses-long-cache-ttl": {
    "message": "Pročitajte više o [predmemoriranju koje preglednici obavljaju u WordPressu](https://wordpress.org/support/article/optimization/#browser-caching)."
  },
  "node_modules/lighthouse-stack-packs/packs/wordpress.js | uses-optimized-images": {
    "message": "Savjetujemo vam upotrebu [WordPressovog dodatka za optimizaciju slika](https://wordpress.org/plugins/search/optimize+images/) koji komprimira slike bez gubitka kvalitete."
  },
  "node_modules/lighthouse-stack-packs/packs/wordpress.js | uses-responsive-images": {
    "message": "Prenesite slike izravno pomoću  [medijske biblioteke](https://wordpress.org/support/article/media-library-screen/) kako bi bile dostupne potrebne veličine slika, a zatim ih umetnite iz medijske biblioteke ili upotrijebite widget za slike da bi se koristile optimalne veličine slika (uključujući one za responzivne prijelomne točke). Izbjegavajte upotrebu slika `Full Size` osim ako dimenzije odgovaraju njihovoj upotrebi. [Saznajte više](https://wordpress.org/support/article/inserting-images-into-posts-and-pages/)."
  },
  "node_modules/lighthouse-stack-packs/packs/wordpress.js | uses-text-compression": {
    "message": "Možete omogućiti kompresiju teksta u konfiguraciji web-poslužitelja."
  },
  "node_modules/lighthouse-stack-packs/packs/wordpress.js | uses-webp-images": {
    "message": "Savjetujemo vam upotrebu [dodatka](https://wordpress.org/plugins/search/convert+webp/) ili usluge koji će prenesene slike automatski konvertirati u optimalne formate."
  }
}<|MERGE_RESOLUTION|>--- conflicted
+++ resolved
@@ -1381,32 +1381,6 @@
   },
   "lighthouse-core/audits/viewport.js | title": {
     "message": "Ima oznaku `<meta name=\"viewport\">` s `width` ili `initial-scale`"
-  },
-<<<<<<< HEAD
-  "lighthouse-core/audits/without-javascript.js | description": {
-    "message": "Vaša aplikacija trebala bi prikazati bilo kakav sadržaj kada je onemogućen JavaScript, čak i ako je to samo upozorenje da je JavaScript obavezan za korištenje aplikacije. [Saznajte više](https://web.dev/without-javascript/)."
-  },
-  "lighthouse-core/audits/without-javascript.js | explanation": {
-    "message": "Tijelo stranice trebalo bi generirati bilo kakav sadržaj ako skripte nisu dostupne."
-  },
-  "lighthouse-core/audits/without-javascript.js | failureTitle": {
-    "message": "Ne pruža zamjenski sadržaj kada JavaScript nije dostupan"
-  },
-  "lighthouse-core/audits/without-javascript.js | title": {
-    "message": "Prikazuje se bilo kakav sadržaj kada JavaScript nije dostupan"
-=======
-  "lighthouse-core/audits/works-offline.js | description": {
-    "message": "Ako razvijate progresivnu web-aplikaciju, razmislite o korištenju uslužnog alata tako da aplikacija može funkcionirati offline. [Saznajte više](https://web.dev/works-offline/)."
-  },
-  "lighthouse-core/audits/works-offline.js | failureTitle": {
-    "message": "Za trenutačnu stranicu ne prikazuje se kôd 200 kad je offline"
-  },
-  "lighthouse-core/audits/works-offline.js | title": {
-    "message": "Za trenutačnu stranicu prikazuje se kôd 200 kad je offline"
-  },
-  "lighthouse-core/audits/works-offline.js | warningNoLoad": {
-    "message": "Stranica se možda ne učitava offline jer je vaš testni URL ({requested}) preusmjeren na \"{final}\". Pokušajte izravno testirati drugi URL."
->>>>>>> 5fc0fce9
   },
   "lighthouse-core/config/default-config.js | a11yAriaGroupDescription": {
     "message": "To su prilike za poboljšanje uporabe sustava ARIA u vašoj aplikaciji, što može unaprijediti doživljaj za korisnike pomoćne tehnologije, primjerice čitača zaslona."
