{
  "lighthouse-core/audits/accessibility/accesskeys.js | description": {
    "message": "Přístupové klávesy uživatelům umožňují rychleji vybrat část stránky. Aby navigace fungovala správně, musí být každá přístupová klávesa jedinečná. [Další informace](https://web.dev/accesskeys/)"
  },
  "lighthouse-core/audits/accessibility/accesskeys.js | failureTitle": {
    "message": "Hodnoty atributů `[accesskey]` nejsou jedinečné"
  },
  "lighthouse-core/audits/accessibility/accesskeys.js | title": {
    "message": "Hodnoty `[accesskey]` jsou unikátní"
  },
  "lighthouse-core/audits/accessibility/aria-allowed-attr.js | description": {
    "message": "Každá položka ARIA `role` podporuje konkrétní podmnožinu atributů `aria-*`. Nesprávné přiřazení atributy `aria-*` zneplatní. [Další informace](https://web.dev/aria-allowed-attr/)"
  },
  "lighthouse-core/audits/accessibility/aria-allowed-attr.js | failureTitle": {
    "message": "Atributy `[aria-*]` neodpovídají svým rolím"
  },
  "lighthouse-core/audits/accessibility/aria-allowed-attr.js | title": {
    "message": "Atributy `[aria-*]` odpovídají příslušným rolím"
  },
  "lighthouse-core/audits/accessibility/aria-hidden-body.js | description": {
    "message": "Asistenční technologie, jako jsou čtečky obrazovek, fungují, má-li prvek `<body>` dokumentu nastavenou hodnotu `aria-hidden=\"true\"`. [Další informace](https://web.dev/aria-hidden-body/)"
  },
  "lighthouse-core/audits/accessibility/aria-hidden-body.js | failureTitle": {
    "message": "Hodnota `[aria-hidden=\"true\"]` je v prvku `<body>` dokumentu přítomná"
  },
  "lighthouse-core/audits/accessibility/aria-hidden-body.js | title": {
    "message": "Hodnota `[aria-hidden=\"true\"]` není v prvku `<body>` dokumentu přítomná"
  },
  "lighthouse-core/audits/accessibility/aria-hidden-focus.js | description": {
    "message": "Zaměřitelné podřízené prvky v prvku `[aria-hidden=\"true\"]` znemožňují využití těchto interaktivních prvků ze strany uživatelů asistenčních technologií, jako jsou čtečky obrazovky. [Další informace](https://web.dev/aria-hidden-focus/)"
  },
  "lighthouse-core/audits/accessibility/aria-hidden-focus.js | failureTitle": {
    "message": "Prvky `[aria-hidden=\"true\"]` obsahují zaměřitelné podřízené prvky"
  },
  "lighthouse-core/audits/accessibility/aria-hidden-focus.js | title": {
    "message": "Prvky `[aria-hidden=\"true\"]` neobsahují zaměřitelné podřízené prvky"
  },
  "lighthouse-core/audits/accessibility/aria-input-field-name.js | description": {
    "message": "Když zadávací pole nemá přístupný název, čtečky obrazovek oznamují obecný název a pro jejich uživatele je toto pole v podstatě nepoužitelné. [Další informace](https://web.dev/aria-input-field-name/)"
  },
  "lighthouse-core/audits/accessibility/aria-input-field-name.js | failureTitle": {
    "message": "Zadávací pole ARIA nemají přístupné názvy"
  },
  "lighthouse-core/audits/accessibility/aria-input-field-name.js | title": {
    "message": "Zadávací pole ARIA mají přístupné názvy"
  },
  "lighthouse-core/audits/accessibility/aria-required-attr.js | description": {
    "message": "Některé role ARIA mají povinné atributy, které čtečkám obrazovek popisují stav prvku. [Další informace](https://web.dev/aria-required-attr/)"
  },
  "lighthouse-core/audits/accessibility/aria-required-attr.js | failureTitle": {
    "message": "Prvky s atributy `[role]` nemají všechny povinné atributy `[aria-*]`"
  },
  "lighthouse-core/audits/accessibility/aria-required-attr.js | title": {
    "message": "Prvky s atributy `[role]` mají všechny povinné atributy `[aria-*]`"
  },
  "lighthouse-core/audits/accessibility/aria-required-children.js | description": {
    "message": "Některé nadřazené role ARIA musejí kvůli poskytovaní správných funkcí přístupnosti obsahovat určité podřízené role. [Další informace](https://web.dev/aria-required-children/)"
  },
  "lighthouse-core/audits/accessibility/aria-required-children.js | failureTitle": {
    "message": "V prvcích s atributem ARIA `[role]`, jejichž podřízené prvky musí obsahovat konkrétní atribut `[role]`, některé z těchto povinných podřízených prvků chybí."
  },
  "lighthouse-core/audits/accessibility/aria-required-children.js | title": {
    "message": "Prvky s atributem ARIA `[role]`, jejichž podřízené prvky musí obsahovat konkrétní atribut `[role]`, obsahují všechny povinné podřízené prvky."
  },
  "lighthouse-core/audits/accessibility/aria-required-parent.js | description": {
    "message": "Aby poskytovaly správné funkce přístupnosti, musejí být některé podřízené role ARIA umístěny v konkrétních nadřazených rolích. [Další informace](https://web.dev/aria-required-parent/)"
  },
  "lighthouse-core/audits/accessibility/aria-required-parent.js | failureTitle": {
    "message": "Prvky s atributem `[role]` nejsou umístěny v požadovaném nadřazeném prvku"
  },
  "lighthouse-core/audits/accessibility/aria-required-parent.js | title": {
    "message": "Prvky s atributy `[role]`jsou umístěny v požadovaném nadřazeném prvku"
  },
  "lighthouse-core/audits/accessibility/aria-roles.js | description": {
    "message": "Aby role ARIA poskytovaly správné funkce přístupnosti, musejí mít platné hodnoty. [Další informace](https://web.dev/aria-roles/)"
  },
  "lighthouse-core/audits/accessibility/aria-roles.js | failureTitle": {
    "message": "Hodnoty atributů `[role]` nejsou platné"
  },
  "lighthouse-core/audits/accessibility/aria-roles.js | title": {
    "message": "Hodnoty atributů `[role]` jsou platné"
  },
  "lighthouse-core/audits/accessibility/aria-toggle-field-name.js | description": {
    "message": "Když pole přepínače nemá přístupný název, čtečky obrazovek oznamují obecný název a pro jejich uživatele je toto pole v podstatě nepoužitelné. [Další informace](https://web.dev/aria-toggle-field-name/)"
  },
  "lighthouse-core/audits/accessibility/aria-toggle-field-name.js | failureTitle": {
    "message": "Pole přepínačů ARIA nemají přístupné názvy"
  },
  "lighthouse-core/audits/accessibility/aria-toggle-field-name.js | title": {
    "message": "Pole přepínačů ARIA mají přístupné názvy"
  },
  "lighthouse-core/audits/accessibility/aria-valid-attr-value.js | description": {
    "message": "Asistenční technologie, jako jsou čtečky obrazovek, atributy ARIA s neplatnými hodnotami nedokážou interpretovat. [Další informace](https://web.dev/aria-valid-attr-value/)"
  },
  "lighthouse-core/audits/accessibility/aria-valid-attr-value.js | failureTitle": {
    "message": "Atributy `[aria-*]` nemají platné hodnoty"
  },
  "lighthouse-core/audits/accessibility/aria-valid-attr-value.js | title": {
    "message": "Atributy `[aria-*]` mají platné hodnoty"
  },
  "lighthouse-core/audits/accessibility/aria-valid-attr.js | description": {
    "message": "Asistenční technologie, jako jsou čtečky obrazovek, atributy ARIA s neplatnými názvy nedokážou interpretovat. [Další informace](https://web.dev/aria-valid-attr/)"
  },
  "lighthouse-core/audits/accessibility/aria-valid-attr.js | failureTitle": {
    "message": "Atributy `[aria-*]` nejsou platné nebo v nich jsou překlepy"
  },
  "lighthouse-core/audits/accessibility/aria-valid-attr.js | title": {
    "message": "Atributy `[aria-*]` jsou platné a nejsou v nich překlepy"
  },
  "lighthouse-core/audits/accessibility/axe-audit.js | failingElementsHeader": {
    "message": "Prvky, které neprošly"
  },
  "lighthouse-core/audits/accessibility/button-name.js | description": {
    "message": "Když tlačítko nemá přístupný název, čtečky obrazovek ho oznamují jako „tlačítko“ a pro jejich uživatele je tak v podstatě nepoužitelné. [Další informace](https://web.dev/button-name/)"
  },
  "lighthouse-core/audits/accessibility/button-name.js | failureTitle": {
    "message": "Tlačítka nemají přístupné názvy"
  },
  "lighthouse-core/audits/accessibility/button-name.js | title": {
    "message": "Tlačítka mají přístupné názvy"
  },
  "lighthouse-core/audits/accessibility/bypass.js | description": {
    "message": "Když přidáte možnosti obejití repetitivního obsahu, umožníte tím efektivnější procházení stránky pomocí klávesnice. [Další informace](https://web.dev/bypass/)"
  },
  "lighthouse-core/audits/accessibility/bypass.js | failureTitle": {
    "message": "Stránka neobsahuje nadpis, odkaz k přeskočení ani orientační bod regionu"
  },
  "lighthouse-core/audits/accessibility/bypass.js | title": {
    "message": "Stránka obsahuje nadpis, odkaz k přeskočení nebo orientační bod regionu"
  },
  "lighthouse-core/audits/accessibility/color-contrast.js | description": {
    "message": "Text s nízkým kontrastem je pro mnoho uživatelů obtížně čitelný nebo nečitelný. [Další informace](https://web.dev/color-contrast/)"
  },
  "lighthouse-core/audits/accessibility/color-contrast.js | failureTitle": {
    "message": "Barvy pozadí a popředí nemají dostatečný kontrastní poměr."
  },
  "lighthouse-core/audits/accessibility/color-contrast.js | title": {
    "message": "Barvy pozadí a popředí mají dostatečný kontrastní poměr"
  },
  "lighthouse-core/audits/accessibility/definition-list.js | description": {
    "message": "Když seznamy definic nejsou správně označené, čtečky obrazovek mohou generovat matoucí nebo nepřesný výstup. [Další informace](https://web.dev/definition-list/)"
  },
  "lighthouse-core/audits/accessibility/definition-list.js | failureTitle": {
    "message": "Prvky `<dl>` neobsahují jen správně seřazené skupiny prvků `<dt>` a `<dd>` nebo prvky `<script>`, `<template>` či `<div>`."
  },
  "lighthouse-core/audits/accessibility/definition-list.js | title": {
    "message": "Prvky `<dl>` obsahují jen správně seřazené skupiny prvků `<dt>` a `<dd>` nebo prvky `<script>`, `<template>` či `<div>`."
  },
  "lighthouse-core/audits/accessibility/dlitem.js | description": {
    "message": "Aby mohly čtečky obrazovek správně oznamovat položky seznamů definic (`<dt>` a `<dd>`), musejí být tyto položky umístěny v nadřazeném prvku `<dl>`. [Další informace](https://web.dev/dlitem/)"
  },
  "lighthouse-core/audits/accessibility/dlitem.js | failureTitle": {
    "message": "Položky seznamu definic nejsou umístěny v prvcích `<dl>`"
  },
  "lighthouse-core/audits/accessibility/dlitem.js | title": {
    "message": "Položky seznamu definic jsou umístěny v prvcích `<dl>`"
  },
  "lighthouse-core/audits/accessibility/document-title.js | description": {
    "message": "Název (title) uživatelům čteček obrazovek poskytuje souhrnné informace o stránce a uživatelé vyhledávačů se podle něj rozhodují, zda je stránka pro jejich vyhledávání relevantní. [Další informace](https://web.dev/document-title/)"
  },
  "lighthouse-core/audits/accessibility/document-title.js | failureTitle": {
    "message": "Dokument neobsahuje prvek `<title>`"
  },
  "lighthouse-core/audits/accessibility/document-title.js | title": {
    "message": "Dokument obsahuje prvek `<title>`"
  },
  "lighthouse-core/audits/accessibility/duplicate-id-active.js | description": {
    "message": "Všechny zaměřitelné prvky musí mít unikátní atribut `id`, aby bylo zaručeno, že budou viditelné pro asistenční technologie. [Další informace](https://web.dev/duplicate-id-active/)"
  },
  "lighthouse-core/audits/accessibility/duplicate-id-active.js | failureTitle": {
    "message": "Atributy `[id]` u aktivních, zaměřitelných prvků nejsou unikátní"
  },
  "lighthouse-core/audits/accessibility/duplicate-id-active.js | title": {
    "message": "Atributy `[id]` u aktivních, zaměřitelných prvků jsou unikátní"
  },
  "lighthouse-core/audits/accessibility/duplicate-id-aria.js | description": {
    "message": "Hodnota ID ARIA musí být unikátní, aby asistenční technologie nepřehlížely ostatní instance. [Další informace](https://web.dev/duplicate-id-aria/)"
  },
  "lighthouse-core/audits/accessibility/duplicate-id-aria.js | failureTitle": {
    "message": "ID ARIA nejsou unikátní"
  },
  "lighthouse-core/audits/accessibility/duplicate-id-aria.js | title": {
    "message": "ID ARIA jsou unikátní"
  },
  "lighthouse-core/audits/accessibility/form-field-multiple-labels.js | description": {
    "message": "Pole formuláře s několika štítky mohou asistenční technologie, jako jsou čtečky obrazovky, oznamovat matoucím způsobem, protože použijí buď první štítek, poslední štítek, nebo všechny. [Další informace](https://web.dev/form-field-multiple-labels/)"
  },
  "lighthouse-core/audits/accessibility/form-field-multiple-labels.js | failureTitle": {
    "message": "Pole formulářů mají několik štítků"
  },
  "lighthouse-core/audits/accessibility/form-field-multiple-labels.js | title": {
    "message": "Žádná pole formuláře nemají několik štítků"
  },
  "lighthouse-core/audits/accessibility/frame-title.js | description": {
    "message": "Čtečky obrazovek obvykle k popisu obsahu rámců používají jejich atributy title. [Další informace](https://web.dev/frame-title/)"
  },
  "lighthouse-core/audits/accessibility/frame-title.js | failureTitle": {
    "message": "Prvky `<frame>` nebo `<iframe>` nemají atribut title"
  },
  "lighthouse-core/audits/accessibility/frame-title.js | title": {
    "message": "Prvky `<frame>` a `<iframe>` mají atribut title"
  },
  "lighthouse-core/audits/accessibility/heading-order.js | description": {
    "message": "Správně seřazené nadpisy, které nepřeskakují úrovně, předávají sémantickou strukturu stránky a usnadňují tak navigaci a srozumitelnost při použití asistenčních technologií. [Další informace](https://web.dev/heading-order/)"
  },
  "lighthouse-core/audits/accessibility/heading-order.js | failureTitle": {
    "message": "Prvky nadpisu se nezobrazují v sestupném pořadí"
  },
  "lighthouse-core/audits/accessibility/heading-order.js | title": {
    "message": "Prvky nadpisu se zobrazují v sestupném pořadí"
  },
  "lighthouse-core/audits/accessibility/html-has-lang.js | description": {
    "message": "Pokud stránka neuvádí atribut lang, čtečky obrazovky předpokládají, že je ve výchozím jazyce, který uživatel zvolil při nastavování čtečky obrazovky. Pokud stránka ve skutečnosti ve výchozím jazyce není, čtečka obrazovky text nemusí přečíst správně. [Další informace](https://web.dev/html-has-lang/)"
  },
  "lighthouse-core/audits/accessibility/html-has-lang.js | failureTitle": {
    "message": "Prvek `<html>` nemá atribut `[lang]`"
  },
  "lighthouse-core/audits/accessibility/html-has-lang.js | title": {
    "message": "Prvek `<html>` má atribut `[lang]`"
  },
  "lighthouse-core/audits/accessibility/html-lang-valid.js | description": {
    "message": "Zadáním platného [jazyka BCP 47](https://www.w3.org/International/questions/qa-choosing-language-tags#question) pomůžete čtečkám obrazovek správně oznamovat text. [Další informace](https://web.dev/html-lang-valid/)"
  },
  "lighthouse-core/audits/accessibility/html-lang-valid.js | failureTitle": {
    "message": "Prvek `<html>` nemá platnou hodnotu atributu `[lang]`."
  },
  "lighthouse-core/audits/accessibility/html-lang-valid.js | title": {
    "message": "Prvek `<html>` má atribut `[lang]` s platnou hodnotou"
  },
  "lighthouse-core/audits/accessibility/image-alt.js | description": {
    "message": "Informativní prvky by měly mít krátký, popisný alternativní text. Dekorativní prvky lze ignorovat pomocí prázdného atributu alt. [Další informace](https://web.dev/image-alt/)"
  },
  "lighthouse-core/audits/accessibility/image-alt.js | failureTitle": {
    "message": "Prvky obrázků nemají atributy `[alt]`"
  },
  "lighthouse-core/audits/accessibility/image-alt.js | title": {
    "message": "Prvky obrázků mají atributy `[alt]`"
  },
  "lighthouse-core/audits/accessibility/input-image-alt.js | description": {
    "message": "Když je jako tlačítko `<input>` použit obrázek, uvedení alternativního textu pomůže uživatelům čteček obrazovek porozumět účelu tlačítka. [Další informace](https://web.dev/input-image-alt/)"
  },
  "lighthouse-core/audits/accessibility/input-image-alt.js | failureTitle": {
    "message": "Prvky `<input type=\"image\">` nemají text `[alt]`"
  },
  "lighthouse-core/audits/accessibility/input-image-alt.js | title": {
    "message": "Prvky `<input type=\"image\">` mají text `[alt]`"
  },
  "lighthouse-core/audits/accessibility/label.js | description": {
    "message": "Štítky zajišťují, aby asistenční technologie (například čtečky obrazovek) správně oznamovaly ovládací prvky formulářů. [Další informace](https://web.dev/label/)"
  },
  "lighthouse-core/audits/accessibility/label.js | failureTitle": {
    "message": "K prvkům formulářů nejsou přidružené štítky"
  },
  "lighthouse-core/audits/accessibility/label.js | title": {
    "message": "K prvkům formulářů jsou přidružené štítky"
  },
  "lighthouse-core/audits/accessibility/layout-table.js | description": {
    "message": "Tabulka použitá pro účely rozvržení by neměla obsahovat datové prvky, jako jsou prvky th nebo caption ani atribut summary. Pro uživatele čteček obrazovek to může být matoucí. [Další informace](https://web.dev/layout-table/)"
  },
  "lighthouse-core/audits/accessibility/layout-table.js | failureTitle": {
    "message": "Prezentační prvky `<table>` obsahují prvky `<th>` či `<caption>` nebo atribut `[summary]`."
  },
  "lighthouse-core/audits/accessibility/layout-table.js | title": {
    "message": "Prezentační prvky `<table>` neobsahují prvky `<th>` a `<caption>`ani atribut `[summary]`."
  },
  "lighthouse-core/audits/accessibility/link-name.js | description": {
    "message": "Text odkazů (a náhradní text obrázků, když jsou použité jako odkazy), který je rozeznatelný a jedinečný a který lze vybrat, uživatelům čteček obrazovek usnadňuje procházení stránek. [Další informace](https://web.dev/link-name/)"
  },
  "lighthouse-core/audits/accessibility/link-name.js | failureTitle": {
    "message": "Odkazy nemají rozeznatelné názvy"
  },
  "lighthouse-core/audits/accessibility/link-name.js | title": {
    "message": "Odkazy mají rozeznatelné názvy"
  },
  "lighthouse-core/audits/accessibility/list.js | description": {
    "message": "Čtečky obrazovek oznamují seznamy speciálním způsobem. Použitím správné struktury seznamu pomůžete čtečkám obrazovek s výstupem. [Další informace](https://web.dev/list/)"
  },
  "lighthouse-core/audits/accessibility/list.js | failureTitle": {
    "message": "Seznamy neobsahují výhradně prvky `<li>` a prvky, které podporují skripty (`<script>` a `<template>`)."
  },
  "lighthouse-core/audits/accessibility/list.js | title": {
    "message": "Seznamy obsahují výhradně prvky `<li>` a prvky, které podporují skripty (`<script>` a `<template>`)."
  },
  "lighthouse-core/audits/accessibility/listitem.js | description": {
    "message": "Aby čtečky obrazovek prvky `<li>` a `<ul>` oznamovaly správně, musejí být tyto prvky umístěny v nadřazených položkách (`<ol>`). [Další informace](https://web.dev/listitem/)"
  },
  "lighthouse-core/audits/accessibility/listitem.js | failureTitle": {
    "message": "Položky seznamů (`<li>`) nejsou umístěny v nadřazených prvcích `<ul>` nebo `<ol>`."
  },
  "lighthouse-core/audits/accessibility/listitem.js | title": {
    "message": "Položky seznamu (`<li>`) jsou umístěny v nadřazených prvcích `<ul>` nebo `<ol>`"
  },
  "lighthouse-core/audits/accessibility/meta-refresh.js | description": {
    "message": "Uživatelé neočekávají, že se stránka bude automaticky obnovovat. Při automatickém obnovení se prohlížeč vrátí zpět na začátek stránky. Může to vést k nepříjemnému nebo matoucímu chování při procházení. [Další informace](https://web.dev/meta-refresh/)"
  },
  "lighthouse-core/audits/accessibility/meta-refresh.js | failureTitle": {
    "message": "V dokumentu je použita metaznačka `<meta http-equiv=\"refresh\">`"
  },
  "lighthouse-core/audits/accessibility/meta-refresh.js | title": {
    "message": "V dokumentu není použita metaznačka `<meta http-equiv=\"refresh\">`"
  },
  "lighthouse-core/audits/accessibility/meta-viewport.js | description": {
    "message": "Deaktivace změny velikosti zobrazení je problematická pro slabozraké uživatele, kteří jsou při prohlížení obsahu webové stránky závislí na přiblížení obrazovky. [Další informace](https://web.dev/meta-viewport/)"
  },
  "lighthouse-core/audits/accessibility/meta-viewport.js | failureTitle": {
    "message": "V prvku `[user-scalable=\"no\"]` je použit atribut `<meta name=\"viewport\">` nebo je atribut `[maximum-scale]` menší než 5."
  },
  "lighthouse-core/audits/accessibility/meta-viewport.js | title": {
    "message": "V prvku `[user-scalable=\"no\"]` není použit atribut `<meta name=\"viewport\">` a atribut `[maximum-scale]` není menší než 5."
  },
  "lighthouse-core/audits/accessibility/object-alt.js | description": {
    "message": "Čtečky obrazovek nedokážou přeložit obsah jiného typu, než je text. Když k prvkům `<object>` přidáte alternativní text, čtečky obrazovek budou moci předat uživatelům význam. [Další informace](https://web.dev/object-alt/)"
  },
  "lighthouse-core/audits/accessibility/object-alt.js | failureTitle": {
    "message": "Prvky `<object>` nemají text `[alt]`"
  },
  "lighthouse-core/audits/accessibility/object-alt.js | title": {
    "message": "Prvky `<object>` mají text `[alt]`"
  },
  "lighthouse-core/audits/accessibility/tabindex.js | description": {
    "message": "Hodnota větší než 0 naznačuje explicitní řazení navigace. Ačkoli je platná, často vede k chování, které je pro uživatele závislé na asistenčních technologiích nepříjemné. [Další informace](https://web.dev/tabindex/)"
  },
  "lighthouse-core/audits/accessibility/tabindex.js | failureTitle": {
    "message": "Některé prvky mají hodnotu `[tabindex]` větší než 0"
  },
  "lighthouse-core/audits/accessibility/tabindex.js | title": {
    "message": "Žádný prvek nemá hodnotu `[tabindex]` větší než 0"
  },
  "lighthouse-core/audits/accessibility/td-headers-attr.js | description": {
    "message": "Čtečky obrazovek mají funkce, které usnadňují procházení tabulek. Když zajistíte, aby buňky `<td>` s atributem `[headers]` odkazovaly pouze na jiné buňky ve stejné tabulce, můžete tím uživatelům čteček obrazovek usnadnit používání. [Další informace](https://web.dev/td-headers-attr/)"
  },
  "lighthouse-core/audits/accessibility/td-headers-attr.js | failureTitle": {
    "message": "Buňky v prvku `<table>`, které mají atribut `[headers]`, odkazují na prvek `id`, který se nenachází ve stejné tabulce."
  },
  "lighthouse-core/audits/accessibility/td-headers-attr.js | title": {
    "message": "Buňky v prvku `<table>`, které mají atribut `[headers]`, odkazují na buňky ve stejné tabulce."
  },
  "lighthouse-core/audits/accessibility/th-has-data-cells.js | description": {
    "message": "Čtečky obrazovek mají funkce, které usnadňují procházení tabulek. Když zajistíte, aby záhlaví tabulek vždy odkazovala na nějakou množinu buněk, bude pro uživatele čteček obrazovek procházení stránky snazší. [Další informace](https://web.dev/th-has-data-cells/)"
  },
  "lighthouse-core/audits/accessibility/th-has-data-cells.js | failureTitle": {
    "message": "Prvky `<th>` a prvky s atributem `[role=\"columnheader\"/\"rowheader\"]` nemají datové buňky, které popisují."
  },
  "lighthouse-core/audits/accessibility/th-has-data-cells.js | title": {
    "message": "Prvky `<th>` a prvky s atributem `[role=\"columnheader\"/\"rowheader\"]` mají datové buňky, které popisují."
  },
  "lighthouse-core/audits/accessibility/valid-lang.js | description": {
    "message": "Pokud je u prvků uveden platný [jazyk BCP 47](https://www.w3.org/International/questions/qa-choosing-language-tags#question) pomůže to zajistit, aby čtečky obrazovek text četly správně. [Další informace](https://web.dev/valid-lang/)"
  },
  "lighthouse-core/audits/accessibility/valid-lang.js | failureTitle": {
    "message": "Atributy `[lang]` nemají platnou hodnotu"
  },
  "lighthouse-core/audits/accessibility/valid-lang.js | title": {
    "message": "Atributy `[lang]` mají platnou hodnotu"
  },
  "lighthouse-core/audits/accessibility/video-caption.js | description": {
    "message": "Když jsou u videa k dispozici titulky, je pro sluchově postižené uživatele snazší využít informace ve videu. [Další informace](https://web.dev/video-caption/)"
  },
  "lighthouse-core/audits/accessibility/video-caption.js | failureTitle": {
    "message": "Prvky `<video>` neobsahují prvek `<track>` s atributem `[kind=\"captions\"]`."
  },
  "lighthouse-core/audits/accessibility/video-caption.js | title": {
    "message": "Prvky `<video>` obsahují prvek `<track>` s atributem `[kind=\"captions\"]`"
  },
  "lighthouse-core/audits/accessibility/video-description.js | description": {
    "message": "Zvukové popisy u videí poskytují relevantní informace, které nejsou patrné z dialogů, jako jsou například výrazy v obličejích a popisy scén. [Další informace](https://web.dev/video-description/)"
  },
  "lighthouse-core/audits/accessibility/video-description.js | failureTitle": {
    "message": "Prvky `<video>` neobsahují prvek `<track>` s atributem `[kind=\"description\"]`."
  },
  "lighthouse-core/audits/accessibility/video-description.js | title": {
    "message": "Prvky `<video>` obsahují prvek `<track>` s atributem `[kind=\"description\"]`"
  },
  "lighthouse-core/audits/apple-touch-icon.js | description": {
    "message": "Pro ideální vzhled po přidání progresivní webové aplikace na plochu v systému iOS definujte atribut `apple-touch-icon`. Musí odkazovat na neprůhledný čtvercový obrázek PNG se stranami o délce 192 px (nebo 180 px). [Další informace](https://web.dev/apple-touch-icon/)"
  },
  "lighthouse-core/audits/apple-touch-icon.js | failureTitle": {
    "message": "Neobsahuje platný atribut `apple-touch-icon`"
  },
  "lighthouse-core/audits/apple-touch-icon.js | precomposedWarning": {
    "message": "Atribut `apple-touch-icon-precomposed` je zastaralý. Je preferován atribut `apple-touch-icon`."
  },
  "lighthouse-core/audits/apple-touch-icon.js | title": {
    "message": "Obsahuje platný atribut `apple-touch-icon`"
  },
  "lighthouse-core/audits/autocomplete.js | columnCurrent": {
    "message": "Současná hodnota"
  },
  "lighthouse-core/audits/autocomplete.js | columnSuggestions": {
    "message": "Navrhovaný token"
  },
  "lighthouse-core/audits/autocomplete.js | description": {
    "message": "Atribut `autocomplete` uživatelům pomáhá odesílat formuláře rychleji. Zvažte nastavení atributu `autocomplete` na platnou hodnotu, abyste uživatelům usnadnili zadávání. [Další informace](https://developers.google.com/web/fundamentals/design-and-ux/input/forms#use_metadata_to_enable_auto-complete)"
  },
  "lighthouse-core/audits/autocomplete.js | failureTitle": {
    "message": "Prvky `<input>` nemají správné atributy `autocomplete`"
  },
  "lighthouse-core/audits/autocomplete.js | manualReview": {
    "message": "Vyžaduje ruční kontrolu"
  },
  "lighthouse-core/audits/autocomplete.js | reviewOrder": {
    "message": "Zkontrolujte pořadí tokenů"
  },
  "lighthouse-core/audits/autocomplete.js | title": {
    "message": "U prvků `<input>` je správně použit atribut `autocomplete`"
  },
  "lighthouse-core/audits/autocomplete.js | warningInvalid": {
    "message": "Tokeny `autocomplete`: Token „{token}“ v atributu {snippet} je neplatný"
  },
  "lighthouse-core/audits/autocomplete.js | warningOrder": {
    "message": "Zkontrolujte pořadí tokenů {tokens} v {snippet}"
  },
  "lighthouse-core/audits/bootup-time.js | chromeExtensionsWarning": {
    "message": "Rychlost načítání této stránky byla negativně ovlivněna rozšířeními pro Chrome. Zkuste stránku zkontrolovat v anonymním režimu nebo profilu Chromu bez rozšíření."
  },
  "lighthouse-core/audits/bootup-time.js | columnScriptEval": {
    "message": "Vyhodnocování skriptů"
  },
  "lighthouse-core/audits/bootup-time.js | columnScriptParse": {
    "message": "Analýza skriptů"
  },
  "lighthouse-core/audits/bootup-time.js | columnTotal": {
    "message": "Celková doba využití procesoru"
  },
  "lighthouse-core/audits/bootup-time.js | description": {
    "message": "Pokuste se zkrátit dobu analyzování, kompilování a spouštění JavaScriptu. Mohlo by pomoci odesílat menší soubory JavaScript. [Další informace](https://web.dev/bootup-time/)"
  },
  "lighthouse-core/audits/bootup-time.js | failureTitle": {
    "message": "Zkraťte dobu provádění JavaScriptu"
  },
  "lighthouse-core/audits/bootup-time.js | title": {
    "message": "Doba provádění JavaScriptu"
  },
  "lighthouse-core/audits/byte-efficiency/duplicated-javascript.js | description": {
    "message": "Odstraňte z balíčků velké duplicitní moduly JavaScriptu, abyste omezili zbytečné zatížení sítě. "
  },
  "lighthouse-core/audits/byte-efficiency/duplicated-javascript.js | title": {
    "message": "Odstraňte duplicitní moduly v balíčcích JavaScriptu"
  },
  "lighthouse-core/audits/byte-efficiency/efficient-animated-content.js | description": {
    "message": "Velké soubory GIF nejsou efektivní k zobrazování animovaného obsahu. Zvažte, zda byste namísto souborů GIF nemohli pro animace použít videa MPEG4/WebM a pro statické obrázky soubory PNG/WebP. Snížíte tak množství přenášených dat. [Další informace](https://web.dev/efficient-animated-content/)"
  },
  "lighthouse-core/audits/byte-efficiency/efficient-animated-content.js | title": {
    "message": "Pro animovaný obsah používejte formáty videa"
  },
  "lighthouse-core/audits/byte-efficiency/legacy-javascript.js | description": {
    "message": "Kódy polyfill a transform umožňují starším prohlížečům používat nové funkce JavaScriptu. Moderní prohlížeče ale řadu z nich nepotřebují. U svých balíčků JavaScriptu použijte moderní strategii nasazení skriptu pomocí detekce module/nomodule, abyste omezili množství kódu přenášeného do moderních prohlížečů, a přitom zachovali podporu pro starší prohlížeče. [Další informace](https://philipwalton.com/articles/deploying-es2015-code-in-production-today/)"
  },
  "lighthouse-core/audits/byte-efficiency/legacy-javascript.js | title": {
    "message": "Nepoužívejte v moderních prohlížečích zastaralý JavaScript"
  },
  "lighthouse-core/audits/byte-efficiency/offscreen-images.js | description": {
    "message": "Zvažte možnost načítat obrázky mimo obrazovku a skryté obrázky „líně“ až po načtení všech kritických zdrojů, abyste zkrátili dobu k dosažení interaktivnosti (Time to Interactive). [Další informace](https://web.dev/offscreen-images/)"
  },
  "lighthouse-core/audits/byte-efficiency/offscreen-images.js | title": {
    "message": "Odložte načítání obrázků mimo obrazovku"
  },
  "lighthouse-core/audits/byte-efficiency/render-blocking-resources.js | description": {
    "message": "První vykreslení stránky blokují zdroje. Zvažte, zda byste kriticky důležité zdroje JavaScript a CSS nemohli poskytovat přímo v kódu a stahování veškerého nekritického JavaScriptu a stylů odložit. [Další informace](https://web.dev/render-blocking-resources/)"
  },
  "lighthouse-core/audits/byte-efficiency/render-blocking-resources.js | title": {
    "message": "Eliminujte zdroje, které blokují vykreslení"
  },
  "lighthouse-core/audits/byte-efficiency/total-byte-weight.js | description": {
    "message": "Přenášení velkého množství dat po síti je pro uživatele finančně nákladné a obvykle vede k pomalému načítání. [Další informace](https://web.dev/total-byte-weight/)"
  },
  "lighthouse-core/audits/byte-efficiency/total-byte-weight.js | displayValue": {
    "message": "Celková velikost byla {totalBytes, number, bytes} KiB"
  },
  "lighthouse-core/audits/byte-efficiency/total-byte-weight.js | failureTitle": {
    "message": "Předejděte přenášení enormního množství dat"
  },
  "lighthouse-core/audits/byte-efficiency/total-byte-weight.js | title": {
    "message": "Nepřenáší enormní množství dat"
  },
  "lighthouse-core/audits/byte-efficiency/unminified-css.js | description": {
    "message": "Minifikací souborů CSS lze snížit množství přenášených dat. [Další informace](https://web.dev/unminified-css/)"
  },
  "lighthouse-core/audits/byte-efficiency/unminified-css.js | title": {
    "message": "Minifikujte kód CSS"
  },
  "lighthouse-core/audits/byte-efficiency/unminified-javascript.js | description": {
    "message": "Minifikací souborů JavaScript lze snížit množství přenášených dat a zrychlit analýzu skriptů. [Další informace](https://web.dev/unminified-javascript/)"
  },
  "lighthouse-core/audits/byte-efficiency/unminified-javascript.js | title": {
    "message": "Minifikujte JavaScript"
  },
  "lighthouse-core/audits/byte-efficiency/unused-css-rules.js | description": {
    "message": "Odstraňte ze šablon stylů nepoužívaná pravidla a odložte načítání stylů CSS, které se nepoužívají pro obsah zobrazený bez posouvání, abyste snížili množství nepotřebných dat využívaných síťovou aktivitou. [Další informace](https://web.dev/unused-css-rules/)"
  },
  "lighthouse-core/audits/byte-efficiency/unused-css-rules.js | title": {
    "message": "Odstraňte nepoužívané styly CSS"
  },
  "lighthouse-core/audits/byte-efficiency/unused-javascript.js | description": {
    "message": "Odstraněním nepoužívaného JavaScriptu zmenšíte množství přenášených dat. [Další informace](https://web.dev/unused-javascript/)"
  },
  "lighthouse-core/audits/byte-efficiency/unused-javascript.js | title": {
    "message": "Odstraňte nepoužívaný JavaScript"
  },
  "lighthouse-core/audits/byte-efficiency/uses-long-cache-ttl.js | description": {
    "message": "Dlouhá platnost mezipaměti může zrychlit opakované návštěvy stránky. [Další informace](https://web.dev/uses-long-cache-ttl/)"
  },
  "lighthouse-core/audits/byte-efficiency/uses-long-cache-ttl.js | displayValue": {
    "message": "{itemCount,plural, =1{Byl nalezen 1 zdroj}few{Byly nalezeny # zdroje}many{Bylo nalezeno # zdroje}other{Bylo nalezeno # zdrojů}}"
  },
  "lighthouse-core/audits/byte-efficiency/uses-long-cache-ttl.js | failureTitle": {
    "message": "Statické podklady zobrazujte s efektivními zásadami pro mezipaměť"
  },
  "lighthouse-core/audits/byte-efficiency/uses-long-cache-ttl.js | title": {
    "message": "Používá u statických podkladů efektivní zásady pro mezipaměť"
  },
  "lighthouse-core/audits/byte-efficiency/uses-optimized-images.js | description": {
    "message": "Optimalizované obrázky se načítají rychle a spotřebovávají méně mobilních dat. [Další informace](https://web.dev/uses-optimized-images/)"
  },
  "lighthouse-core/audits/byte-efficiency/uses-optimized-images.js | title": {
    "message": "Používejte efektivní kódování obrázků"
  },
  "lighthouse-core/audits/byte-efficiency/uses-responsive-images.js | description": {
    "message": "Zobrazujte obrázky s vhodnou velikostí, abyste ušetřili mobilní data a zrychlili načítání. [Další informace](https://web.dev/uses-responsive-images/)"
  },
  "lighthouse-core/audits/byte-efficiency/uses-responsive-images.js | title": {
    "message": "Používejte správnou velikost obrázků"
  },
  "lighthouse-core/audits/byte-efficiency/uses-text-compression.js | description": {
    "message": "Textové zdroje by se měly odesílat komprimované (gzip, deflate nebo brotli), aby se minimalizovalo množství přenášených dat. [Další informace](https://web.dev/uses-text-compression/)"
  },
  "lighthouse-core/audits/byte-efficiency/uses-text-compression.js | title": {
    "message": "Zapněte kompresi textu"
  },
  "lighthouse-core/audits/byte-efficiency/uses-webp-images.js | description": {
    "message": "Formáty obrázků JPEG 2000, JPEG XR a WebP často poskytují lepší kompresi než formáty PNG a JPEG, což znamená rychlejší stahování a menší spotřebu dat. [Další informace](https://web.dev/uses-webp-images/)"
  },
  "lighthouse-core/audits/byte-efficiency/uses-webp-images.js | title": {
    "message": "Zobrazujte obrázky ve formátech nové generace"
  },
  "lighthouse-core/audits/content-width.js | description": {
    "message": "Pokud se šířka obsahu aplikace neshoduje se šířkou zobrazované oblasti, aplikace nemusí být optimalizována pro obrazovky mobilních telefonů. [Další informace](https://web.dev/content-width/)"
  },
  "lighthouse-core/audits/content-width.js | explanation": {
    "message": "Velikost zobrazované oblasti {innerWidth} px se neshoduje s velikostí okna {outerWidth} px."
  },
  "lighthouse-core/audits/content-width.js | failureTitle": {
    "message": "Obsah nemá správnou velikost pro zobrazovanou oblast"
  },
  "lighthouse-core/audits/content-width.js | title": {
    "message": "Obsah má správnou velikost pro zobrazovanou oblast"
  },
  "lighthouse-core/audits/critical-request-chains.js | description": {
    "message": "Řetězce kritických požadavků níže ukazují, které zdroje se načítají s vysokou prioritou. Zvažte, zda byste načítání stránky nemohli vylepšit tím, že řetězce zkrátíte, zmenšíte zdroje nebo odložíte stahování zdrojů, které nejsou nezbytné. [Další informace](https://web.dev/critical-request-chains/)"
  },
  "lighthouse-core/audits/critical-request-chains.js | displayValue": {
    "message": "{itemCount,plural, =1{Byl nalezen 1 řetězec}few{Byly nalezeny # řetězce}many{Bylo nalezeno # řetězce}other{Bylo nalezeno # řetězců}}"
  },
  "lighthouse-core/audits/critical-request-chains.js | title": {
    "message": "Nezřetězuje kritické požadavky"
  },
  "lighthouse-core/audits/deprecations.js | columnDeprecate": {
    "message": "Ukončení podpory / upozornění"
  },
  "lighthouse-core/audits/deprecations.js | columnLine": {
    "message": "Řádek"
  },
  "lighthouse-core/audits/deprecations.js | description": {
    "message": "Zastaralá rozhraní API budou z prohlížeče v budoucnu odstraněna. [Další informace](https://web.dev/deprecations/)"
  },
  "lighthouse-core/audits/deprecations.js | displayValue": {
    "message": "{itemCount,plural, =1{Bylo nalezeno 1 upozornění}few{Byla nalezena # upozornění}many{Bylo nalezeno # upozornění}other{Bylo nalezeno # upozornění}}"
  },
  "lighthouse-core/audits/deprecations.js | failureTitle": {
    "message": "Používá zastaralá rozhraní API"
  },
  "lighthouse-core/audits/deprecations.js | title": {
    "message": "Nepoužívá zastaralá rozhraní API"
  },
  "lighthouse-core/audits/dobetterweb/appcache-manifest.js | description": {
    "message": "Mezipaměť aplikace je zastaralá technologie. [Další informace](https://web.dev/appcache-manifest/)"
  },
  "lighthouse-core/audits/dobetterweb/appcache-manifest.js | displayValue": {
    "message": "Nalezeno „{AppCacheManifest}“"
  },
  "lighthouse-core/audits/dobetterweb/appcache-manifest.js | failureTitle": {
    "message": "Používá mezipaměť aplikace"
  },
  "lighthouse-core/audits/dobetterweb/appcache-manifest.js | title": {
    "message": "Nepoužívá mezipaměť aplikace"
  },
  "lighthouse-core/audits/dobetterweb/charset.js | description": {
    "message": "Je požadována deklarace kódování znaků. Lze ho deklarovat pomocí značky `<meta>` v prvních 1024 bajtech kódu HTML nebo pomocí záhlaví Content-Type odpovědi HTTP. [Další informace](https://web.dev/charset/)"
  },
  "lighthouse-core/audits/dobetterweb/charset.js | failureTitle": {
    "message": "Deklarace znakové sady chybí nebo k ní v HTML dochází příliš pozdě"
  },
  "lighthouse-core/audits/dobetterweb/charset.js | title": {
    "message": "Správně definuje znakovou sadu"
  },
  "lighthouse-core/audits/dobetterweb/doctype.js | description": {
    "message": "Zadáním typu dokumentu (DOCTYPE) předejdete přechodu prohlížeče do adaptivního režimu. [Další informace](https://web.dev/doctype/)"
  },
  "lighthouse-core/audits/dobetterweb/doctype.js | explanationBadDoctype": {
    "message": "Název typu dokumentu (DOCTYPE) musí být řetězec `html` psaný malými písmeny"
  },
  "lighthouse-core/audits/dobetterweb/doctype.js | explanationNoDoctype": {
    "message": "Dokument musí obsahovat deklaraci typu dokumentu DOCTYPE"
  },
  "lighthouse-core/audits/dobetterweb/doctype.js | explanationPublicId": {
    "message": "V poli publicId je očekáván prázdný řetězec"
  },
  "lighthouse-core/audits/dobetterweb/doctype.js | explanationSystemId": {
    "message": "V poli systemId je očekáván prázdný řetězec"
  },
  "lighthouse-core/audits/dobetterweb/doctype.js | failureTitle": {
    "message": "Na stránce není deklarace typu dokumentu (DOCTYPE) HTML, proto se aktivuje adaptivní režim"
  },
  "lighthouse-core/audits/dobetterweb/doctype.js | title": {
    "message": "Stránka má deklaraci typu dokumentu (DOCTYPE) HTML"
  },
  "lighthouse-core/audits/dobetterweb/dom-size.js | columnStatistic": {
    "message": "Statistika"
  },
  "lighthouse-core/audits/dobetterweb/dom-size.js | columnValue": {
    "message": "Hodnota"
  },
  "lighthouse-core/audits/dobetterweb/dom-size.js | description": {
    "message": "Velký model DOM povede k většímu využití paměti, prodloužení [výpočtů stylů](https://developers.google.com/web/fundamentals/performance/rendering/reduce-the-scope-and-complexity-of-style-calculations) a náročným [přeformátováváním rozvržení](https://developers.google.com/speed/articles/reflow). [Další informace](https://web.dev/dom-size/)"
  },
  "lighthouse-core/audits/dobetterweb/dom-size.js | displayValue": {
    "message": "{itemCount,plural, =1{1 prvek}few{# prvky}many{# prvku}other{# prvků}}"
  },
  "lighthouse-core/audits/dobetterweb/dom-size.js | failureTitle": {
    "message": "Nepoužívejte příliš velký model DOM"
  },
  "lighthouse-core/audits/dobetterweb/dom-size.js | statisticDOMDepth": {
    "message": "Maximální hloubka modelu DOM"
  },
  "lighthouse-core/audits/dobetterweb/dom-size.js | statisticDOMElements": {
    "message": "Celkový počet prvků DOM"
  },
  "lighthouse-core/audits/dobetterweb/dom-size.js | statisticDOMWidth": {
    "message": "Maximální počet podřízených prvků"
  },
  "lighthouse-core/audits/dobetterweb/dom-size.js | title": {
    "message": "Nepoužívá příliš velký model DOM"
  },
  "lighthouse-core/audits/dobetterweb/external-anchors-use-rel-noopener.js | columnFailingAnchors": {
    "message": "Ukotvení, která neprošla"
  },
  "lighthouse-core/audits/dobetterweb/external-anchors-use-rel-noopener.js | description": {
    "message": "Ke všem externím odkazům přidejte atribut `rel=\"noopener\"` nebo `rel=\"noreferrer\"`. Stránku tím zrychlíte a předejdete ohrožení zabezpečení. [Další informace](https://web.dev/external-anchors-use-rel-noopener/)"
  },
  "lighthouse-core/audits/dobetterweb/external-anchors-use-rel-noopener.js | failureTitle": {
    "message": "Odkazy na cíle v jiných doménách nejsou bezpečné"
  },
  "lighthouse-core/audits/dobetterweb/external-anchors-use-rel-noopener.js | title": {
    "message": "Odkazy na cíle v jiných doménách jsou bezpečné"
  },
  "lighthouse-core/audits/dobetterweb/external-anchors-use-rel-noopener.js | warning": {
    "message": "Nepodařilo se určit cíl ukotvení ({anchorHTML}). Pokud tento prvek nepoužíváte jako hypertextový odkaz, zvažte odstranění atributu target=_blank."
  },
  "lighthouse-core/audits/dobetterweb/geolocation-on-start.js | description": {
    "message": "Vůči webům, které bez kontextu žádají o polohu, mohou být uživatelé nedůvěřiví nebo z nich mohou být zmateni. Zvažte možnost spojit tuto žádost s akcí uživatele. [Další informace](https://web.dev/geolocation-on-start/)"
  },
  "lighthouse-core/audits/dobetterweb/geolocation-on-start.js | failureTitle": {
    "message": "Žádá při načtení stránky o oprávnění ke geolokaci"
  },
  "lighthouse-core/audits/dobetterweb/geolocation-on-start.js | title": {
    "message": "Nežádá při načtení stránky o oprávnění ke geolokaci"
  },
  "lighthouse-core/audits/dobetterweb/js-libraries.js | columnVersion": {
    "message": "Verze"
  },
  "lighthouse-core/audits/dobetterweb/js-libraries.js | description": {
    "message": "Všechny frontendové javascriptové knihovny zjištěné na stránce. [Další informace](https://web.dev/js-libraries/)"
  },
  "lighthouse-core/audits/dobetterweb/js-libraries.js | title": {
    "message": "Byly zjištěny javascriptové knihovny"
  },
  "lighthouse-core/audits/dobetterweb/no-document-write.js | description": {
    "message": "U uživatelů s pomalým připojením mohou externí skripty vkládané metodou zpozdit `document.write()` načtení stránky o desítky sekund. [Další informace](https://web.dev/no-document-write/)"
  },
  "lighthouse-core/audits/dobetterweb/no-document-write.js | failureTitle": {
    "message": "Nepoužívejte `document.write()`"
  },
  "lighthouse-core/audits/dobetterweb/no-document-write.js | title": {
    "message": "Nepoužívá metodu `document.write()`"
  },
  "lighthouse-core/audits/dobetterweb/no-vulnerable-libraries.js | columnSeverity": {
    "message": "Největší závažnost"
  },
  "lighthouse-core/audits/dobetterweb/no-vulnerable-libraries.js | columnVersion": {
    "message": "Verze knihovny"
  },
  "lighthouse-core/audits/dobetterweb/no-vulnerable-libraries.js | columnVuln": {
    "message": "Počet chyb zabezpečení"
  },
  "lighthouse-core/audits/dobetterweb/no-vulnerable-libraries.js | description": {
    "message": "Některé skripty třetích stran mohou obsahovat známé chyby zabezpečení, které útočníci mohou snadno odhalit a zneužít. [Další informace](https://web.dev/no-vulnerable-libraries/)"
  },
  "lighthouse-core/audits/dobetterweb/no-vulnerable-libraries.js | displayValue": {
    "message": "{itemCount,plural, =1{Byla zjištěna jedna chyba zabezpečení}few{Byly zjištěny # chyby zabezpečení}many{Bylo zjištěno # chyby zabezpečení}other{Bylo zjištěno # chyb zabezpečení}}"
  },
  "lighthouse-core/audits/dobetterweb/no-vulnerable-libraries.js | failureTitle": {
    "message": "Zahrnuje frontendové javascriptové knihovny se známými chybami zabezpečení"
  },
  "lighthouse-core/audits/dobetterweb/no-vulnerable-libraries.js | rowSeverityHigh": {
    "message": "Vysoká"
  },
  "lighthouse-core/audits/dobetterweb/no-vulnerable-libraries.js | rowSeverityLow": {
    "message": "Nízká"
  },
  "lighthouse-core/audits/dobetterweb/no-vulnerable-libraries.js | rowSeverityMedium": {
    "message": "Střední"
  },
  "lighthouse-core/audits/dobetterweb/no-vulnerable-libraries.js | title": {
    "message": "Nepoužívá frontendové javascriptové knihovny se známými chybami zabezpečení"
  },
  "lighthouse-core/audits/dobetterweb/notification-on-start.js | description": {
    "message": "Vůči webům, které bez kontextu žádají o oprávnění odesílat oznámení, mohou být uživatelé nedůvěřiví nebo z nich mohou být zmateni. Zvažte možnost spojit tuto žádost s gesty uživatele. [Další informace](https://web.dev/notification-on-start/)"
  },
  "lighthouse-core/audits/dobetterweb/notification-on-start.js | failureTitle": {
    "message": "Žádá při načtení stránky o oprávnění zobrazovat oznámení"
  },
  "lighthouse-core/audits/dobetterweb/notification-on-start.js | title": {
    "message": "Nežádá při načtení stránky o oprávnění zobrazovat oznámení"
  },
  "lighthouse-core/audits/dobetterweb/password-inputs-can-be-pasted-into.js | description": {
    "message": "Blokování vkládání hesel je v rozporu s dobrými bezpečnostními zásadami. [Další informace](https://web.dev/password-inputs-can-be-pasted-into/)"
  },
  "lighthouse-core/audits/dobetterweb/password-inputs-can-be-pasted-into.js | failureTitle": {
    "message": "Brání uživatelům ve vkládání obsahu do polí pro hesla"
  },
  "lighthouse-core/audits/dobetterweb/password-inputs-can-be-pasted-into.js | title": {
    "message": "Povoluje uživatelům vkládání obsahu do polí pro hesla"
  },
  "lighthouse-core/audits/dobetterweb/uses-http2.js | columnProtocol": {
    "message": "Protokol"
  },
  "lighthouse-core/audits/dobetterweb/uses-http2.js | description": {
    "message": "Protokol HTTP/2 oproti protokolu HTTP/1.1 nabízí mnoho výhod, včetně binárních záhlaví, multiplexingu a přenášení metodou push ze serveru. [Další informace](https://web.dev/uses-http2/)"
  },
  "lighthouse-core/audits/dobetterweb/uses-http2.js | displayValue": {
    "message": "{itemCount,plural, =1{1 požadavek nebyl realizován pomocí protokolu HTTP/2}few{# požadavky nebyly realizovány pomocí protokolu HTTP/2}many{# požadavku nebylo realizováno pomocí protokolu HTTP/2}other{# požadavků nebylo realizováno pomocí protokolu HTTP/2}}"
  },
  "lighthouse-core/audits/dobetterweb/uses-http2.js | title": {
    "message": "Použijte HTTP/2"
  },
  "lighthouse-core/audits/dobetterweb/uses-passive-event-listeners.js | description": {
    "message": "Zvažte označení posluchačů událostí dotyku a kolečka jako pasivních (`passive`), aby se stránka posouvala plynuleji. [Další informace](https://web.dev/uses-passive-event-listeners/)"
  },
  "lighthouse-core/audits/dobetterweb/uses-passive-event-listeners.js | failureTitle": {
    "message": "Nepoužívá pasivní posluchače, které zlepšují posouvání"
  },
  "lighthouse-core/audits/dobetterweb/uses-passive-event-listeners.js | title": {
    "message": "Používá pasivní posluchače, které zlepšují posouvání"
  },
  "lighthouse-core/audits/errors-in-console.js | description": {
    "message": "Chyby zaprotokolované do konzole ukazují na nevyřešené problémy. Mohou pocházet ze selhání síťových požadavků nebo jiných problémů v prohlížeči. [Další informace](https://web.dev/errors-in-console/)"
  },
  "lighthouse-core/audits/errors-in-console.js | failureTitle": {
    "message": "Do konzole byly zaprotokolovány chyby prohlížeče"
  },
  "lighthouse-core/audits/errors-in-console.js | title": {
    "message": "Do konzole nebyly zaprotokolovány žádné chyby prohlížeče"
  },
  "lighthouse-core/audits/font-display.js | description": {
    "message": "Pomocí funkce font-display stylů CSS zajistěte, aby byl text při načítání webfontů viditelný uživatelům. [Další informace](https://web.dev/font-display/)"
  },
  "lighthouse-core/audits/font-display.js | failureTitle": {
    "message": "Zajistěte, aby text při načítání webfontů zůstal viditelný"
  },
  "lighthouse-core/audits/font-display.js | title": {
    "message": "Při načítání webfontů zůstává veškerý text viditelný"
  },
  "lighthouse-core/audits/font-display.js | undeclaredFontOriginWarning": {
    "message": "{fontCountForOrigin,plural, =1{Nástroj Lighthouse u zdroje {fontOrigin} nedokázal automaticky zkontrolovat hodnotu `font-display`.}few{Nástroj Lighthouse u zdroje {fontOrigin} nedokázal automaticky zkontrolovat hodnoty `font-display`.}many{Nástroj Lighthouse u zdroje {fontOrigin} nedokázal automaticky zkontrolovat hodnoty `font-display`.}other{Nástroj Lighthouse u zdroje {fontOrigin} nedokázal automaticky zkontrolovat hodnoty `font-display`.}}"
  },
  "lighthouse-core/audits/image-aspect-ratio.js | columnActual": {
    "message": "Poměr stran (skutečný)"
  },
  "lighthouse-core/audits/image-aspect-ratio.js | columnDisplayed": {
    "message": "Poměr stran (zobrazený)"
  },
  "lighthouse-core/audits/image-aspect-ratio.js | description": {
    "message": "Zobrazované rozměry obrázků by měly odpovídat přirozenému poměru stran. [Další informace](https://web.dev/image-aspect-ratio/)"
  },
  "lighthouse-core/audits/image-aspect-ratio.js | failureTitle": {
    "message": "Zobrazuje obrázky s nesprávným poměrem stran"
  },
  "lighthouse-core/audits/image-aspect-ratio.js | title": {
    "message": "Zobrazuje obrázky se správným poměrem stran"
  },
  "lighthouse-core/audits/image-size-responsive.js | columnActual": {
    "message": "Skutečná velikost"
  },
  "lighthouse-core/audits/image-size-responsive.js | columnDisplayed": {
    "message": "Zobrazená velikost"
  },
  "lighthouse-core/audits/image-size-responsive.js | columnExpected": {
    "message": "Očekávaná velikost"
  },
  "lighthouse-core/audits/image-size-responsive.js | description": {
    "message": "Kvůli zajištění maximální ostrosti obrázků by jejich přirozené rozměry měly být úměrné velikosti displeje a poměru pixelů. [Další informace](https://web.dev/serve-responsive-images/)"
  },
  "lighthouse-core/audits/image-size-responsive.js | failureTitle": {
    "message": "Zobrazuje obrázky s nízkým rozlišením"
  },
  "lighthouse-core/audits/image-size-responsive.js | title": {
    "message": "Zobrazuje obrázky se správným rozlišením"
  },
  "lighthouse-core/audits/installable-manifest.js | description": {
    "message": "Prohlížeče mohou uživatele aktivně vyzývat, aby si vaši aplikaci přidali na plochu, což může vést k vyšší míře interakce. [Další informace](https://web.dev/installable-manifest/)"
  },
  "lighthouse-core/audits/installable-manifest.js | failureTitle": {
    "message": "Manifest webové aplikace nesplňuje instalační požadavky"
  },
  "lighthouse-core/audits/installable-manifest.js | title": {
    "message": "Manifest webové aplikace splňuje instalační požadavky"
  },
  "lighthouse-core/audits/is-on-https.js | allowed": {
    "message": "Povoleno"
  },
  "lighthouse-core/audits/is-on-https.js | blocked": {
    "message": "Zablokováno"
  },
  "lighthouse-core/audits/is-on-https.js | columnInsecureURL": {
    "message": "Nezabezpečená adresa URL"
  },
  "lighthouse-core/audits/is-on-https.js | columnResolution": {
    "message": "Řešení požadavku"
  },
  "lighthouse-core/audits/is-on-https.js | description": {
    "message": "Všechny weby (včetně těch, které nepracují s citlivými daty), by měly být chráněny protokolem HTTPS. Kromě jiného je třeba se vyhnout [smíšenému obsahu](https://developers.google.com/web/fundamentals/security/prevent-mixed-content/what-is-mixed-content), tj. načítání některých zdrojů přes HTTP, ačkoliv počáteční požadavek proběhl přes HTTPS. Protokol HTTPS útočníkům znemožňuje upravovat komunikaci mezi aplikací a uživateli (nebo ji pasivně poslouchat) a je nezbytný pro HTTP/2 a mnoho nových webových rozhraní API. [Další informace](https://web.dev/is-on-https/)"
  },
  "lighthouse-core/audits/is-on-https.js | displayValue": {
    "message": "{itemCount,plural, =1{Byl nalezen 1 nezabezpečený požadavek}few{Byly nalezeny # nezabezpečené požadavky}many{Bylo nalezeno # nezabezpečeného požadavku}other{Bylo nalezeno # nezabezpečených požadavků}}"
  },
  "lighthouse-core/audits/is-on-https.js | failureTitle": {
    "message": "Nepoužívá protokol HTTPS"
  },
  "lighthouse-core/audits/is-on-https.js | title": {
    "message": "Používá protokol HTTPS"
  },
  "lighthouse-core/audits/is-on-https.js | upgraded": {
    "message": "Automaticky upgradováno na HTTPS"
  },
  "lighthouse-core/audits/is-on-https.js | warning": {
    "message": "Povoleno s upozorněním"
  },
  "lighthouse-core/audits/large-javascript-libraries.js | columnLibraryName": {
    "message": "Knihovna"
  },
  "lighthouse-core/audits/large-javascript-libraries.js | description": {
    "message": "Velké javascriptové knihovny mohou snižovat rychlost. Abyste dosáhli menších balíčků, používejte raději menší funkčně rovnocenné knihovny. [Další informace](https://developers.google.com/web/fundamentals/performance/webpack/decrease-frontend-size#optimize_dependencies)"
  },
  "lighthouse-core/audits/large-javascript-libraries.js | displayValue": {
    "message": "{libraryCount,plural, =1{Byla nalezena 1 velká knihovna}few{Byly nalezeny # velké knihovny}many{Bylo nalezeno # velké knihovny}other{Bylo nalezeno # velkých knihoven}}"
  },
  "lighthouse-core/audits/large-javascript-libraries.js | failureTitle": {
    "message": "Zbytečně velké javascriptové knihovny nahraďte jinými alternativami"
  },
  "lighthouse-core/audits/large-javascript-libraries.js | title": {
    "message": "Místo velkých javascriptových knihoven jsou použity menší alternativy"
  },
  "lighthouse-core/audits/largest-contentful-paint-element.js | description": {
    "message": "Toto je největší obsahový prvek vykreslený v zobrazované oblasti. [Další informace](https://web.dev/lighthouse-largest-contentful-paint/)"
  },
  "lighthouse-core/audits/largest-contentful-paint-element.js | title": {
    "message": "Prvek Largest Contentful Paint"
  },
  "lighthouse-core/audits/layout-shift-elements.js | columnContribution": {
    "message": "Podíl na CLS"
  },
  "lighthouse-core/audits/layout-shift-elements.js | description": {
    "message": "Tyto prvky DOM nejvíce přispívají ke kumulativní změně rozvržení (CLS) stránky."
  },
  "lighthouse-core/audits/layout-shift-elements.js | title": {
    "message": "Zajistěte, aby nedocházelo k velkým změnám rozvržení"
  },
  "lighthouse-core/audits/long-tasks.js | description": {
    "message": "Vypíše nejdelší úlohy v hlavním podprocesu, což umožňuje zjistit, co nejvíce přispívá k prodlevě vstupu. [Další informace](https://web.dev/long-tasks-devtools/)"
  },
  "lighthouse-core/audits/long-tasks.js | displayValue": {
    "message": "{itemCount,plural, =1{Byla nalezena # dlouhá úloha}few{Byly nalezeny # dlouhé úlohy}many{Bylo nalezeno # dlouhé úlohy}other{Bylo nalezeno # dlouhých úloh}}"
  },
  "lighthouse-core/audits/long-tasks.js | title": {
    "message": "V hlavním podprocesu nepoužívejte dlouhé úlohy"
  },
  "lighthouse-core/audits/mainthread-work-breakdown.js | columnCategory": {
    "message": "Kategorie"
  },
  "lighthouse-core/audits/mainthread-work-breakdown.js | description": {
    "message": "Pokuste se zkrátit dobu analyzování, kompilování a spouštění JavaScriptu. Mohlo by pomoci odesílat menší soubory JavaScript. [Další informace](https://web.dev/mainthread-work-breakdown/)"
  },
  "lighthouse-core/audits/mainthread-work-breakdown.js | failureTitle": {
    "message": "Minimalizujte práci v hlavním podprocesu"
  },
  "lighthouse-core/audits/mainthread-work-breakdown.js | title": {
    "message": "Minimalizuje práci v hlavním podprocesu"
  },
  "lighthouse-core/audits/manual/pwa-cross-browser.js | description": {
    "message": "Chcete-li zasáhnout co největší počet uživatelů, měly by webové stránky fungovat ve všech nejpoužívanějších prohlížečích. [Další informace](https://web.dev/pwa-cross-browser/)"
  },
  "lighthouse-core/audits/manual/pwa-cross-browser.js | title": {
    "message": "Web funguje v různých prohlížečích"
  },
  "lighthouse-core/audits/manual/pwa-each-page-has-url.js | description": {
    "message": "Zajistěte, aby na jednotlivé stránky bylo možné přidat přímý odkaz prostřednictvím adresy URL a aby s ohledem na možnost sdílení na sociálních sítích byly adresy URL jedinečné. [Další informace](https://web.dev/pwa-each-page-has-url/)"
  },
  "lighthouse-core/audits/manual/pwa-each-page-has-url.js | title": {
    "message": "Každá stránka má adresu URL"
  },
  "lighthouse-core/audits/manual/pwa-page-transitions.js | description": {
    "message": "Přechody by měly být plynulé i v pomalé síti. Je to velmi důležité pro dobrý uživatelský pocit. [Další informace](https://web.dev/pwa-page-transitions/)"
  },
  "lighthouse-core/audits/manual/pwa-page-transitions.js | title": {
    "message": "Přechody na jiné stránky nepůsobí zabržděně"
  },
  "lighthouse-core/audits/maskable-icon.js | description": {
    "message": "Maskovatelná ikona zajišťuje, že obrázek při instalaci aplikace do zařízení vyplní celý rámec a nevyskytnou se černé okraje. [Další informace](https://web.dev/maskable-icon-audit/)"
  },
  "lighthouse-core/audits/maskable-icon.js | failureTitle": {
    "message": "Manifest nemá maskovatelnou ikonu"
  },
  "lighthouse-core/audits/maskable-icon.js | title": {
    "message": "Manifest má maskovatelnou ikonu"
  },
  "lighthouse-core/audits/metrics/cumulative-layout-shift.js | description": {
    "message": "Metrika Cumulative Layout Shift (kumulativní změna rozvržení) měří přesuny viditelných prvků v zobrazované oblasti. [Další informace](https://web.dev/cls/)"
  },
  "lighthouse-core/audits/metrics/estimated-input-latency.js | description": {
    "message": "Odhadovaná latence vstupu udává, jak dlouho (v milisekundách) bude aplikaci během nejvytíženějších pěti sekund při načítání stránky odhadem trvat reakce na uživatelský vstup. Pokud je latence větší než 50 ms, mohou uživatelé chování aplikace vnímat jako přerušované. [Další informace](https://web.dev/estimated-input-latency/)"
  },
  "lighthouse-core/audits/metrics/first-contentful-paint.js | description": {
    "message": "Metrika First Contentful Paint (první vykreslení obsahu) udává okamžik vykreslení prvního textu nebo obrázku. [Další informace](https://web.dev/first-contentful-paint/)"
  },
  "lighthouse-core/audits/metrics/first-cpu-idle.js | description": {
    "message": "První nečinnost procesoru udává čas, kdy je hlavní podproces stránky dostatečně nečinný na to, aby bylo možné zpracovat vstup.  [Další informace](https://web.dev/first-cpu-idle/)"
  },
  "lighthouse-core/audits/metrics/first-meaningful-paint.js | description": {
    "message": "Metrika First Meaningful Paint (první smysluplné vykreslení) udává, kdy začne být viditelný primární obsah stránky. [Další informace](https://web.dev/first-meaningful-paint/)"
  },
  "lighthouse-core/audits/metrics/interactive.js | description": {
    "message": "Time to Interactive (doba do interaktivity) udává, jak dlouho trvá, než stránka začne být plně interaktivní. [Další informace](https://web.dev/interactive/)"
  },
  "lighthouse-core/audits/metrics/largest-contentful-paint.js | description": {
    "message": "Metrika Largest Contentful Paint (vykreslení největšího obsahu) udává čas, kdy byl vykreslen největší text nebo obrázek. [Další informace](https://web.dev/lighthouse-largest-contentful-paint/)"
  },
  "lighthouse-core/audits/metrics/max-potential-fid.js | description": {
    "message": "Maximální potenciální prodleva prvního vstupu, kterou by uživatelé mohli pocítit, je trvání nejdelší úlohy. [Další informace](https://web.dev/lighthouse-max-potential-fid/)"
  },
  "lighthouse-core/audits/metrics/speed-index.js | description": {
    "message": "Metrika Speed Index ukazuje, jak rychle se viditelně vyplní obsah stránky. [Další informace](https://web.dev/speed-index/)"
  },
  "lighthouse-core/audits/metrics/total-blocking-time.js | description": {
    "message": "Součet všech dob uvedený v milisekundách mezi FCP (prvním vykreslením obsahu) a Time to Interactive (dobou do interaktivity), u nichž délka úlohy překročila 50 ms. [Další informace](https://web.dev/lighthouse-total-blocking-time/)"
  },
  "lighthouse-core/audits/network-rtt.js | description": {
    "message": "Na výkon má velký vliv doba odezvy sítě. Pokud je doba odezvy připojení ke zdroji vysoká, značí to, že by se výkon mohl zlepšit při použití serverů méně vzdálených od uživatele. [Další informace](https://hpbn.co/primer-on-latency-and-bandwidth/)"
  },
  "lighthouse-core/audits/network-rtt.js | title": {
    "message": "Doby odezvy sítě"
  },
  "lighthouse-core/audits/network-server-latency.js | description": {
    "message": "Na výkon webu může mít dopad latence serverů. Vysoká latence serveru značí, že je server přetížen nebo že backend není dostatečně výkonný. [Další informace](https://hpbn.co/primer-on-web-performance/#analyzing-the-resource-waterfall)"
  },
  "lighthouse-core/audits/network-server-latency.js | title": {
    "message": "Latence backendu na serveru"
  },
  "lighthouse-core/audits/no-unload-listeners.js | description": {
    "message": "Událost `unload` se nespouští spolehlivě. Naslouchání této události může zabránit optimalizacím v prohlížečích, jako je mezipaměť pro přechod zpět nebo vpřed. Zvažte namísto toho použití události `pagehide` nebo `visibilitychange`. [Další informace](https://developers.google.com/web/updates/2018/07/page-lifecycle-api#the-unload-event)"
  },
  "lighthouse-core/audits/no-unload-listeners.js | failureTitle": {
    "message": "Registruje posluchač události `unload`"
  },
  "lighthouse-core/audits/no-unload-listeners.js | title": {
    "message": "Nepoužívá posluchače událostí `unload`"
  },
  "lighthouse-core/audits/non-composited-animations.js | description": {
    "message": "Neskládané animace mohou být nekvalitní a mohou zvyšovat míru kumulativní změny rozvržení (CLS). [Další informace](https://web.dev/non-composited-animations)"
  },
  "lighthouse-core/audits/non-composited-animations.js | displayValue": {
    "message": "{itemCount,plural, =1{Byl nalezen # animovaný prvek}few{Byly nalezeny # animované prvky}many{Bylo nalezeno # animovaného prvku}other{Bylo nalezeno # animovaných prvků}}"
  },
  "lighthouse-core/audits/non-composited-animations.js | filterMayMovePixels": {
    "message": "Vlastnost související s filtrováním může přesouvat pixely"
  },
  "lighthouse-core/audits/non-composited-animations.js | incompatibleAnimations": {
    "message": "Cíl má další animaci, která není kompatibilní"
  },
  "lighthouse-core/audits/non-composited-animations.js | nonReplaceCompositeMode": {
    "message": "Efekt má jiný režim skládání než „replace“"
  },
  "lighthouse-core/audits/non-composited-animations.js | title": {
    "message": "Nepoužívejte neskládané animace"
  },
  "lighthouse-core/audits/non-composited-animations.js | transformDependsBoxSize": {
    "message": "Vlastnost související s transformací závisí na velikosti pole"
  },
  "lighthouse-core/audits/non-composited-animations.js | unsupportedCSSProperty": {
    "message": "{propertyCount,plural, =1{Nepodporovaná vlastnost CSS: {properties}}few{Nepodporované vlastnosti CSS: {properties}}many{Nepodporované vlastnosti CSS: {properties}}other{Nepodporované vlastnosti CSS: {properties}}}"
  },
  "lighthouse-core/audits/non-composited-animations.js | unsupportedTimingParameters": {
    "message": "Efekt má nepodporované parametry časování"
  },
  "lighthouse-core/audits/performance-budget.js | description": {
    "message": "Udržujte množství a velikost síťových požadavků pod cílovými hodnotami, které udává poskytnutý rozpočet výkonu. [Další informace](https://developers.google.com/web/tools/lighthouse/audits/budgets)"
  },
  "lighthouse-core/audits/performance-budget.js | requestCountOverBudget": {
    "message": "{count,plural, =1{1 požadavek}few{# požadavky}many{# požadavku}other{# požadavků}}"
  },
  "lighthouse-core/audits/performance-budget.js | title": {
    "message": "Rozpočete výkonu"
  },
  "lighthouse-core/audits/preload-fonts.js | description": {
    "message": "Načítejte písma `optional` předem, aby je mohli používat i návštěvníci, kteří přicházejí poprvé. [Další informace](https://web.dev/preload-optional-fonts/)"
  },
  "lighthouse-core/audits/preload-fonts.js | failureTitle": {
    "message": "Písma s atributem `font-display: optional` se nenačítají předem"
  },
  "lighthouse-core/audits/preload-fonts.js | title": {
    "message": "Písma s atributem `font-display: optional` se načítají předem"
  },
  "lighthouse-core/audits/preload-lcp-image.js | description": {
    "message": "Předběžně načíst obrázek používaný prvkem vykreslení největšího obsahu za účelem zvýšení rychlosti vykreslení největšího obsahu. [Další informace](https://web.dev/optimize-lcp/#preload-important-resources)"
  },
  "lighthouse-core/audits/preload-lcp-image.js | title": {
    "message": "Předběžné načtení obrázku s vykreslením největšího obsahu"
  },
  "lighthouse-core/audits/redirects-http.js | description": {
    "message": "Pokud jste protokol HTTPS už nastavili, nezapomeňte veškerý provoz přes protokol HTTP přesměrovat na HTTPS, aby všichni vaši uživatelé měli k dispozici funkce zabezpečeného webu. [Další informace](https://web.dev/redirects-http/)"
  },
  "lighthouse-core/audits/redirects-http.js | failureTitle": {
    "message": "Nepřesměrovává provoz přes protokol HTTP na HTTPS"
  },
  "lighthouse-core/audits/redirects-http.js | title": {
    "message": "Přesměrovává provoz přes protokol HTTP na HTTPS"
  },
  "lighthouse-core/audits/redirects.js | description": {
    "message": "Přesměrování způsobují další prodlevy před načtením stránky. [Další informace](https://web.dev/redirects/)"
  },
  "lighthouse-core/audits/redirects.js | title": {
    "message": "Nepoužívejte několik přesměrování stránky"
  },
  "lighthouse-core/audits/resource-summary.js | description": {
    "message": "Chcete-li nastavit rozpočet pro množství a velikost zdrojů na stránce, přidejte soubor budget.json. [Další informace](https://web.dev/use-lighthouse-for-performance-budgets/)"
  },
  "lighthouse-core/audits/resource-summary.js | displayValue": {
    "message": "{requestCount,plural, =1{1 požadavek • {byteCount, number, bytes} KiB}few{# požadavky • {byteCount, number, bytes} KiB}many{# požadavku • {byteCount, number, bytes} KiB}other{# požadavků • {byteCount, number, bytes} KiB}}"
  },
  "lighthouse-core/audits/resource-summary.js | title": {
    "message": "Používejte málo požadavků a malé velikosti přenosů"
  },
  "lighthouse-core/audits/seo/canonical.js | description": {
    "message": "Odkazy na kanonické verze slouží jako návrhy, které adresy URL se mají zobrazovat ve výsledcích vyhledávání. [Další informace](https://web.dev/canonical/)"
  },
  "lighthouse-core/audits/seo/canonical.js | explanationConflict": {
    "message": "Několik konfliktních adres URL ({urlList})"
  },
  "lighthouse-core/audits/seo/canonical.js | explanationDifferentDomain": {
    "message": "Odkazuje na jinou doménu ({url})"
  },
  "lighthouse-core/audits/seo/canonical.js | explanationInvalid": {
    "message": "Neplatná adresa URL ({url})"
  },
  "lighthouse-core/audits/seo/canonical.js | explanationPointsElsewhere": {
    "message": "Odkazuje na jiné umístění `hreflang` ({url})"
  },
  "lighthouse-core/audits/seo/canonical.js | explanationRelative": {
    "message": "Relativní adresa URL ({url})"
  },
  "lighthouse-core/audits/seo/canonical.js | explanationRoot": {
    "message": "Neodkazuje na ekvivalentní obsahovou stránku, ale na kořenovou adresu URL domény (domovskou stránku)"
  },
  "lighthouse-core/audits/seo/canonical.js | failureTitle": {
    "message": "Dokument nemá platný atribut `rel=canonical`"
  },
  "lighthouse-core/audits/seo/canonical.js | title": {
    "message": "Dokument má platný odkaz `rel=canonical`"
  },
  "lighthouse-core/audits/seo/crawlable-anchors.js | columnFailingLink": {
    "message": "Odkaz, který nelze procházet"
  },
  "lighthouse-core/audits/seo/crawlable-anchors.js | description": {
    "message": "Vyhledávače mohou atributy `href` odkazů využívat k procházení webů. Zajistěte, aby atribut `href` prvků ukotvení odkazoval na správný cíl a bylo tak možné objevit více stránek webu. [Další informace](https://support.google.com/webmasters/answer/9112205)"
  },
  "lighthouse-core/audits/seo/crawlable-anchors.js | failureTitle": {
    "message": "Odkazy nelze procházet"
  },
  "lighthouse-core/audits/seo/crawlable-anchors.js | title": {
    "message": "Odkazy lze procházet"
  },
  "lighthouse-core/audits/seo/font-size.js | additionalIllegibleText": {
    "message": "Další nečitelný text"
  },
  "lighthouse-core/audits/seo/font-size.js | columnFontSize": {
    "message": "Velikost písma"
  },
  "lighthouse-core/audits/seo/font-size.js | columnPercentPageText": {
    "message": "% textu na stránce"
  },
  "lighthouse-core/audits/seo/font-size.js | columnSelector": {
    "message": "Selektor"
  },
  "lighthouse-core/audits/seo/font-size.js | description": {
    "message": "Písma menší než 12 px jsou příliš malá na to, aby byla čitelná. Návštěvníci na mobilních zařízeních je kvůli čtení musí zvětšit roztažením prstů. Snažte se, aby více než 60 % textu na stránce mělo velikosti alespoň 12 px. [Další informace](https://web.dev/font-size/)"
  },
  "lighthouse-core/audits/seo/font-size.js | displayValue": {
    "message": "Podíl čitelného textu: {decimalProportion, number, extendedPercent}"
  },
  "lighthouse-core/audits/seo/font-size.js | explanationViewport": {
    "message": "Text není čitelný, protože není k dispozici metaznačka viewport optimalizovaná pro obrazovky mobilních zařízení."
  },
  "lighthouse-core/audits/seo/font-size.js | failureTitle": {
    "message": "V dokumentu nejsou použity čitelné velikosti písma"
  },
  "lighthouse-core/audits/seo/font-size.js | legibleText": {
    "message": "Čitelný text"
  },
  "lighthouse-core/audits/seo/font-size.js | title": {
    "message": "V dokumentu jsou použity čitelné velikosti písma"
  },
  "lighthouse-core/audits/seo/hreflang.js | description": {
    "message": "Odkazy hreflang sdělují vyhledávačům, kterou verzi stránky mají uvádět ve výsledcích vyhledávání pro určitý jazyk či oblast. [Další informace](https://web.dev/hreflang/)"
  },
  "lighthouse-core/audits/seo/hreflang.js | failureTitle": {
    "message": "Dokument nemá platný atribut `hreflang`"
  },
  "lighthouse-core/audits/seo/hreflang.js | notFullyQualified": {
    "message": "Relativní hodnota atributu href"
  },
  "lighthouse-core/audits/seo/hreflang.js | title": {
    "message": "Dokument má platný atribut `hreflang`"
  },
  "lighthouse-core/audits/seo/hreflang.js | unexpectedLanguage": {
    "message": "Neočekávaný kód jazyka"
  },
  "lighthouse-core/audits/seo/http-status-code.js | description": {
    "message": "Stránky s neúspěšnými stavovými kódy HTTP nemusejí být správně indexovány. [Další informace](https://web.dev/http-status-code/)"
  },
  "lighthouse-core/audits/seo/http-status-code.js | failureTitle": {
    "message": "Stránka má neúspěšný stavový kód HTTP"
  },
  "lighthouse-core/audits/seo/http-status-code.js | title": {
    "message": "Stránka má úspěšný stavový kód HTTP"
  },
  "lighthouse-core/audits/seo/is-crawlable.js | description": {
    "message": "Pokud vyhledávače nemají oprávnění procházet vaše stránky, nemohou je zahrnout do výsledků vyhledávání. [Další informace](https://web.dev/is-crawable/)"
  },
  "lighthouse-core/audits/seo/is-crawlable.js | failureTitle": {
    "message": "Indexování stránky je blokováno"
  },
  "lighthouse-core/audits/seo/is-crawlable.js | title": {
    "message": "Indexování stránky není blokováno"
  },
  "lighthouse-core/audits/seo/link-text.js | description": {
    "message": "Popisný text odkazů pomáhá vyhledávačům porozumět vašemu obsahu. [Další informace](https://web.dev/link-text/)"
  },
  "lighthouse-core/audits/seo/link-text.js | displayValue": {
    "message": "{itemCount,plural, =1{Byl nalezen 1 odkaz}few{Byly nalezeny # odkazy}many{Bylo nalezeno # odkazu}other{Bylo nalezeno # odkazů}}"
  },
  "lighthouse-core/audits/seo/link-text.js | failureTitle": {
    "message": "Odkazy nemají popisný text"
  },
  "lighthouse-core/audits/seo/link-text.js | title": {
    "message": "Odkazy mají popisný text"
  },
  "lighthouse-core/audits/seo/manual/structured-data.js | description": {
    "message": "Chcete-li ověřit strukturovaná data, spusťte [nástroj na testování strukturovaných dat](https://search.google.com/structured-data/testing-tool/) a [nástroj Structured Data Linter](http://linter.structured-data.org/). [Další informace](https://web.dev/structured-data/)"
  },
  "lighthouse-core/audits/seo/manual/structured-data.js | title": {
    "message": "Strukturovaná data jsou platná"
  },
  "lighthouse-core/audits/seo/meta-description.js | description": {
    "message": "Obsah metaznaček „description“ může být zahrnut ve výsledcích vyhledávání jako stručný souhrn obsahu stránky. [Další informace](https://web.dev/meta-description/)"
  },
  "lighthouse-core/audits/seo/meta-description.js | explanation": {
    "message": "Popisný text je prázdný."
  },
  "lighthouse-core/audits/seo/meta-description.js | failureTitle": {
    "message": "Dokument nemá metaznačku „description“"
  },
  "lighthouse-core/audits/seo/meta-description.js | title": {
    "message": "Dokument má metaznačku „description“"
  },
  "lighthouse-core/audits/seo/plugins.js | description": {
    "message": "Vyhledávače obsah pluginů nedokážou indexovat a na mnoha zařízeních jsou pluginy zakázány nebo nejsou podporovány. [Další informace](https://web.dev/plugins/)"
  },
  "lighthouse-core/audits/seo/plugins.js | failureTitle": {
    "message": "Dokument používá pluginy"
  },
  "lighthouse-core/audits/seo/plugins.js | title": {
    "message": "V dokumentu nejsou použity pluginy"
  },
  "lighthouse-core/audits/seo/robots-txt.js | description": {
    "message": "Pokud soubor robots.txt nemá správný formát, prohledávače nemusejí být schopné zjistit, jak váš web mají procházet nebo indexovat. [Další informace](https://web.dev/robots-txt/)"
  },
  "lighthouse-core/audits/seo/robots-txt.js | displayValueHttpBadCode": {
    "message": "Na žádost o soubor robots.txt byl vrácen tento stav HTTP: {statusCode}"
  },
  "lighthouse-core/audits/seo/robots-txt.js | displayValueValidationError": {
    "message": "{itemCount,plural, =1{Byla nalezena 1 chyba}few{Byly nalezeny # chyby}many{Bylo nalezeno # chyby}other{Bylo nalezeno # chyb}}"
  },
  "lighthouse-core/audits/seo/robots-txt.js | explanation": {
    "message": "Nástroji Lighthouse se nepodařilo načíst soubor robots.txt."
  },
  "lighthouse-core/audits/seo/robots-txt.js | failureTitle": {
    "message": "Soubor robots.txt není platný"
  },
  "lighthouse-core/audits/seo/robots-txt.js | title": {
    "message": "Soubor robots.txt je platný"
  },
  "lighthouse-core/audits/seo/tap-targets.js | description": {
    "message": "Interaktivní prvky, jako jsou tlačítka a odkazy, by měly být dostatečně velké (48 × 48 px) a mělo by okolo nich být dost místa na to, aby se na ně dalo dostatečně snadno klepnout bez přesahování do dalších prvků. [Další informace](https://web.dev/tap-targets/)"
  },
  "lighthouse-core/audits/seo/tap-targets.js | displayValue": {
    "message": "Podíl dostatečně velkých dotykových prvků: {decimalProportion, number, percent}"
  },
  "lighthouse-core/audits/seo/tap-targets.js | explanationViewportMetaNotOptimized": {
    "message": "Dotykové prvky jsou příliš malé, protože není k dispozici metaznačka viewport optimalizovaná pro obrazovky mobilních zařízení."
  },
  "lighthouse-core/audits/seo/tap-targets.js | failureTitle": {
    "message": "Dotykové prvky nejsou dostatečně velké"
  },
  "lighthouse-core/audits/seo/tap-targets.js | overlappingTargetHeader": {
    "message": "Překrývající se cíl"
  },
  "lighthouse-core/audits/seo/tap-targets.js | tapTargetHeader": {
    "message": "Dotykový prvek"
  },
  "lighthouse-core/audits/seo/tap-targets.js | title": {
    "message": "Dotykové prvky jsou dostatečně velké"
  },
  "lighthouse-core/audits/server-response-time.js | description": {
    "message": "Odpověď serveru s hlavním dokumentem by měla být rychlá, protože na ní závisejí všechny ostatní požadavky. [Další informace](https://web.dev/time-to-first-byte/)"
  },
  "lighthouse-core/audits/server-response-time.js | displayValue": {
    "message": "Hlavní dokument trval {timeInMs, number, milliseconds} ms"
  },
  "lighthouse-core/audits/server-response-time.js | failureTitle": {
    "message": "Zkraťte dobu počáteční odpovědi serveru"
  },
  "lighthouse-core/audits/server-response-time.js | title": {
    "message": "Počáteční odpověď serveru byla rychlá"
  },
  "lighthouse-core/audits/service-worker.js | description": {
    "message": "Service worker je technologie, která aplikaci umožňuje využívat mnoho funkcí progresivní webové aplikace, jako je režim offline, přidání na plochu nebo oznámení push. [Další informace](https://web.dev/service-worker/)"
  },
  "lighthouse-core/audits/service-worker.js | explanationBadManifest": {
    "message": "Tuto stránku ovládá soubor service worker, nebyl ale nalezen atribut `start_url`, protože se manifest nepodařilo analyzovat jako platný soubor JSON"
  },
  "lighthouse-core/audits/service-worker.js | explanationBadStartUrl": {
    "message": "Tuto stránku ovládá soubor service worker, ale atribut `start_url` ({startUrl}) pod soubor service worker ({scopeUrl}) nespadá."
  },
  "lighthouse-core/audits/service-worker.js | explanationNoManifest": {
    "message": "Tuto stránku ovládá soubor service worker, ale atribut `start_url` nebyl nalezen, protože nebyl načten žádný manifest."
  },
  "lighthouse-core/audits/service-worker.js | explanationOutOfScope": {
    "message": "Tento zdroj má jeden či více souborů service worker, ale stránka ({pageUrl}) pod něj nespadá."
  },
  "lighthouse-core/audits/service-worker.js | failureTitle": {
    "message": "Neregistruje soubor service worker, který ovládá stránku a `start_url`"
  },
  "lighthouse-core/audits/service-worker.js | title": {
    "message": "Registruje soubor service worker, který ovládá stránku a atribut `start_url`"
  },
  "lighthouse-core/audits/splash-screen.js | description": {
    "message": "Stylová úvodní obrazovka zajišťuje kvalitní uživatelský dojem při spuštění aplikace z plochy. [Další informace](https://web.dev/splash-screen/)"
  },
  "lighthouse-core/audits/splash-screen.js | failureTitle": {
    "message": "Není nakonfigurována vlastní úvodní obrazovka"
  },
  "lighthouse-core/audits/splash-screen.js | title": {
    "message": "Je nakonfigurována vlastní úvodní obrazovka"
  },
  "lighthouse-core/audits/themed-omnibox.js | description": {
    "message": "Motiv adresního řádku prohlížeče lze přizpůsobit motivu vašeho webu. [Další informace](https://web.dev/themed-omnibox/)"
  },
  "lighthouse-core/audits/themed-omnibox.js | failureTitle": {
    "message": "Nenastavuje barvu motivu adresního řádku."
  },
  "lighthouse-core/audits/themed-omnibox.js | title": {
    "message": "Nastavuje barvu motivu adresního řádku."
  },
  "lighthouse-core/audits/third-party-summary.js | columnThirdParty": {
    "message": "Třetí strana"
  },
  "lighthouse-core/audits/third-party-summary.js | description": {
    "message": "Kód třetích stran může mít významný dopad na rychlost načítání. Omezte počet redundantních externích poskytovatelů a snažte se kód třetích stran načítat až poté, co se dokončí načtení vaší stránky. [Další informace](https://developers.google.com/web/fundamentals/performance/optimizing-content-efficiency/loading-third-party-javascript/)"
  },
  "lighthouse-core/audits/third-party-summary.js | displayValue": {
    "message": "Kód třetí strany na {timeInMs, number, milliseconds} ms zablokoval hlavní podproces"
  },
  "lighthouse-core/audits/third-party-summary.js | failureTitle": {
    "message": "Snižte vliv kódu třetích stran"
  },
  "lighthouse-core/audits/third-party-summary.js | title": {
    "message": "Minimalizujte používání kódu od třetích stran"
  },
  "lighthouse-core/audits/timing-budget.js | columnMeasurement": {
    "message": "Míra"
  },
  "lighthouse-core/audits/timing-budget.js | columnTimingMetric": {
    "message": "Metrika"
  },
  "lighthouse-core/audits/timing-budget.js | description": {
    "message": "Nastavte časový rozpočet, který vám pomůže sledovat výkon vašeho webu. Výkonné weby se načítají rychle a také rychle reagují na interakci uživatelů. [Další informace](https://developers.google.com/web/tools/lighthouse/audits/budgets)"
  },
  "lighthouse-core/audits/timing-budget.js | title": {
    "message": "Časový rozpočet"
  },
  "lighthouse-core/audits/unsized-images.js | description": {
    "message": "U obrázkových prvků vždy explicitně určete šířku a výšku, aby se omezilo poskakování při vykreslování a zlepšila se hodnota CLS. [Další informace](https://web.dev/optimize-cls/#images-without-dimensions)"
  },
  "lighthouse-core/audits/unsized-images.js | failureTitle": {
    "message": "Obrázkové prvky nemají explicitní označení `width` a `height`"
  },
  "lighthouse-core/audits/unsized-images.js | title": {
    "message": "Obrázkové prvky mají explicitní označení `width` a `height`"
  },
  "lighthouse-core/audits/user-timings.js | columnType": {
    "message": "Typ"
  },
  "lighthouse-core/audits/user-timings.js | description": {
    "message": "Zkuste v aplikaci pomocí rozhraní User Timing API implementovat měření reálného výkonu při událostech zásadních pro uživatelský dojem. [Další informace](https://web.dev/user-timings/)"
  },
  "lighthouse-core/audits/user-timings.js | displayValue": {
    "message": "{itemCount,plural, =1{1 časování uživatelů}few{# časování uživatelů}many{# časování uživatelů}other{# časování uživatelů}}"
  },
  "lighthouse-core/audits/user-timings.js | title": {
    "message": "Hodnoty časování uživatelů"
  },
  "lighthouse-core/audits/uses-rel-preconnect.js | crossoriginWarning": {
    "message": "Byl nalezen prvek `<link rel=preconnect>` pro adresu {securityOrigin}, ale prohlížeč ho nepoužil. Zkontrolujte, zda správně používáte atribut `crossorigin`."
  },
  "lighthouse-core/audits/uses-rel-preconnect.js | description": {
    "message": "Zvažte přidání signálů `preconnect` nebo `dns-prefetch`, aby bylo možné včas se připojit k důležitým zdrojům třetích stran. [Další informace](https://web.dev/uses-rel-preconnect/)"
  },
  "lighthouse-core/audits/uses-rel-preconnect.js | title": {
    "message": "K potřebným zdrojům se připojujte předem"
  },
  "lighthouse-core/audits/uses-rel-preconnect.js | tooManyPreconnectLinksWarning": {
    "message": "Byla nalezena více než 2 připojení `<link rel=preconnect>`. Tato připojení byste měli používat střídmě a pouze pro nejdůležitější zdroje."
  },
  "lighthouse-core/audits/uses-rel-preconnect.js | unusedWarning": {
    "message": "Byl nalezen prvek `<link rel=preconnect>` pro adresu {securityOrigin}, ale prohlížeč ho nepoužil. Atribut `preconnect` používejte jen pro důležité zdroje, o které stránka určitě bude žádat."
  },
  "lighthouse-core/audits/uses-rel-preload.js | crossoriginWarning": {
    "message": "Byl nalezen prvek `<link>` k předběžnému načtení zdrojů z adresy {preloadURL}, ale prohlížeč ho nepoužil. Zkontrolujte, zda správně používáte atribut `crossorigin`."
  },
  "lighthouse-core/audits/uses-rel-preload.js | description": {
    "message": "Zvažte použití značky `<link rel=preload>` k prioritnímu načtení zdrojů, o které se nyní žádá později během načítání stránky. [Další informace](https://web.dev/uses-rel-preload/)"
  },
  "lighthouse-core/audits/uses-rel-preload.js | title": {
    "message": "Klíčové požadavky načítejte předběžně"
  },
  "lighthouse-core/audits/valid-source-maps.js | columnMapURL": {
    "message": "Adresa URL souboru sourcemap"
  },
  "lighthouse-core/audits/valid-source-maps.js | description": {
    "message": "Soubory sourcemap překládají minifikovaný kód na původní zdrojový kód. To vývojářům usnadňuje ladění produkčních verzí. Kromě toho to nástroji Lighthouse umožňuje poskytovat více informací. Zvažte implementaci souborů sourcemap, abyste tyto výhody získali. [Další informace](https://developers.google.com/web/tools/chrome-devtools/javascript/source-maps)"
  },
  "lighthouse-core/audits/valid-source-maps.js | failureTitle": {
    "message": "Chybí soubory sourcemap pro velké soubory JavaScript první strany"
  },
  "lighthouse-core/audits/valid-source-maps.js | missingSourceMapErrorMessage": {
    "message": "U velkého souboru JavaScript chybí soubor sourcemap"
  },
  "lighthouse-core/audits/valid-source-maps.js | missingSourceMapItemsWarningMesssage": {
    "message": "{missingItems,plural, =1{Upozornění: V atributu `.sourcesContent` chybí 1 položka}few{Upozornění: V atributu `.sourcesContent` chybí # položky}many{Upozornění: V atributu `.sourcesContent` chybí # položky}other{Upozornění: V atributu `.sourcesContent` chybí # položek}}"
  },
  "lighthouse-core/audits/valid-source-maps.js | title": {
    "message": "Stránka má platné soubory sourcemap"
  },
  "lighthouse-core/audits/viewport.js | description": {
    "message": "Chcete-li aplikaci optimalizovat pro obrazovky mobilních zařízení, přidejte značku `<meta name=\"viewport\">`. [Další informace](https://web.dev/viewport/)"
  },
  "lighthouse-core/audits/viewport.js | explanationNoTag": {
    "message": "Nebyla nalezena značka `<meta name=\"viewport\">`"
  },
  "lighthouse-core/audits/viewport.js | failureTitle": {
    "message": "Neobsahuje značku `<meta name=\"viewport\">` s atributem `width` nebo `initial-scale`"
  },
  "lighthouse-core/audits/viewport.js | title": {
    "message": "Obsahuje značku `<meta name=\"viewport\">` s atributem `width` nebo `initial-scale`"
  },
<<<<<<< HEAD
  "lighthouse-core/audits/without-javascript.js | description": {
    "message": "Vaše aplikace by měla zobrazovat nějaký obsah, i v případě, že bude JavaScript zakázaný, i kdyby to mělo být jen upozornění pro uživatele, že k použití aplikace je potřeba JavaScript. [Další informace](https://web.dev/without-javascript/)"
  },
  "lighthouse-core/audits/without-javascript.js | explanation": {
    "message": "Pokud nejsou k dispozici skripty stránky, v hlavní části stránky by se měl vykreslit nějaký obsah."
  },
  "lighthouse-core/audits/without-javascript.js | failureTitle": {
    "message": "Neposkytuje záložní obsah, když není k dispozici JavaScript"
  },
  "lighthouse-core/audits/without-javascript.js | title": {
    "message": "Obsahuje určitý obsah, když není k dispozici JavaScript"
=======
  "lighthouse-core/audits/works-offline.js | description": {
    "message": "Pokud vytváříte progresivní webovou aplikaci, doporučujeme použít soubor service worker, aby aplikace fungovala i offline. [Další informace](https://web.dev/works-offline/)"
  },
  "lighthouse-core/audits/works-offline.js | failureTitle": {
    "message": "Stávající stránka nereaguje stavovým kódem 200, když je offline"
  },
  "lighthouse-core/audits/works-offline.js | title": {
    "message": "Stávající stránka reaguje stavovým kódem 200, když je offline"
  },
  "lighthouse-core/audits/works-offline.js | warningNoLoad": {
    "message": "Stránka se v režimu offline nemusí načíst, protože testovací adresa URL ({requested}) byla přesměrována na adresu „{final}“. Zkuste druhou adresu otestovat přímo."
>>>>>>> 5fc0fce9
  },
  "lighthouse-core/config/default-config.js | a11yAriaGroupDescription": {
    "message": "Toto jsou příležitosti ke zlepšení používání specifikace ARIA ve vaší aplikaci, které mohou zlepšit prostředí pro uživatele asistenčních technologií, jako jsou čtečky obrazovek."
  },
  "lighthouse-core/config/default-config.js | a11yAriaGroupTitle": {
    "message": "ARIA"
  },
  "lighthouse-core/config/default-config.js | a11yAudioVideoGroupDescription": {
    "message": "Toto jsou příležitosti k poskytnutí alternativního obsahu pro zvuky a videa. Mohou zlepšit prostředí pro sluchově nebo zrakově postižené uživatele."
  },
  "lighthouse-core/config/default-config.js | a11yAudioVideoGroupTitle": {
    "message": "Zvuk a video"
  },
  "lighthouse-core/config/default-config.js | a11yBestPracticesGroupDescription": {
    "message": "Tyto položky upozorňují na běžné doporučené postupy v oblasti přístupnosti."
  },
  "lighthouse-core/config/default-config.js | a11yBestPracticesGroupTitle": {
    "message": "Rady a tipy pro odpovídání na recenze"
  },
  "lighthouse-core/config/default-config.js | a11yCategoryDescription": {
    "message": "Tyto kontroly odhalují příležitosti ke [zlepšení přístupnosti webové aplikace](https://developers.google.com/web/fundamentals/accessibility). Automaticky lze odhalit jen část problémů s přístupností, proto obsah doporučujeme otestovat i ručně."
  },
  "lighthouse-core/config/default-config.js | a11yCategoryManualDescription": {
    "message": "Tyto položky se týkají oblastí, které v současné době automatické testování nedokáže pokrýt. Další informace najdete v průvodci [provedením kontroly přístupnosti](https://developers.google.com/web/fundamentals/accessibility/how-to-review)."
  },
  "lighthouse-core/config/default-config.js | a11yCategoryTitle": {
    "message": "Přístupnost"
  },
  "lighthouse-core/config/default-config.js | a11yColorContrastGroupDescription": {
    "message": "Toto jsou příležitosti ke zlepšení čitelnosti obsahu."
  },
  "lighthouse-core/config/default-config.js | a11yColorContrastGroupTitle": {
    "message": "Kontrast"
  },
  "lighthouse-core/config/default-config.js | a11yLanguageGroupDescription": {
    "message": "Toto jsou příležitosti ke zlepšení interpretace vašeho obsahu u uživatelů různých jazyků."
  },
  "lighthouse-core/config/default-config.js | a11yLanguageGroupTitle": {
    "message": "Internacionalizace a lokalizace"
  },
  "lighthouse-core/config/default-config.js | a11yNamesLabelsGroupDescription": {
    "message": "Toto jsou příležitosti ke zlepšení sémantiky ovládacích prvků v aplikaci. Mohou zlepšit prostředí pro uživatele asistenčních technologií, jako jsou například čtečky obrazovek."
  },
  "lighthouse-core/config/default-config.js | a11yNamesLabelsGroupTitle": {
    "message": "Názvy a štítky"
  },
  "lighthouse-core/config/default-config.js | a11yNavigationGroupDescription": {
    "message": "Toto jsou příležitosti ke zlepšení navigace pomocí klávesnice v aplikaci."
  },
  "lighthouse-core/config/default-config.js | a11yNavigationGroupTitle": {
    "message": "Navigace"
  },
  "lighthouse-core/config/default-config.js | a11yTablesListsVideoGroupDescription": {
    "message": "Toto jsou příležitosti ke zlepšení dojmu při čtení tabulek nebo seznamů pomocí asistenčních technologií, jako je čtečka obrazovky."
  },
  "lighthouse-core/config/default-config.js | a11yTablesListsVideoGroupTitle": {
    "message": "Tabulky a seznamy"
  },
  "lighthouse-core/config/default-config.js | bestPracticesBrowserCompatGroupTitle": {
    "message": "Kompatibilita s prohlížeči"
  },
  "lighthouse-core/config/default-config.js | bestPracticesCategoryTitle": {
    "message": "Doporučené postupy"
  },
  "lighthouse-core/config/default-config.js | bestPracticesGeneralGroupTitle": {
    "message": "Obecné"
  },
  "lighthouse-core/config/default-config.js | bestPracticesTrustSafetyGroupTitle": {
    "message": "Důvěra a bezpečí"
  },
  "lighthouse-core/config/default-config.js | bestPracticesUXGroupTitle": {
    "message": "Zkušenosti uživatelů"
  },
  "lighthouse-core/config/default-config.js | budgetsGroupDescription": {
    "message": "Výkonové rozpočty nastavují standard pro výkon vašeho webu."
  },
  "lighthouse-core/config/default-config.js | budgetsGroupTitle": {
    "message": "Rozpočty"
  },
  "lighthouse-core/config/default-config.js | diagnosticsGroupDescription": {
    "message": "Další informace o výkonu vaší aplikace. Tyto hodnoty nemají [přímý vliv](https://web.dev/performance-scoring/) na skóre výkonu."
  },
  "lighthouse-core/config/default-config.js | diagnosticsGroupTitle": {
    "message": "Diagnostika"
  },
  "lighthouse-core/config/default-config.js | firstPaintImprovementsGroupDescription": {
    "message": "Nejkritičtějším aspektem výkonu je rychlost vykreslení pixelů na obrazovce. Klíčové metriky: First Contentful Paint, First Meaningful Paint."
  },
  "lighthouse-core/config/default-config.js | firstPaintImprovementsGroupTitle": {
    "message": "Vylepšení prvního vykreslení"
  },
  "lighthouse-core/config/default-config.js | loadOpportunitiesGroupDescription": {
    "message": "Tyto návrhy vám mohou pomoci zrychlit načítání stránky. Na skóre výkonu nemají [přímý vliv](https://web.dev/performance-scoring/)."
  },
  "lighthouse-core/config/default-config.js | loadOpportunitiesGroupTitle": {
    "message": "Příležitosti"
  },
  "lighthouse-core/config/default-config.js | metricGroupTitle": {
    "message": "Metriky"
  },
  "lighthouse-core/config/default-config.js | overallImprovementsGroupDescription": {
    "message": "Vylepšete celkové chování při načítání, aby byla stránka co nejdříve responzivní a připravena k používání. Klíčové metriky: Time to Interactive, Speed Index."
  },
  "lighthouse-core/config/default-config.js | overallImprovementsGroupTitle": {
    "message": "Celková vylepšení"
  },
  "lighthouse-core/config/default-config.js | performanceCategoryTitle": {
    "message": "Výkon"
  },
  "lighthouse-core/config/default-config.js | pwaCategoryDescription": {
    "message": "Tyto kontroly vyhodnocují aspekty progresivní webové aplikace. [Další informace](https://developers.google.com/web/progressive-web-apps/checklist)"
  },
  "lighthouse-core/config/default-config.js | pwaCategoryManualDescription": {
    "message": "Tyto kontroly vyžaduje základní [kontrolní seznam aplikace PWA](https://developers.google.com/web/progressive-web-apps/checklist), ale nástroj Lighthouse je automaticky neprovádí. Na vaše skóre vliv nemají, ale je důležité, abyste je ověřili ručně."
  },
  "lighthouse-core/config/default-config.js | pwaCategoryTitle": {
    "message": "Progresivní webová aplikace"
  },
  "lighthouse-core/config/default-config.js | pwaFastReliableGroupTitle": {
    "message": "Rychlé a spolehlivé"
  },
  "lighthouse-core/config/default-config.js | pwaInstallableGroupTitle": {
    "message": "Instalovatelné"
  },
  "lighthouse-core/config/default-config.js | pwaOptimizedGroupTitle": {
    "message": "Optimalizováno pro PWA"
  },
  "lighthouse-core/config/default-config.js | seoCategoryDescription": {
    "message": "Tyto kontroly zajišťují, aby vaše stránka byla optimalizovaná pro hodnocení výsledků ve vyhledávačích. Na hodnocení ve vyhledávání mohou mít vliv i další faktory, které nástroj Lighthouse nekontroluje. [Další informace](https://support.google.com/webmasters/answer/35769)"
  },
  "lighthouse-core/config/default-config.js | seoCategoryManualDescription": {
    "message": "Chcete-li zkontrolovat dodržování dalších doporučených postupů pro SEO, spusťte pro svůj web tyto další validátory."
  },
  "lighthouse-core/config/default-config.js | seoCategoryTitle": {
    "message": "SEO"
  },
  "lighthouse-core/config/default-config.js | seoContentGroupDescription": {
    "message": "Naformátujte soubor HTML způsobem, který umožní prohledávačům lépe porozumět obsahu vaší aplikace."
  },
  "lighthouse-core/config/default-config.js | seoContentGroupTitle": {
    "message": "Doporučené postupy pro obsah"
  },
  "lighthouse-core/config/default-config.js | seoCrawlingGroupDescription": {
    "message": "Aby se vaše aplikace mohla zobrazovat ve výsledcích vyhledávání, prohledávače k ní musí mít přístup."
  },
  "lighthouse-core/config/default-config.js | seoCrawlingGroupTitle": {
    "message": "Procházení a indexování"
  },
  "lighthouse-core/config/default-config.js | seoMobileGroupDescription": {
    "message": "Zajistěte, aby stránky byly optimalizovány pro mobily a aby uživatelé nemuseli obsah stránky zvětšovat. [Další informace](https://developers.google.com/search/mobile-sites/)"
  },
  "lighthouse-core/config/default-config.js | seoMobileGroupTitle": {
    "message": "Optimalizováno pro mobily"
  },
  "lighthouse-core/gather/driver.js | warningData": {
    "message": "{locationCount,plural, =1{Rychlost načítání může být ovlivněna daty uloženými v následujícím umístění: {locations}. Spusťte audit této stránky v anonymním okně, aby tyto zdroje na skóre neměly vliv.}few{Rychlost načítání může být ovlivněna daty uloženými v následujících umístěních: {locations}. Spusťte audit této stránky v anonymním okně, aby tyto zdroje na skóre neměly vliv.}many{Rychlost načítání může být ovlivněna daty uloženými v následujících umístěních: {locations}. Spusťte audit této stránky v anonymním okně, aby tyto zdroje na skóre neměly vliv.}other{Rychlost načítání může být ovlivněna daty uloženými v následujících umístěních: {locations}. Spusťte audit této stránky v anonymním okně, aby tyto zdroje na skóre neměly vliv.}}"
  },
  "lighthouse-core/gather/gather-runner.js | warningRedirected": {
    "message": "Stránka se možná nenačítá očekávaným způsobem, protože testovací adresa URL ({requested}) byla přesměrována na adresu {final}. Zkuste přímo otestovat druhou URL."
  },
  "lighthouse-core/gather/gather-runner.js | warningTimeout": {
    "message": "Stránka se načítala příliš pomalu, a test se proto do časového limitu nepodařilo dokončit. Výsledky mohou být neúplné."
  },
  "lighthouse-core/lib/i18n/i18n.js | columnCacheTTL": {
    "message": "Hodnota TTL (Time to Live) mezipaměti"
  },
  "lighthouse-core/lib/i18n/i18n.js | columnDuration": {
    "message": "Trvání"
  },
  "lighthouse-core/lib/i18n/i18n.js | columnElement": {
    "message": "Prvek"
  },
  "lighthouse-core/lib/i18n/i18n.js | columnFailingElem": {
    "message": "Prvky, které neprošly"
  },
  "lighthouse-core/lib/i18n/i18n.js | columnLocation": {
    "message": "Místo"
  },
  "lighthouse-core/lib/i18n/i18n.js | columnName": {
    "message": "Název"
  },
  "lighthouse-core/lib/i18n/i18n.js | columnOverBudget": {
    "message": "Nad rozpočet"
  },
  "lighthouse-core/lib/i18n/i18n.js | columnRequests": {
    "message": "Požadavky"
  },
  "lighthouse-core/lib/i18n/i18n.js | columnResourceSize": {
    "message": "Velikost zdroje"
  },
  "lighthouse-core/lib/i18n/i18n.js | columnResourceType": {
    "message": "Typ zdroje"
  },
  "lighthouse-core/lib/i18n/i18n.js | columnSize": {
    "message": "Velikost"
  },
  "lighthouse-core/lib/i18n/i18n.js | columnSource": {
    "message": "Zdroj"
  },
  "lighthouse-core/lib/i18n/i18n.js | columnStartTime": {
    "message": "Čas zahájení"
  },
  "lighthouse-core/lib/i18n/i18n.js | columnTimeSpent": {
    "message": "Strávený čas"
  },
  "lighthouse-core/lib/i18n/i18n.js | columnTransferSize": {
    "message": "Velikost přenosu"
  },
  "lighthouse-core/lib/i18n/i18n.js | columnURL": {
    "message": "URL"
  },
  "lighthouse-core/lib/i18n/i18n.js | columnWastedBytes": {
    "message": "Možná úspora"
  },
  "lighthouse-core/lib/i18n/i18n.js | columnWastedMs": {
    "message": "Možná úspora"
  },
  "lighthouse-core/lib/i18n/i18n.js | cumulativeLayoutShiftMetric": {
    "message": "Cumulative Layout Shift"
  },
  "lighthouse-core/lib/i18n/i18n.js | displayValueByteSavings": {
    "message": "Potenciální úspora {wastedBytes, number, bytes} KiB"
  },
  "lighthouse-core/lib/i18n/i18n.js | displayValueElementsFound": {
    "message": "{nodeCount,plural, =1{Byl nalezen 1 prvek}few{Byly nalezeny # prvky}many{Bylo nalezeno # prvku}other{Bylo nalezeno # prvků}}"
  },
  "lighthouse-core/lib/i18n/i18n.js | displayValueMsSavings": {
    "message": "Lze uspořit {wastedMs, number, milliseconds} ms"
  },
  "lighthouse-core/lib/i18n/i18n.js | documentResourceType": {
    "message": "Dokument"
  },
  "lighthouse-core/lib/i18n/i18n.js | estimatedInputLatencyMetric": {
    "message": "Odhadovaná latence vstupu"
  },
  "lighthouse-core/lib/i18n/i18n.js | firstCPUIdleMetric": {
    "message": "První nečinnost procesoru"
  },
  "lighthouse-core/lib/i18n/i18n.js | firstContentfulPaintMetric": {
    "message": "First Contentful Paint"
  },
  "lighthouse-core/lib/i18n/i18n.js | firstMeaningfulPaintMetric": {
    "message": "First Meaningful Paint"
  },
  "lighthouse-core/lib/i18n/i18n.js | fontResourceType": {
    "message": "Písmo"
  },
  "lighthouse-core/lib/i18n/i18n.js | imageResourceType": {
    "message": "Obrázek"
  },
  "lighthouse-core/lib/i18n/i18n.js | interactiveMetric": {
    "message": "Time to Interactive"
  },
  "lighthouse-core/lib/i18n/i18n.js | largestContentfulPaintMetric": {
    "message": "Largest Contentful Paint"
  },
  "lighthouse-core/lib/i18n/i18n.js | maxPotentialFIDMetric": {
    "message": "Maximální potenciální prodleva prvního vstupu"
  },
  "lighthouse-core/lib/i18n/i18n.js | mediaResourceType": {
    "message": "Média"
  },
  "lighthouse-core/lib/i18n/i18n.js | ms": {
    "message": "{timeInMs, number, milliseconds} ms"
  },
  "lighthouse-core/lib/i18n/i18n.js | otherResourceType": {
    "message": "Jiné"
  },
  "lighthouse-core/lib/i18n/i18n.js | scriptResourceType": {
    "message": "Skript"
  },
  "lighthouse-core/lib/i18n/i18n.js | seconds": {
    "message": "{timeInMs, number, seconds} s"
  },
  "lighthouse-core/lib/i18n/i18n.js | speedIndexMetric": {
    "message": "Speed Index"
  },
  "lighthouse-core/lib/i18n/i18n.js | stylesheetResourceType": {
    "message": "Šablona stylů"
  },
  "lighthouse-core/lib/i18n/i18n.js | thirdPartyResourceType": {
    "message": "Třetí strana"
  },
  "lighthouse-core/lib/i18n/i18n.js | totalBlockingTimeMetric": {
    "message": "Total Blocking Time"
  },
  "lighthouse-core/lib/i18n/i18n.js | totalResourceType": {
    "message": "Celkem"
  },
  "lighthouse-core/lib/lh-error.js | badTraceRecording": {
    "message": "Při pořizování záznamu trasování během načítání stránky se něco pokazilo. Spusťte nástroj Lighthouse znovu. ({errorCode})"
  },
  "lighthouse-core/lib/lh-error.js | criTimeout": {
    "message": "Při čekání na počáteční připojení pomocí ladicího protokolu vypršel časový limit."
  },
  "lighthouse-core/lib/lh-error.js | didntCollectScreenshots": {
    "message": "Chrome při načítání stránky nezískal žádné snímky obrazovky. Zkontrolujte, zda je na stránce vidět nějaký obsah, a poté nástroj Lighthouse zkuste spustit znovu. ({errorCode})"
  },
  "lighthouse-core/lib/lh-error.js | dnsFailure": {
    "message": "Servery DNS zadanou doménu nedokázaly přeložit."
  },
  "lighthouse-core/lib/lh-error.js | erroredRequiredArtifact": {
    "message": "Při získávání povinného zdroje {artifactName} došlo k chybě: {errorMessage}"
  },
  "lighthouse-core/lib/lh-error.js | internalChromeError": {
    "message": "Došlo k interní chybě Chromu. Restartujte Chrome a zkuste nástroj Lighthouse spustit znovu."
  },
  "lighthouse-core/lib/lh-error.js | missingRequiredArtifact": {
    "message": "Požadovaný shromažďovací nástroj zdroje {artifactName} se nespustil."
  },
  "lighthouse-core/lib/lh-error.js | notHtml": {
    "message": "Poskytnutá stránka není ve formátu HTML (byla dodána s typem MIME {mimeType})."
  },
  "lighthouse-core/lib/lh-error.js | oldChromeDoesNotSupportFeature": {
    "message": "Tato verze Chromu je příliš stará a funkci {featureName} nepodporuje. Pokud chcete zobrazit úplné výsledky, použijte novější verzi."
  },
  "lighthouse-core/lib/lh-error.js | pageLoadFailed": {
    "message": "Nástroji Lighthouse se požadovanou stránku nepodařilo spolehlivě načíst. Zkontrolujte, zda testujete správnou adresu URL a zda server správně odpovídá na všechny požadavky."
  },
  "lighthouse-core/lib/lh-error.js | pageLoadFailedHung": {
    "message": "Nástroj Lighthouse adresu URL nemohl spolehlivě načíst, protože stránka přestala reagovat."
  },
  "lighthouse-core/lib/lh-error.js | pageLoadFailedInsecure": {
    "message": "Adresa URL, kterou jste zadali, nemá platný bezpečnostní certifikát. {securityMessages}"
  },
  "lighthouse-core/lib/lh-error.js | pageLoadFailedInterstitial": {
    "message": "Chrome zabránil načtení stránky a zobrazil vsunutou obrazovku. Zkontrolujte, zda testujete správnou adresu URL a zda server správně odpovídá na všechny požadavky."
  },
  "lighthouse-core/lib/lh-error.js | pageLoadFailedWithDetails": {
    "message": "Nástroji Lighthouse se požadovanou stránku nepodařilo spolehlivě načíst. Zkontrolujte, zda testujete správnou adresu URL a zda server správně odpovídá na všechny požadavky. (Podrobnosti: {errorDetails})"
  },
  "lighthouse-core/lib/lh-error.js | pageLoadFailedWithStatusCode": {
    "message": "Nástroji Lighthouse se požadovanou stránku nepodařilo spolehlivě načíst. Zkontrolujte, zda testujete správnou adresu URL a zda server správně odpovídá na všechny požadavky. (Stavový kód: {statusCode})"
  },
  "lighthouse-core/lib/lh-error.js | pageLoadTookTooLong": {
    "message": "Načtení stránky trvalo příliš dlouho. Podle návrhů v přehledu zkraťte dobu načítání stránky a poté nástroj Lighthouse zkuste spustit znovu. ({errorCode})"
  },
  "lighthouse-core/lib/lh-error.js | protocolTimeout": {
    "message": "Při čekání na odpověď protokolu DevTools byla překročena přidělená doba. (Metoda: {protocolMethod})"
  },
  "lighthouse-core/lib/lh-error.js | requestContentTimeout": {
    "message": "Při načítání obsahu zdroje byla překročena přidělená doba"
  },
  "lighthouse-core/lib/lh-error.js | urlInvalid": {
    "message": "Adresa URL, kterou jste poskytli, se zdá být neplatná."
  },
  "lighthouse-core/report/html/renderer/util.js | auditGroupExpandTooltip": {
    "message": "Zobrazit audity"
  },
  "lighthouse-core/report/html/renderer/util.js | calculatorLink": {
    "message": "Zobrazit kalkulačku."
  },
  "lighthouse-core/report/html/renderer/util.js | crcInitialNavigation": {
    "message": "Počáteční navigace"
  },
  "lighthouse-core/report/html/renderer/util.js | crcLongestDurationLabel": {
    "message": "Maximální latence kritické trasy:"
  },
  "lighthouse-core/report/html/renderer/util.js | dropdownCopyJSON": {
    "message": "Kopírovat JSON"
  },
  "lighthouse-core/report/html/renderer/util.js | dropdownDarkTheme": {
    "message": "Přepnout tmavý motiv"
  },
  "lighthouse-core/report/html/renderer/util.js | dropdownPrintExpanded": {
    "message": "Vytisknout úplný přehled"
  },
  "lighthouse-core/report/html/renderer/util.js | dropdownPrintSummary": {
    "message": "Vytisknout souhrn"
  },
  "lighthouse-core/report/html/renderer/util.js | dropdownSaveGist": {
    "message": "Uložit jako gist"
  },
  "lighthouse-core/report/html/renderer/util.js | dropdownSaveHTML": {
    "message": "Uložit jako HTML"
  },
  "lighthouse-core/report/html/renderer/util.js | dropdownSaveJSON": {
    "message": "Uložit jako JSON"
  },
  "lighthouse-core/report/html/renderer/util.js | dropdownViewer": {
    "message": "Otevřít v prohlížeči"
  },
  "lighthouse-core/report/html/renderer/util.js | errorLabel": {
    "message": "Chyba!"
  },
  "lighthouse-core/report/html/renderer/util.js | errorMissingAuditInfo": {
    "message": "Chyba přehledu: žádné informace o auditu"
  },
  "lighthouse-core/report/html/renderer/util.js | footerIssue": {
    "message": "Zaznamenat problém"
  },
  "lighthouse-core/report/html/renderer/util.js | labDataTitle": {
    "message": "Laboratorní data"
  },
  "lighthouse-core/report/html/renderer/util.js | lsPerformanceCategoryDescription": {
    "message": "Analýza aktuální stránky pomocí nástroje [Lighthouse](https://developers.google.com/web/tools/lighthouse/) v emulované mobilní síti. Hodnoty jsou odhady a mohou se lišit."
  },
  "lighthouse-core/report/html/renderer/util.js | manualAuditsGroupTitle": {
    "message": "Další položky k ruční kontrole"
  },
  "lighthouse-core/report/html/renderer/util.js | notApplicableAuditsGroupTitle": {
    "message": "Není relevantní"
  },
  "lighthouse-core/report/html/renderer/util.js | opportunityResourceColumnLabel": {
    "message": "Příležitost"
  },
  "lighthouse-core/report/html/renderer/util.js | opportunitySavingsColumnLabel": {
    "message": "Odhadovaná úspora"
  },
  "lighthouse-core/report/html/renderer/util.js | passedAuditsGroupTitle": {
    "message": "Úspěšné audity"
  },
  "lighthouse-core/report/html/renderer/util.js | runtimeDesktopEmulation": {
    "message": "Emulovaná plocha"
  },
  "lighthouse-core/report/html/renderer/util.js | runtimeMobileEmulation": {
    "message": "Emulované zařízení Moto G4"
  },
  "lighthouse-core/report/html/renderer/util.js | runtimeNoEmulation": {
    "message": "Bez emulace"
  },
  "lighthouse-core/report/html/renderer/util.js | runtimeSettingsAxeVersion": {
    "message": "Verze knihovny Axe"
  },
  "lighthouse-core/report/html/renderer/util.js | runtimeSettingsBenchmark": {
    "message": "Výkon procesoru/paměti"
  },
  "lighthouse-core/report/html/renderer/util.js | runtimeSettingsCPUThrottling": {
    "message": "Omezení procesoru"
  },
  "lighthouse-core/report/html/renderer/util.js | runtimeSettingsChannel": {
    "message": "Kanál"
  },
  "lighthouse-core/report/html/renderer/util.js | runtimeSettingsDevice": {
    "message": "Zařízení"
  },
  "lighthouse-core/report/html/renderer/util.js | runtimeSettingsFetchTime": {
    "message": "Čas načtení"
  },
  "lighthouse-core/report/html/renderer/util.js | runtimeSettingsNetworkThrottling": {
    "message": "Omezení sítě"
  },
  "lighthouse-core/report/html/renderer/util.js | runtimeSettingsTitle": {
    "message": "Nastavení za běhu"
  },
  "lighthouse-core/report/html/renderer/util.js | runtimeSettingsUA": {
    "message": "User agent (hostitel)"
  },
  "lighthouse-core/report/html/renderer/util.js | runtimeSettingsUANetwork": {
    "message": "User agent (síť)"
  },
  "lighthouse-core/report/html/renderer/util.js | runtimeSettingsUrl": {
    "message": "URL"
  },
  "lighthouse-core/report/html/renderer/util.js | runtimeUnknown": {
    "message": "Není známo"
  },
  "lighthouse-core/report/html/renderer/util.js | snippetCollapseButtonLabel": {
    "message": "Sbalit úryvek"
  },
  "lighthouse-core/report/html/renderer/util.js | snippetExpandButtonLabel": {
    "message": "Rozbalit úryvek"
  },
  "lighthouse-core/report/html/renderer/util.js | thirdPartyResourcesLabel": {
    "message": "Zobrazit zdroje třetích stran"
  },
  "lighthouse-core/report/html/renderer/util.js | throttlingProvided": {
    "message": "Poskytnuto prostředím"
  },
  "lighthouse-core/report/html/renderer/util.js | toplevelWarningsMessage": {
    "message": "Při tomto spuštění nástroje Lighthouse se vyskytly problémy:"
  },
  "lighthouse-core/report/html/renderer/util.js | varianceDisclaimer": {
    "message": "Hodnoty jsou odhady a mohou se lišit. [Skóre výkonu se počítá](https://web.dev/performance-scoring/) přímo z těchto metrik."
  },
  "lighthouse-core/report/html/renderer/util.js | warningAuditsGroupTitle": {
    "message": "Úspěšné audity s upozorněními"
  },
  "lighthouse-core/report/html/renderer/util.js | warningHeader": {
    "message": "Upozornění: "
  },
  "node_modules/lighthouse-stack-packs/packs/amp.js | efficient-animated-content": {
    "message": "Pro animovaný obsah použijte prvek [`amp-anim`](https://amp.dev/documentation/components/amp-anim/), abyste minimalizovali využití procesoru, když příslušný obsah není na obrazovce."
  },
  "node_modules/lighthouse-stack-packs/packs/amp.js | offscreen-images": {
    "message": "Pro obrázky používejte značky [`amp-img`](https://amp.dev/documentation/components/amp-img/?format=websites), aby se automaticky načítaly líně. [Další informace](https://amp.dev/documentation/guides-and-tutorials/develop/media_iframes_3p/?format=websites#images)"
  },
  "node_modules/lighthouse-stack-packs/packs/amp.js | render-blocking-resources": {
    "message": "[Vykreslujte rozvržení AMP na straně serveru](https://amp.dev/documentation/guides-and-tutorials/optimize-and-measure/server-side-rendering/) pomocí nástrojů, jako je [AMP Optimizer](https://github.com/ampproject/amp-toolbox/tree/master/packages/optimizer)."
  },
  "node_modules/lighthouse-stack-packs/packs/amp.js | unminified-css": {
    "message": "Prostudujte si [dokumentaci AMP](https://amp.dev/documentation/guides-and-tutorials/develop/style_and_layout/style_pages/) a zkontrolujte, zda jsou všechny vaše styly podporovány."
  },
  "node_modules/lighthouse-stack-packs/packs/amp.js | uses-responsive-images": {
    "message": "Prvek [`amp-img`](https://amp.dev/documentation/components/amp-img/?format=websites) podporuje atribut [`srcset`](https://web.dev/use-srcset-to-automatically-choose-the-right-image/), pomocí něhož lze zadat, které obrázkové podklady se mají použít pro jednotlivé velikosti obrazovek. [Další informace](https://amp.dev/documentation/guides-and-tutorials/develop/style_and_layout/art_direction/)"
  },
  "node_modules/lighthouse-stack-packs/packs/amp.js | uses-webp-images": {
    "message": "Zvažte zobrazování všech komponent [`amp-img`](https://amp.dev/documentation/components/amp-img/?format=websites) ve formátech WebP a zadání vhodných záložních možností pro ostatní prohlížeče. [Další informace](https://amp.dev/documentation/components/amp-img/#example:-specifying-a-fallback-image)"
  },
  "node_modules/lighthouse-stack-packs/packs/angular.js | dom-size": {
    "message": "Pokud se vykreslují velmi velké seznamy, zvažte použití virtuálního posouvání pomocí sady Component Dev Kit (CDK). [Další informace](https://web.dev/virtualize-lists-with-angular-cdk/)"
  },
  "node_modules/lighthouse-stack-packs/packs/angular.js | total-byte-weight": {
    "message": "Minimalizujte velikost balíčků JavaScriptu pomocí [rozdělení kódu na úrovni trasy](https://web.dev/route-level-code-splitting-in-angular/). Zvažte také předběžné načítání podkladů do mezipaměti pomocí [service workeru platformy Angular](https://web.dev/precaching-with-the-angular-service-worker/)."
  },
  "node_modules/lighthouse-stack-packs/packs/angular.js | unminified-warning": {
    "message": "Pokud používáte Angular CLI, dejte pozor, abyste sestavení generovali v produkčním režimu. [Další informace](https://angular.io/guide/deployment#enable-runtime-production-mode)"
  },
  "node_modules/lighthouse-stack-packs/packs/angular.js | unused-javascript": {
    "message": "Pokud používáte Angular CLI, do produkčního sestavení zahrňte mapy zdroje, aby balíčky bylo možné prozkoumat. [Další informace](https://angular.io/guide/deployment#inspect-the-bundles)"
  },
  "node_modules/lighthouse-stack-packs/packs/angular.js | uses-rel-preload": {
    "message": "Zrychlete navigaci tím, že budete trasy načítat předem. [Další informace](https://web.dev/route-preloading-in-angular/)"
  },
  "node_modules/lighthouse-stack-packs/packs/angular.js | uses-responsive-images": {
    "message": "Zvažte použití nástroje `BreakpointObserver` v sadě Component Dev Kit (CDK) ke správě dělicích bodů obrázků. [Další informace](https://material.angular.io/cdk/layout/overview)"
  },
  "node_modules/lighthouse-stack-packs/packs/drupal.js | efficient-animated-content": {
    "message": "Zvažte nahrání souboru GIF do služby, pomocí které ho bude možné vložit jako video HTML5."
  },
  "node_modules/lighthouse-stack-packs/packs/drupal.js | font-display": {
    "message": "Při definování vlastních písem pro motiv je třeba určit `@font-display`."
  },
  "node_modules/lighthouse-stack-packs/packs/drupal.js | offscreen-images": {
    "message": "Nainstalujte [modul Drupal](https://www.drupal.org/project/project_module?f%5B0%5D=&f%5B1%5D=&f%5B2%5D=im_vid_3%3A67&f%5B3%5D=&f%5B4%5D=sm_field_project_type%3Afull&f%5B5%5D=&f%5B6%5D=&text=%22lazy+load%22&solrsort=iss_project_release_usage+desc&op=Search), který umožňuje líné načítání obrázků. Tyto moduly umožňují odložit načítání obrázků mimo obrazovku za účelem zvýšení výkonu."
  },
  "node_modules/lighthouse-stack-packs/packs/drupal.js | render-blocking-resources": {
    "message": "Zvažte použití modulu k vložení kritických stylů CSS a JavaScriptu, případně načítejte zdroje asynchronně pomocí JavaScriptu, což nabízí např. modul [Advanced CSS/JS Aggregation](https://www.drupal.org/project/advagg). Upozorňujeme, že optimalizace pomocí těchto modulů může narušit funkčnost vašeho webu. V kódu proto pravděpodobně budete muset provést změny."
  },
  "node_modules/lighthouse-stack-packs/packs/drupal.js | time-to-first-byte": {
    "message": "Na reakční dobu serveru mají vliv motivy, moduly a specifikace serverů. Zvažte vyhledání optimalizovaného motivu, pečlivý výběr optimalizačního modulu či upgradování serveru. Za účelem zrychlení odezvy databáze doporučujeme na hostujících serverech používat ukládání operačního kódu do mezipaměti pomocí PHP. Slouží k tomu nástroje jako Redis nebo Memcached, případně lze použít optimalizovanou logiku aplikace k rychlejší přípravě stránek."
  },
  "node_modules/lighthouse-stack-packs/packs/drupal.js | total-byte-weight": {
    "message": "Zvažte použití [responzivních stylů obrázků](https://www.drupal.org/docs/8/mobile-guide/responsive-images-in-drupal-8) ke snížení velikosti obrázků načítaných stránkou. Pokud používáte Zobrazení k prezentování více obsahových položek na stránce, zvažte implementaci stránkování za účelem omezení počtu obsahových položek na jedné stránce."
  },
  "node_modules/lighthouse-stack-packs/packs/drupal.js | unminified-css": {
    "message": "Na stránce Administrace » Konfigurace » Vývoj aktivujte funkci Agregovat soubory CSS. Můžete také nakonfigurovat pokročilejší možnosti agregace prostřednictvím [dodatečných modulů](https://www.drupal.org/project/project_module?f%5B0%5D=&f%5B1%5D=&f%5B2%5D=im_vid_3%3A123&f%5B3%5D=&f%5B4%5D=sm_field_project_type%3Afull&f%5B5%5D=&f%5B6%5D=&text=css+aggregation&solrsort=iss_project_release_usage+desc&op=Search). Díky zřetězení, minifikaci a kompresi stylů CSS tak zrychlíte svůj web."
  },
  "node_modules/lighthouse-stack-packs/packs/drupal.js | unminified-javascript": {
    "message": "Na stránce Administrace » Konfigurace » Vývoj aktivujte funkci Agregovat javascriptové soubory. Můžete také nakonfigurovat pokročilejší možnosti agregace prostřednictvím [dodatečných modulů](https://www.drupal.org/project/project_module?f%5B0%5D=&f%5B1%5D=&f%5B2%5D=im_vid_3%3A123&f%5B3%5D=&f%5B4%5D=sm_field_project_type%3Afull&f%5B5%5D=&f%5B6%5D=&text=javascript+aggregation&solrsort=iss_project_release_usage+desc&op=Search). Díky zřetězení, minifikaci a kompresi javascriptových zdrojů tak zrychlíte svůj web."
  },
  "node_modules/lighthouse-stack-packs/packs/drupal.js | unused-css-rules": {
    "message": "Zvažte odstranění nepoužívaných pravidel CSS a k odpovídající stránce nebo komponentě stránky připojte pouze nezbytné knihovny Drupal. Podrobnosti naleznete v [dokumentaci Drupal](https://www.drupal.org/docs/8/creating-custom-modules/adding-stylesheets-css-and-javascript-js-to-a-drupal-8-module#library). Připojené knihovny, které přidávají nadbytečný kód CSS, můžete vyhledat pomocí funkce [Coverage](https://developers.google.com/web/updates/2017/04/devtools-release-notes#coverage) v nástrojích pro vývojáře v Chromu. Odpovědný motiv či modul můžete identifikovat podle adresy URL šablony stylů, když je na vašem webu Drupal deaktivována agregace CSS. Hledejte motivy či moduly, které v seznamu mají mnoho šablon stylů, u nichž je při použití funkce Coverage velké množství kódu označeno červeně. Motiv či modul by měl šablonu stylů do fronty zařadit jen v případě, že se na stránce opravdu používá."
  },
  "node_modules/lighthouse-stack-packs/packs/drupal.js | unused-javascript": {
    "message": "Zvažte odstranění nepoužívaných javascriptových zdrojů a k odpovídající stránce nebo komponentě stránky připojte pouze nezbytné knihovny Drupal. Podrobnosti naleznete v [dokumentaci Drupal](https://www.drupal.org/docs/8/creating-custom-modules/adding-stylesheets-css-and-javascript-js-to-a-drupal-8-module#library). Připojené knihovny, které přidávají nadbytečný javascriptový kód, můžete vyhledat pomocí funkce [Coverage](https://developers.google.com/web/updates/2017/04/devtools-release-notes#coverage) v nástrojích pro vývojáře v Chromu. Odpovědný motiv či modul můžete identifikovat podle adresy URL skriptu, když je na vašem webu Drupal deaktivována agregace JavaScriptu. Hledejte motivy či moduly, které v seznamu mají mnoho skriptů, u nichž je při použití funkce Coverage velké množství kódu označeno červeně. Motiv či modul by měl skript do fronty zařadit jen v případě, že se na stránce opravdu používá."
  },
  "node_modules/lighthouse-stack-packs/packs/drupal.js | uses-long-cache-ttl": {
    "message": "Na stránce Administrace » Konfigurace » Vývoj nastavte možnost Maximální věk pro mezipaměť a proxy server. Přečtěte si o [mezipaměti systému Drupal a optimalizaci pro vyšší výkon](https://www.drupal.org/docs/7/managing-site-performance-and-scalability/caching-to-improve-performance/caching-overview#s-drupal-performance-resources)."
  },
  "node_modules/lighthouse-stack-packs/packs/drupal.js | uses-optimized-images": {
    "message": "Zvažte použití [modulu](https://www.drupal.org/project/project_module?f%5B0%5D=&f%5B1%5D=&f%5B2%5D=im_vid_3%3A123&f%5B3%5D=&f%5B4%5D=sm_field_project_type%3Afull&f%5B5%5D=&f%5B6%5D=&text=optimize+images&solrsort=iss_project_release_usage+desc&op=Search), který automaticky optimalizuje obrázky nahrávané přes web a sníží jejich velikost, aniž by snížil kvalitu. Zajistěte také použití nativních [responzivních stylů obrázků](https://www.drupal.org/docs/8/mobile-guide/responsive-images-in-drupal-8) ze systému Drupal (k dispozici od verze 8) pro všechny obrázky vykreslované na webu."
  },
  "node_modules/lighthouse-stack-packs/packs/drupal.js | uses-rel-preconnect": {
    "message": "Pokyny k předběžnému připojení nebo načtení zdrojů (preconnect nebo dns-prefetch) lze přidat instalací a konfigurací [modulu](https://www.drupal.org/project/project_module?f%5B0%5D=&f%5B1%5D=&f%5B2%5D=&f%5B3%5D=&f%5B4%5D=sm_field_project_type%3Afull&f%5B5%5D=&f%5B6%5D=&text=dns-prefetch&solrsort=iss_project_release_usage+desc&op=Search), který zprostředkuje hintingové instrukce pro zdroje user-agent."
  },
  "node_modules/lighthouse-stack-packs/packs/drupal.js | uses-responsive-images": {
    "message": "Zajistěte použití nativních [responzivních stylů obrázků](https://www.drupal.org/docs/8/mobile-guide/responsive-images-in-drupal-8) ze systému Drupal (k dispozici od verze 8). Použijte responzivní styly obrázků při vykreslování polí obrázků prostřednictvím režimů zobrazení, zobrazení nebo u obrázků nahraných prostřednictvím editoru WYSIWYG."
  },
  "node_modules/lighthouse-stack-packs/packs/drupal.js | uses-webp-images": {
    "message": "Zvažte instalaci a konfiguraci [modulu k využití formátu obrázků WebP](https://www.drupal.org/project/project_module?f%5B0%5D=&f%5B1%5D=&f%5B2%5D=&f%5B3%5D=&f%5B4%5D=sm_field_project_type%3Afull&f%5B5%5D=&f%5B6%5D=&text=webp&solrsort=iss_project_release_usage+desc&op=Search) na vašem webu. Tyto moduly automaticky vygenerují verze nahraných obrázků ve formátu WebP, což optimalizuje dobu načítání."
  },
  "node_modules/lighthouse-stack-packs/packs/joomla.js | efficient-animated-content": {
    "message": "Zvažte nahrání souboru GIF do služby, pomocí které ho bude možné vložit jako video HTML5."
  },
  "node_modules/lighthouse-stack-packs/packs/joomla.js | offscreen-images": {
    "message": "Nainstalujte [plugin Joomla pro líné načítání](https://extensions.joomla.org/instant-search/?jed_live%5Bquery%5D=lazy%20loading), který umožňuje odložit načítání obrázků mimo obrazovku, nebo přejděte na šablonu, která tuto funkci poskytuje. Od verze Joomla 4.0 lze vyhrazený plugin pro líné načítání aktivovat pomocí pluginu Content - Lazy Loading Images. Zvažte také použití [pluginu AMP](https://extensions.joomla.org/instant-search/?jed_live%5Bquery%5D=amp)."
  },
  "node_modules/lighthouse-stack-packs/packs/joomla.js | render-blocking-resources": {
    "message": "K dispozici je celá řada pluginů Joomla, které vám pomohou [vložit kritické zdroje přímo do kódu](https://extensions.joomla.org/instant-search/?jed_live%5Bquery%5D=performance) nebo [odložit načítání méně důležitých zdrojů](https://extensions.joomla.org/instant-search/?jed_live%5Bquery%5D=performance). Upozorňujeme, že optimalizace pomocí těchto pluginů může narušit funkčnost vašich šablon nebo pluginů. Bude potřeba provést důkladné testování."
  },
  "node_modules/lighthouse-stack-packs/packs/joomla.js | server-response-time": {
    "message": "Na reakční dobu serveru mají vliv šablony, rozšíření a specifikace serverů. Zvažte vyhledání optimalizované šablony, pečlivý výběr optimalizačního rozšíření či upgradování serveru."
  },
  "node_modules/lighthouse-stack-packs/packs/joomla.js | total-byte-weight": {
    "message": "Zvažte zobrazování ukázek v kategoriích článků (např. prostřednictvím odkazu k načtení dalšího obsahu), snížení počtu článků zobrazených na jedné stránce, rozdělení dlouhých příspěvků na několik stránek nebo použití pluginu k línému načítání komentářů."
  },
  "node_modules/lighthouse-stack-packs/packs/joomla.js | unminified-css": {
    "message": "K dispozici je celá řada [rozšíření Joomla](https://extensions.joomla.org/instant-search/?jed_live%5Bquery%5D=performance), které váš web mohou zrychlit zřetězením, minifikací a zkomprimováním stylů CSS. Tuto funkci také poskytují některé šablony."
  },
  "node_modules/lighthouse-stack-packs/packs/joomla.js | unminified-javascript": {
    "message": "K dispozici je celá řada [rozšíření Joomla](https://extensions.joomla.org/instant-search/?jed_live%5Bquery%5D=performance), která váš web mohou zrychlit zřetězením, minifikací a zkomprimováním skriptů. Tuto funkci také poskytují některé šablony."
  },
  "node_modules/lighthouse-stack-packs/packs/joomla.js | unused-css-rules": {
    "message": "Zvažte snížení nebo přepnutí počtu [rozšíření Joomla](https://extensions.joomla.org/), které na stránce načítají nepoužívané styly CSS. Rozšíření, která přidávají nadbytečné styly CSS, můžete vyhledat pomocí funkce [Coverage](https://developers.google.com/web/updates/2017/04/devtools-release-notes#coverage) v nástrojích pro vývojáře v Chromu. Odpovědný motiv či plugin můžete identifikovat podle adresy URL šablony stylů. Hledejte pluginy, které v seznamu mají mnoho šablon stylů, u nichž je při použití funkce Coverage velké množství kódu označeno červeně. Plugin by měl šablonu stylů do fronty zařadit jen v případě, že je na stránce opravdu použita."
  },
  "node_modules/lighthouse-stack-packs/packs/joomla.js | unused-javascript": {
    "message": "Zvažte snížení nebo přepnutí počtu [rozšíření Joomla](https://extensions.joomla.org/), které na stránce načítají nepoužívaný kód JavaScript. Pluginy, které přidávají nadbytečný javascriptový kód, můžete vyhledat pomocí funkce [Coverage](https://developers.google.com/web/updates/2017/04/devtools-release-notes#coverage) v nástrojích pro vývojáře v Chromu. Odpovědné rozšíření poznáte podle adresy URL skriptu. Hledejte rozšíření, která v seznamu mají mnoho skriptů, u nichž je při použití funkce Coverage velké množství kódu označeno červeně. Rozšíření by mělo skript do fronty zařadit jen v případě, že se na stránce opravdu používá."
  },
  "node_modules/lighthouse-stack-packs/packs/joomla.js | uses-long-cache-ttl": {
    "message": "Přečtěte si o [ukládání do mezipaměti prohlížeče v systému Joomla](https://docs.joomla.org/Cache)."
  },
  "node_modules/lighthouse-stack-packs/packs/joomla.js | uses-optimized-images": {
    "message": "Zvažte použití [pluginu na optimalizaci obrázků](https://extensions.joomla.org/instant-search/?jed_live%5Bquery%5D=performance), který obrázky komprimuje, přičemž zachová jejich kvalitu."
  },
  "node_modules/lighthouse-stack-packs/packs/joomla.js | uses-responsive-images": {
    "message": "Zvažte použití [pluginu pro responzivní obrázky](https://extensions.joomla.org/instant-search/?jed_live%5Bquery%5D=responsive%20images), abyste ve svém obsahu mohli použít responzivní obrázky."
  },
  "node_modules/lighthouse-stack-packs/packs/joomla.js | uses-text-compression": {
    "message": "Kompresi textu můžete aktivovat tak, že povolíte funkci Komprese stránek Gzip v nastavení Joomla (Systém > Globální konfigurace > Server)."
  },
  "node_modules/lighthouse-stack-packs/packs/joomla.js | uses-webp-images": {
    "message": "Zvažte použití [pluginu](https://extensions.joomla.org/instant-search/?jed_live%5Bquery%5D=webp) nebo služby, která nahrané obrázky automaticky převede na optimální formáty."
  },
  "node_modules/lighthouse-stack-packs/packs/magento.js | critical-request-chains": {
    "message": "Pokud javascriptové podklady neslučujete do balíčků, zvažte použití nástroje [baler](https://github.com/magento/baler)."
  },
  "node_modules/lighthouse-stack-packs/packs/magento.js | disable-bundling": {
    "message": "Vypněte [minifikaci a slučování souborů JavaScript do balíčků](https://devdocs.magento.com/guides/v2.3/frontend-dev-guide/themes/js-bundling.html) integrované v platformě Magento a zvažte namísto nich použití nástroje [baler](https://github.com/magento/baler/)."
  },
  "node_modules/lighthouse-stack-packs/packs/magento.js | font-display": {
    "message": "Při [definování vlastních písem](https://devdocs.magento.com/guides/v2.3/frontend-dev-guide/css-topics/using-fonts.html) zadejte `@font-display`."
  },
  "node_modules/lighthouse-stack-packs/packs/magento.js | offscreen-images": {
    "message": "Zvažte úpravu šablon produktů a katalogu s cílem využít funkci webové platformy pro [líné načítání](https://web.dev/native-lazy-loading)."
  },
  "node_modules/lighthouse-stack-packs/packs/magento.js | time-to-first-byte": {
    "message": "Použijte [integraci platformy Magento s nástrojem Varnish](https://devdocs.magento.com/guides/v2.3/config-guide/varnish/config-varnish.html)."
  },
  "node_modules/lighthouse-stack-packs/packs/magento.js | unminified-css": {
    "message": "Ve vývojářských nastaveních obchodu zapněte možnost minifikace souborů CSS. [Další informace](https://devdocs.magento.com/guides/v2.3/performance-best-practices/configuration.html?itm_source=devdocs&itm_medium=search_page&itm_campaign=federated_search&itm_term=minify%20css%20files)"
  },
  "node_modules/lighthouse-stack-packs/packs/magento.js | unminified-javascript": {
    "message": "Všechny javascriptové zdroje při implementaci statického obsahu minifikujte pomocí nástroje [Terser](https://www.npmjs.com/package/terser) a integrovanou funkci minifikace zakažte."
  },
  "node_modules/lighthouse-stack-packs/packs/magento.js | unused-javascript": {
    "message": "Vypněte [slučování souborů JavaScript do balíčků](https://devdocs.magento.com/guides/v2.3/frontend-dev-guide/themes/js-bundling.html) integrované v platformě Magento."
  },
  "node_modules/lighthouse-stack-packs/packs/magento.js | uses-optimized-images": {
    "message": "Zkuste v tržišti [Magento Marketplace](https://marketplace.magento.com/catalogsearch/result/?q=optimize%20image) vyhledat různá rozšíření od třetích stran určená k optimalizaci obrázků."
  },
  "node_modules/lighthouse-stack-packs/packs/magento.js | uses-rel-preconnect": {
    "message": "Pokyny k předběžnému připojení nebo načtení zdrojů (preconnect nebo dns-prefetch) lze přidat [upravením rozvržení motivů](https://devdocs.magento.com/guides/v2.3/frontend-dev-guide/layouts/xml-manage.html)."
  },
  "node_modules/lighthouse-stack-packs/packs/magento.js | uses-rel-preload": {
    "message": "Značky `<link rel=preload>` lze přidat [úpravou rozvržení motivů](https://devdocs.magento.com/guides/v2.3/frontend-dev-guide/layouts/xml-manage.html)."
  },
  "node_modules/lighthouse-stack-packs/packs/magento.js | uses-webp-images": {
    "message": "Zkuste v online tržišti [Magento Marketplace](https://marketplace.magento.com/catalogsearch/result/?q=webp) vyhledat rozšíření třetích stran, která umožňují použití novějších formátů obrázků."
  },
  "node_modules/lighthouse-stack-packs/packs/react.js | dom-size": {
    "message": "Pokud na stránce vykreslujete mnoho opakujících se prvků, zvažte použití windowingové knihovny, jako je `react-window`, která minimalizuje počet vytvářených uzlů DOM. [Další informace](https://web.dev/virtualize-long-lists-react-window/) Minimalizujte také počet překreslení pomocí funkcí [`shouldComponentUpdate`](https://reactjs.org/docs/optimizing-performance.html#shouldcomponentupdate-in-action), [`PureComponent`](https://reactjs.org/docs/react-api.html#reactpurecomponent) nebo [`React.memo`](https://reactjs.org/docs/react-api.html#reactmemo), a pokud používáte hooky `Effect`, [přeskakujte efekty](https://reactjs.org/docs/hooks-effect.html#tip-optimizing-performance-by-skipping-effects), dokud se nezmění určité závislosti."
  },
  "node_modules/lighthouse-stack-packs/packs/react.js | redirects": {
    "message": "Pokud používáte React Router, minimalizujte použití komponenty `<Redirect>` k [navigaci po trase](https://reacttraining.com/react-router/web/api/Redirect)."
  },
  "node_modules/lighthouse-stack-packs/packs/react.js | time-to-first-byte": {
    "message": "Pokud některé komponenty React vykreslujete na straně serveru, zvažte použití metody `renderToNodeStream()` nebo `renderToStaticNodeStream()`, která klientovi umožní přijímat různé části označení a dosazovat do nich data samostatně namísto všech najednou. [Další informace](https://reactjs.org/docs/react-dom-server.html#rendertonodestream)"
  },
  "node_modules/lighthouse-stack-packs/packs/react.js | unminified-css": {
    "message": "Pokud váš sestavovací systém minifikuje soubory CSS automaticky, dejte pozor, abyste implementovali produkční sestavení aplikace. Můžete to zkontrolovat pomocí rozšíření React Developer Tools. [Další informace](https://reactjs.org/docs/optimizing-performance.html#use-the-production-build)"
  },
  "node_modules/lighthouse-stack-packs/packs/react.js | unminified-javascript": {
    "message": "Pokud váš sestavovací systém minifikuje soubory JavaScriptu automaticky, dejte pozor, abyste implementovali produkční sestavení aplikace. Můžete to zkontrolovat pomocí rozšíření React Developer Tools. [Další informace](https://reactjs.org/docs/optimizing-performance.html#use-the-production-build)"
  },
  "node_modules/lighthouse-stack-packs/packs/react.js | unused-javascript": {
    "message": "Pokud vykreslení neprovádíte na straně serveru, [rozdělte balíčky JavaScriptu](https://web.dev/code-splitting-suspense/) pomocí metody `React.lazy()`. Jinak kód rozdělte pomocí knihovny třetí strany, jako je například [loadable-components](https://www.smooth-code.com/open-source/loadable-components/docs/getting-started/)."
  },
  "node_modules/lighthouse-stack-packs/packs/react.js | user-timings": {
    "message": "Změřte rychlost vykreslování komponent pomocí nástroje React DevTools Profiler, který využívá rozhraní Profiler API. [Další informace](https://reactjs.org/blog/2018/09/10/introducing-the-react-profiler.html)"
  },
  "node_modules/lighthouse-stack-packs/packs/wordpress.js | efficient-animated-content": {
    "message": "Zvažte nahrání souboru GIF do služby, pomocí které ho bude možné vložit jako video HTML5."
  },
  "node_modules/lighthouse-stack-packs/packs/wordpress.js | offscreen-images": {
    "message": "Nainstalujte [plugin služby WordPress pro líné načítání](https://wordpress.org/plugins/search/lazy+load/), který umožňuje odložit načítání obrázků mimo obrazovku, nebo přejděte na motiv, který tuto funkci poskytuje. Zvažte také použití [pluginu AMP](https://wordpress.org/plugins/amp/)."
  },
  "node_modules/lighthouse-stack-packs/packs/wordpress.js | render-blocking-resources": {
    "message": "K dispozici je celá řada pluginů služby WordPress, které vám pomohou [vložit kritické podklady přímo do kódu](https://wordpress.org/plugins/search/critical+css/) nebo [odložit načítání méně důležitých zdrojů](https://wordpress.org/plugins/search/defer+css+javascript/). Upozorňujeme, že optimalizace pomocí těchto pluginů může narušit funkčnost vašeho motivu nebo pluginů. V kódu proto pravděpodobně budete muset provést změny."
  },
  "node_modules/lighthouse-stack-packs/packs/wordpress.js | time-to-first-byte": {
    "message": "Na reakční dobu serveru mají vliv motivy, pluginy a specifikace serverů. Zvažte vyhledání optimalizovaného motivu, pečlivý výběr optimalizačního pluginu či upgradování serveru."
  },
  "node_modules/lighthouse-stack-packs/packs/wordpress.js | total-byte-weight": {
    "message": "Zvažte zobrazování ukázek v seznamech příspěvků (např. prostřednictvím značky k načtení dalšího obsahu), snížení počtu příspěvků zobrazených na jedné stránce, rozdělení dlouhých příspěvků na několik stránek nebo použití pluginu k línému načítání komentářů."
  },
  "node_modules/lighthouse-stack-packs/packs/wordpress.js | unminified-css": {
    "message": "K dispozici je celá řada [pluginů služby WordPress](https://wordpress.org/plugins/search/minify+css/), které web mohou zrychlit zřetězením, minifikací a komprimací stylů. Pokud je to možné, můžete minifikaci provést také předem pomocí procesu sestavení."
  },
  "node_modules/lighthouse-stack-packs/packs/wordpress.js | unminified-javascript": {
    "message": "K dispozici je celá řada [pluginů služby WordPress](https://wordpress.org/plugins/search/minify+javascript/), které váš web mohou zrychlit zřetězením, minifikací a zkomprimováním skriptů. Pokud je to možné, můžete minifikaci provést také předem pomocí procesu sestavení."
  },
  "node_modules/lighthouse-stack-packs/packs/wordpress.js | unused-css-rules": {
    "message": "Zvažte snížení počtu [pluginů služby WordPress](https://wordpress.org/plugins/), které na stránce načítají nevyužité styly CSS. Pluginy, které přidávají nadbytečné styly CSS, můžete vyhledat pomocí funkce [Coverage](https://developers.google.com/web/updates/2017/04/devtools-release-notes#coverage) v nástrojích pro vývojáře v Chromu. Odpovědný motiv či plugin můžete identifikovat podle adresy URL šablony stylů. Hledejte pluginy, které v seznamu mají mnoho šablon stylů, u nichž je při použití funkce Coverage velké množství kódu označeno červeně. Plugin by měl šablonu stylů do fronty zařadit jen v případě, že je na stránce opravdu použita."
  },
  "node_modules/lighthouse-stack-packs/packs/wordpress.js | unused-javascript": {
    "message": "Zvažte snížení počtu [pluginů služby WordPress](https://wordpress.org/plugins/), které na stránce načítají nepoužívaný kód JavaScript. Pluginy, které přidávají nadbytečný javascriptový kód, můžete vyhledat pomocí funkce [Coverage](https://developers.google.com/web/updates/2017/04/devtools-release-notes#coverage) v nástrojích pro vývojáře v Chromu. Odpovědný motiv či plugin poznáte podle adresy URL skriptu. Hledejte pluginy, které v seznamu mají mnoho skriptů, u nichž je při použití funkce Coverage velké množství kódu označeno červeně. Plugin by měl skript do fronty zařadit jen v případě, že se na stránce opravdu používá."
  },
  "node_modules/lighthouse-stack-packs/packs/wordpress.js | uses-long-cache-ttl": {
    "message": "Přečtěte si o [ukládání do mezipaměti prohlížeče ve službě WordPress](https://wordpress.org/support/article/optimization/#browser-caching)."
  },
  "node_modules/lighthouse-stack-packs/packs/wordpress.js | uses-optimized-images": {
    "message": "Zvažte použití [pluginu služby WordPress na optimalizaci obrázků](https://wordpress.org/plugins/search/optimize+images/), který obrázky komprimuje, přičemž zachová jejich kvalitu."
  },
  "node_modules/lighthouse-stack-packs/packs/wordpress.js | uses-responsive-images": {
    "message": "Nahrajte obrázky přímo prostřednictvím [mediální knihovny](https://wordpress.org/support/article/media-library-screen/), abyste zajistili dostupnost potřebných velikostí obrázků, a poté je vložte z mediální knihovny, případně použití optimálních velikostí obrázků zajistěte pomocí widgetu pro obrázky (včetně obrázků pro responzivní dělicí body). Obrázky v této velikosti: `Full Size` používejte pouze v případě, že jsou jejich rozměry adekvátní k použití. [Další informace](https://wordpress.org/support/article/inserting-images-into-posts-and-pages/)"
  },
  "node_modules/lighthouse-stack-packs/packs/wordpress.js | uses-text-compression": {
    "message": "Můžete v konfiguraci webového serveru zapnout kompresi textu."
  },
  "node_modules/lighthouse-stack-packs/packs/wordpress.js | uses-webp-images": {
    "message": "Zvažte použití [pluginu](https://wordpress.org/plugins/search/convert+webp/) nebo služby, která nahrané obrázky automaticky převede na optimální formáty."
  }
}<|MERGE_RESOLUTION|>--- conflicted
+++ resolved
@@ -1381,32 +1381,6 @@
   },
   "lighthouse-core/audits/viewport.js | title": {
     "message": "Obsahuje značku `<meta name=\"viewport\">` s atributem `width` nebo `initial-scale`"
-  },
-<<<<<<< HEAD
-  "lighthouse-core/audits/without-javascript.js | description": {
-    "message": "Vaše aplikace by měla zobrazovat nějaký obsah, i v případě, že bude JavaScript zakázaný, i kdyby to mělo být jen upozornění pro uživatele, že k použití aplikace je potřeba JavaScript. [Další informace](https://web.dev/without-javascript/)"
-  },
-  "lighthouse-core/audits/without-javascript.js | explanation": {
-    "message": "Pokud nejsou k dispozici skripty stránky, v hlavní části stránky by se měl vykreslit nějaký obsah."
-  },
-  "lighthouse-core/audits/without-javascript.js | failureTitle": {
-    "message": "Neposkytuje záložní obsah, když není k dispozici JavaScript"
-  },
-  "lighthouse-core/audits/without-javascript.js | title": {
-    "message": "Obsahuje určitý obsah, když není k dispozici JavaScript"
-=======
-  "lighthouse-core/audits/works-offline.js | description": {
-    "message": "Pokud vytváříte progresivní webovou aplikaci, doporučujeme použít soubor service worker, aby aplikace fungovala i offline. [Další informace](https://web.dev/works-offline/)"
-  },
-  "lighthouse-core/audits/works-offline.js | failureTitle": {
-    "message": "Stávající stránka nereaguje stavovým kódem 200, když je offline"
-  },
-  "lighthouse-core/audits/works-offline.js | title": {
-    "message": "Stávající stránka reaguje stavovým kódem 200, když je offline"
-  },
-  "lighthouse-core/audits/works-offline.js | warningNoLoad": {
-    "message": "Stránka se v režimu offline nemusí načíst, protože testovací adresa URL ({requested}) byla přesměrována na adresu „{final}“. Zkuste druhou adresu otestovat přímo."
->>>>>>> 5fc0fce9
   },
   "lighthouse-core/config/default-config.js | a11yAriaGroupDescription": {
     "message": "Toto jsou příležitosti ke zlepšení používání specifikace ARIA ve vaší aplikaci, které mohou zlepšit prostředí pro uživatele asistenčních technologií, jako jsou čtečky obrazovek."
