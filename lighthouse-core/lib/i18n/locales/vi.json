--- conflicted
+++ resolved
@@ -1381,32 +1381,6 @@
   },
   "lighthouse-core/audits/viewport.js | title": {
     "message": "Có thẻ `<meta name=\"viewport\">` có `width` hoặc `initial-scale`"
-  },
-<<<<<<< HEAD
-  "lighthouse-core/audits/without-javascript.js | description": {
-    "message": "Ứng dụng của bạn phải hiển thị một số nội dung khi JavaScript bị tắt, ngay cả khi đó chỉ là một cảnh báo cho người dùng biết phải có JavaScript mới dùng được ứng dụng. [Tìm hiểu thêm](https://web.dev/without-javascript/)."
-  },
-  "lighthouse-core/audits/without-javascript.js | explanation": {
-    "message": "Phần nội dung trang phải hiển thị một số nội dung nếu không có sẵn tập lệnh."
-  },
-  "lighthouse-core/audits/without-javascript.js | failureTitle": {
-    "message": "Không cung cấp nội dung dự phòng khi JavaScript không có sẵn"
-  },
-  "lighthouse-core/audits/without-javascript.js | title": {
-    "message": "Chứa một số nội dung khi JavaScript không có sẵn"
-=======
-  "lighthouse-core/audits/works-offline.js | description": {
-    "message": "Nếu bạn đang tạo một Ứng dụng web tiến bộ, hãy cân nhắc dùng trình chạy dịch vụ để ứng dụng có thể hoạt động khi không có mạng. [Tìm hiểu thêm](https://web.dev/works-offline/)"
-  },
-  "lighthouse-core/audits/works-offline.js | failureTitle": {
-    "message": "Trang hiện tại không trả về mã trạng thái 200 khi không có mạng"
-  },
-  "lighthouse-core/audits/works-offline.js | title": {
-    "message": "Trang hiện tại trả về mã trạng thái 200 khi không có mạng"
-  },
-  "lighthouse-core/audits/works-offline.js | warningNoLoad": {
-    "message": "Trang này có thể không tải được khi không có mạng vì URL kiểm tra ({requested}) đã được chuyển hướng tới \"{final}\". Hãy thử kiểm tra trực tiếp URL thứ hai."
->>>>>>> 5fc0fce9
   },
   "lighthouse-core/config/default-config.js | a11yAriaGroupDescription": {
     "message": "Đây là những cơ hội giúp cải thiện việc sử dụng ARIA trong ứng dụng của bạn, nhờ đó có thể nâng cao trải nghiệm cho người dùng công nghệ hỗ trợ, chẳng hạn như trình đọc màn hình."
