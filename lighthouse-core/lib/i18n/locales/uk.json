{
  "lighthouse-core/audits/accessibility/accesskeys.js | description": {
    "message": "Ключі доступу дають змогу швидко виділяти частину сторінки. Для належної навігації кожний ключ доступу має бути унікальним. [Докладніше](https://web.dev/accesskeys/)."
  },
  "lighthouse-core/audits/accessibility/accesskeys.js | failureTitle": {
    "message": "Значення `[accesskey]` неунікальні"
  },
  "lighthouse-core/audits/accessibility/accesskeys.js | title": {
    "message": "Значення `[accesskey]` унікальні"
  },
  "lighthouse-core/audits/accessibility/aria-allowed-attr.js | description": {
    "message": "Кожна `role` ARIA підтримує конкретний набір атрибутів `aria-*`. Якщо вони не збігаються, атрибути `aria-*` стають недійсними. [Докладніше](https://web.dev/aria-allowed-attr/)."
  },
  "lighthouse-core/audits/accessibility/aria-allowed-attr.js | failureTitle": {
    "message": "Атрибути `[aria-*]` не відповідають своїм ролям"
  },
  "lighthouse-core/audits/accessibility/aria-allowed-attr.js | title": {
    "message": "Атрибути `[aria-*]` відповідають своїм ролям"
  },
  "lighthouse-core/audits/accessibility/aria-hidden-body.js | description": {
    "message": "Технології для людей з обмеженими можливостями, як-от програми зчитування з екрана, працюють неналежно, коли `aria-hidden=\"true\"` налаштовано в документі `<body>`. [Докладніше](https://web.dev/aria-hidden-body/)."
  },
  "lighthouse-core/audits/accessibility/aria-hidden-body.js | failureTitle": {
    "message": "`[aria-hidden=\"true\"]` є в документі `<body>`"
  },
  "lighthouse-core/audits/accessibility/aria-hidden-body.js | title": {
    "message": "`[aria-hidden=\"true\"]` немає в документі `<body>`"
  },
  "lighthouse-core/audits/accessibility/aria-hidden-focus.js | description": {
    "message": "Інтерактивні похідні в елементі `[aria-hidden=\"true\"]` забороняють користувачам технологій для людей з обмеженими можливостями (наприклад, програм зчитування з екрана) доступ до цих інтерактивних елементів. [Докладніше](https://web.dev/aria-hidden-focus/)."
  },
  "lighthouse-core/audits/accessibility/aria-hidden-focus.js | failureTitle": {
    "message": "Елементи `[aria-hidden=\"true\"]` містять інтерактивні похідні"
  },
  "lighthouse-core/audits/accessibility/aria-hidden-focus.js | title": {
    "message": "Елементи `[aria-hidden=\"true\"]` не містять інтерактивних похідних"
  },
  "lighthouse-core/audits/accessibility/aria-input-field-name.js | description": {
    "message": "Коли поле введення не має зрозумілої назви, програми зчитування з екрана озвучують його загальною назвою, через що воно стає непридатним для користувачів. [Докладніше](https://web.dev/aria-input-field-name/)."
  },
  "lighthouse-core/audits/accessibility/aria-input-field-name.js | failureTitle": {
    "message": "Поля введення ARIA не мають доступних для зчитування назв"
  },
  "lighthouse-core/audits/accessibility/aria-input-field-name.js | title": {
    "message": "Поля введення ARIA мають доступні для зчитування назви"
  },
  "lighthouse-core/audits/accessibility/aria-required-attr.js | description": {
    "message": "Деякі ролі ARIA мають обов'язкові атрибути, що описують стан елемента для програм зчитування з екрана. [Докладніше](https://web.dev/aria-required-attr/)."
  },
  "lighthouse-core/audits/accessibility/aria-required-attr.js | failureTitle": {
    "message": "Ролі `[role]` не мають усіх обов'язкових атрибутів `[aria-*]`"
  },
  "lighthouse-core/audits/accessibility/aria-required-attr.js | title": {
    "message": "Ролі `[role]` мають усі потрібні атрибути `[aria-*]`"
  },
  "lighthouse-core/audits/accessibility/aria-required-children.js | description": {
    "message": "Щоб виконувати потрібні функції спеціальних можливостей, деякі батьківські ролі ARIA повинні містити відповідні дочірні ролі. [Докладніше](https://web.dev/aria-required-children/)."
  },
  "lighthouse-core/audits/accessibility/aria-required-children.js | failureTitle": {
    "message": "В елементах з ARIA `[role]`, які вимагають дочірні елементи з певним атрибутом `[role]`, немає кількох або всіх дочірніх елементів."
  },
  "lighthouse-core/audits/accessibility/aria-required-children.js | title": {
    "message": "Елементи з ARIA `[role]`, які вимагають дочірні елементи з певним атрибутом `[role]`, мають усі необхідні дочірні елементи."
  },
  "lighthouse-core/audits/accessibility/aria-required-parent.js | description": {
    "message": "Щоб належно виконувати потрібні функції спеціальних можливостей, відповідні батьківські ролі повинні містити деякі дочірні ролі ARIA. [Докладніше](https://web.dev/aria-required-parent/)."
  },
  "lighthouse-core/audits/accessibility/aria-required-parent.js | failureTitle": {
    "message": "Ролі `[role]` не містяться в обов'язковому батьківському елементі"
  },
  "lighthouse-core/audits/accessibility/aria-required-parent.js | title": {
    "message": "Ролі `[role]` містяться у відповідному батьківському елементі"
  },
  "lighthouse-core/audits/accessibility/aria-roles.js | description": {
    "message": "Щоб належно виконувати функції спеціальних можливостей, ролі ARIA повинні мати дійсні значення. [Докладніше](https://web.dev/aria-roles/)."
  },
  "lighthouse-core/audits/accessibility/aria-roles.js | failureTitle": {
    "message": "Значення `[role]` недійсні"
  },
  "lighthouse-core/audits/accessibility/aria-roles.js | title": {
    "message": "Значення `[role]` дійсні"
  },
  "lighthouse-core/audits/accessibility/aria-toggle-field-name.js | description": {
    "message": "Коли поле перемикача не має зрозумілої назви, програми зчитування з екрана озвучують його загальною назвою, через що воно стає непридатним для користувачів. [Докладніше](https://web.dev/aria-toggle-field-name/)."
  },
  "lighthouse-core/audits/accessibility/aria-toggle-field-name.js | failureTitle": {
    "message": "Поля перемикача ARIA не мають доступних для зчитування назв"
  },
  "lighthouse-core/audits/accessibility/aria-toggle-field-name.js | title": {
    "message": "Поля перемикача ARIA мають доступні для зчитування назви"
  },
  "lighthouse-core/audits/accessibility/aria-valid-attr-value.js | description": {
    "message": "Допоміжні технології, як-от програми зчитування з екрана, не можуть тлумачити атрибути ARIA з недійсними значеннями. [Докладніше](https://web.dev/aria-valid-attr-value/)."
  },
  "lighthouse-core/audits/accessibility/aria-valid-attr-value.js | failureTitle": {
    "message": "Атрибути `[aria-*]` не мають дійсних значень"
  },
  "lighthouse-core/audits/accessibility/aria-valid-attr-value.js | title": {
    "message": "Атрибути `[aria-*]` мають дійсні значення"
  },
  "lighthouse-core/audits/accessibility/aria-valid-attr.js | description": {
    "message": "Допоміжні технології, як-от програми зчитування з екрана, не можуть тлумачити атрибути ARIA з недійсними назвами. [Докладніше](https://web.dev/aria-valid-attr/)."
  },
  "lighthouse-core/audits/accessibility/aria-valid-attr.js | failureTitle": {
    "message": "Атрибути `[aria-*]` недійсні або написані неправильно"
  },
  "lighthouse-core/audits/accessibility/aria-valid-attr.js | title": {
    "message": "Атрибути `[aria-*]` дійсні та написані правильно"
  },
  "lighthouse-core/audits/accessibility/axe-audit.js | failingElementsHeader": {
    "message": "Елементи, що не пройшли перевірку"
  },
  "lighthouse-core/audits/accessibility/button-name.js | description": {
    "message": "Коли кнопка не має зрозумілої назви, програми зчитування з екрана озвучують її словом \"кнопка\", через що вона стає непридатною для користувачів. [Докладніше](https://web.dev/button-name/)."
  },
  "lighthouse-core/audits/accessibility/button-name.js | failureTitle": {
    "message": "Кнопки не мають доступних для зчитування назв"
  },
  "lighthouse-core/audits/accessibility/button-name.js | title": {
    "message": "Кнопки мають доступну для зчитування назву"
  },
  "lighthouse-core/audits/accessibility/bypass.js | description": {
    "message": "Якщо додати способи обходу вмісту, що повторюється, користувачам буде простіше переходити між елементами на сторінці за допомогою клавіатури. [Докладніше](https://web.dev/bypass/)."
  },
  "lighthouse-core/audits/accessibility/bypass.js | failureTitle": {
    "message": "Сторінка не містить заголовка, посилання для пропуску вмісту чи мітки області"
  },
  "lighthouse-core/audits/accessibility/bypass.js | title": {
    "message": "Сторінка містить заголовок, посилання для пропуску вмісту чи мітку області"
  },
  "lighthouse-core/audits/accessibility/color-contrast.js | description": {
    "message": "Для багатьох користувачів складно або неможливо читати текст із низькою контрастністю. [Докладніше](https://web.dev/color-contrast/)."
  },
  "lighthouse-core/audits/accessibility/color-contrast.js | failureTitle": {
    "message": "Між кольорами фону та переднього плану недостатній коефіцієнт контрастності."
  },
  "lighthouse-core/audits/accessibility/color-contrast.js | title": {
    "message": "Між кольорами фону та переднього плану достатній коефіцієнт контрастності"
  },
  "lighthouse-core/audits/accessibility/definition-list.js | description": {
    "message": "Коли списки визначень мають неправильну розмітку, програми зчитування з екрана можуть генерувати незрозумілі або неточні дані. [Докладніше](https://web.dev/definition-list/)."
  },
  "lighthouse-core/audits/accessibility/definition-list.js | failureTitle": {
    "message": "Списки визначення `<dl>` містять не лише належно впорядковані групи `<dt>` і `<dd>` чи елементи `<script>`, `<template>` або `<div>`."
  },
  "lighthouse-core/audits/accessibility/definition-list.js | title": {
    "message": "Списки визначення `<dl>` містять лише належно впорядковані групи `<dt>` та `<dd>` чи елементи `<script>`, `<template>` або `<div>`."
  },
  "lighthouse-core/audits/accessibility/dlitem.js | description": {
    "message": "Щоб програми зчитування з екрана правильно озвучували елементи списку визначень (`<dt>` і `<dd>`), елементи має бути згруповано в батьківському елементі `<dl>`. [Докладніше](https://web.dev/dlitem/)."
  },
  "lighthouse-core/audits/accessibility/dlitem.js | failureTitle": {
    "message": "Елементи списку визначень не згруповано в елементах `<dl>`"
  },
  "lighthouse-core/audits/accessibility/dlitem.js | title": {
    "message": "Елементи списку визначень згруповано в елементах `<dl>`"
  },
  "lighthouse-core/audits/accessibility/document-title.js | description": {
    "message": "Завдяки назві користувачі програми зчитування з екрана дізнаються загальну інформацію про сторінку, а користувачі пошукових систем визначають, чи сторінка відповідає їхньому запиту. [Докладніше](https://web.dev/document-title/)."
  },
  "lighthouse-core/audits/accessibility/document-title.js | failureTitle": {
    "message": "Документ не має елемента `<title>`"
  },
  "lighthouse-core/audits/accessibility/document-title.js | title": {
    "message": "Документ містить елемент `<title>`"
  },
  "lighthouse-core/audits/accessibility/duplicate-id-active.js | description": {
    "message": "Усі інтерактивні елементи мають містити унікальний `id`, щоб їх могли розпізнавати технології для людей з обмеженими можливостями. [Докладніше](https://web.dev/duplicate-id-active/)."
  },
  "lighthouse-core/audits/accessibility/duplicate-id-active.js | failureTitle": {
    "message": "Атрибути `[id]` в активних інтерактивних елементах неунікальні"
  },
  "lighthouse-core/audits/accessibility/duplicate-id-active.js | title": {
    "message": "Атрибути `[id]` в активних інтерактивних елементах унікальні"
  },
  "lighthouse-core/audits/accessibility/duplicate-id-aria.js | description": {
    "message": "Значення ідентифікатора ARIA має бути унікальним, щоб технології для людей з обмеженими можливостями не пропускали інші копії. [Докладніше](https://web.dev/duplicate-id-aria/)."
  },
  "lighthouse-core/audits/accessibility/duplicate-id-aria.js | failureTitle": {
    "message": "Ідентифікатори ARIA неунікальні"
  },
  "lighthouse-core/audits/accessibility/duplicate-id-aria.js | title": {
    "message": "Ідентифікатори ARIA унікальні"
  },
  "lighthouse-core/audits/accessibility/form-field-multiple-labels.js | description": {
    "message": "Поля форми з кількома мітками можуть помилково озвучуватися технологіями для людей з обмеженими можливостями (наприклад, програмами зчитування з екрана), які використовують першу, останню або всі мітки. [Докладніше](https://web.dev/form-field-multiple-labels/)."
  },
  "lighthouse-core/audits/accessibility/form-field-multiple-labels.js | failureTitle": {
    "message": "Поля форми містять кілька міток"
  },
  "lighthouse-core/audits/accessibility/form-field-multiple-labels.js | title": {
    "message": "Немає полів форми з кількома мітками"
  },
  "lighthouse-core/audits/accessibility/frame-title.js | description": {
    "message": "Користувачі програм зчитування з екрана використовують назви фреймів, щоб дізнатися їх вміст. [Докладніше](https://web.dev/frame-title/)."
  },
  "lighthouse-core/audits/accessibility/frame-title.js | failureTitle": {
    "message": "Елементи `<frame>` або `<iframe>` не мають назви"
  },
  "lighthouse-core/audits/accessibility/frame-title.js | title": {
    "message": "Елементи `<frame>` або `<iframe>` мають назву"
  },
  "lighthouse-core/audits/accessibility/heading-order.js | description": {
    "message": "Правильно впорядковані заголовки, які не пропускають рівні, передають семантичну структуру сторінки, що полегшує навігацію та розуміння під час використання технологій для людей з обмеженими можливостями. [Докладніше](https://web.dev/heading-order/)."
  },
  "lighthouse-core/audits/accessibility/heading-order.js | failureTitle": {
    "message": "Елементи заголовка не розташовані послідовно в порядку спадання"
  },
  "lighthouse-core/audits/accessibility/heading-order.js | title": {
    "message": "Елементи заголовка розташовані послідовно в порядку спадання"
  },
  "lighthouse-core/audits/accessibility/html-has-lang.js | description": {
    "message": "Якщо для сторінки не вказано атрибут мови, програма зчитування з екрана припускає, що мовою сторінки є мова за умовчанням, яку користувач вибрав під час налаштування програми зчитування. Якщо насправді мова сторінки інша, програма зчитування з екрана може неправильно озвучувати текст на сторінці. [Докладніше](https://web.dev/html-has-lang/)."
  },
  "lighthouse-core/audits/accessibility/html-has-lang.js | failureTitle": {
    "message": "Елемент `<html>` не має атрибута `[lang]`"
  },
  "lighthouse-core/audits/accessibility/html-has-lang.js | title": {
    "message": "Елемент `<html>` містить атрибут `[lang]`"
  },
  "lighthouse-core/audits/accessibility/html-lang-valid.js | description": {
    "message": "Якщо указати дійсний тег мови за [стандартом BCP 47](https://www.w3.org/International/questions/qa-choosing-language-tags#question), це допоможе програмі зчитування з екрана правильно озвучувати текст. [Докладніше](https://web.dev/html-lang-valid/)."
  },
  "lighthouse-core/audits/accessibility/html-lang-valid.js | failureTitle": {
    "message": "Елемент `<html>` не містить дійсного значення для атрибута `[lang]`."
  },
  "lighthouse-core/audits/accessibility/html-lang-valid.js | title": {
    "message": "Елемент `<html>` має дійсне значення атрибута `[lang]`"
  },
  "lighthouse-core/audits/accessibility/image-alt.js | description": {
    "message": "Інформативні елементи повинні містити короткий, описовий альтернативний текст. Декоративні елементи можуть ігноруватись і мати порожній атрибут alt. [Докладніше](https://web.dev/image-alt/)."
  },
  "lighthouse-core/audits/accessibility/image-alt.js | failureTitle": {
    "message": "Зображення не мають атрибутів `[alt]`"
  },
  "lighthouse-core/audits/accessibility/image-alt.js | title": {
    "message": "Зображення мають атрибути `[alt]`"
  },
  "lighthouse-core/audits/accessibility/input-image-alt.js | description": {
    "message": "Коли зображення використовується як кнопка `<input>`, додавши альтернативний текст, ви допоможете користувачам програм зчитування з екрана зрозуміти призначення кнопки. [Докладніше](https://web.dev/input-image-alt/)."
  },
  "lighthouse-core/audits/accessibility/input-image-alt.js | failureTitle": {
    "message": "Елементи `<input type=\"image\">` не містять текст `[alt]`"
  },
  "lighthouse-core/audits/accessibility/input-image-alt.js | title": {
    "message": "Елементи `<input type=\"image\">` містять текст `[alt]`"
  },
  "lighthouse-core/audits/accessibility/label.js | description": {
    "message": "Завдяки міткам допоміжні технології, як-от програми зчитування з екрана, правильно озвучують елементи керування формою. [Докладніше](https://web.dev/label/)."
  },
  "lighthouse-core/audits/accessibility/label.js | failureTitle": {
    "message": "Елементи форми не мають пов’язаних міток"
  },
  "lighthouse-core/audits/accessibility/label.js | title": {
    "message": "Елементи форми мають пов’язані мітки"
  },
  "lighthouse-core/audits/accessibility/layout-table.js | description": {
    "message": "Таблиця, яка використовується як макет, не повинна містити елементів даних, як-от елементів th або caption чи атрибут summary, оскільки це може спантеличити користувачів програм зчитування з екрана. [Докладніше](https://web.dev/layout-table/)."
  },
  "lighthouse-core/audits/accessibility/layout-table.js | failureTitle": {
    "message": "Презентаційні елементи `<table>` використовують атрибути `<th>`, `<caption>` або `[summary]`."
  },
  "lighthouse-core/audits/accessibility/layout-table.js | title": {
    "message": "Презентаційні елементи `<table>` не використовують атрибути `<th>`, `<caption>` або `[summary]`."
  },
  "lighthouse-core/audits/accessibility/link-name.js | description": {
    "message": "Унікальний і доступний для виділення текст посилання (а також альтернативний текст для зображень, коли вони використовуються як посилання), який можна розпізнати, покращує навігацію для користувачів програм зчитування з екрана. [Докладніше](https://web.dev/link-name/)."
  },
  "lighthouse-core/audits/accessibility/link-name.js | failureTitle": {
    "message": "Посилання не мають назв, які можна розпізнати"
  },
  "lighthouse-core/audits/accessibility/link-name.js | title": {
    "message": "Посилання мають назви, які можна розпізнати"
  },
  "lighthouse-core/audits/accessibility/list.js | description": {
    "message": "Програми зчитування з екрана озвучують списки в особливий спосіб. Правильна структура списків допомагає таким програмам правильно розпізнавати інформацію. [Докладніше](https://web.dev/list/)."
  },
  "lighthouse-core/audits/accessibility/list.js | failureTitle": {
    "message": "Списки не містять лише елементи `<li>` і елементи для підтримки виконання сценарію (`<script>` та `<template>`)."
  },
  "lighthouse-core/audits/accessibility/list.js | title": {
    "message": "Списки містять лише елементи `<li>` й елементи для підтримки виконання сценарію (`<script>` і `<template>`)."
  },
  "lighthouse-core/audits/accessibility/listitem.js | description": {
    "message": "Щоб програми зчитування з екрана правильно озвучували елементи списку (`<li>`), ці елементи повинні міститися в батьківських елементах `<ul>` або `<ol>`. [Докладніше](https://web.dev/listitem/)."
  },
  "lighthouse-core/audits/accessibility/listitem.js | failureTitle": {
    "message": "Елементів списку (`<li>`) немає в батьківських елементах `<ul>` або `<ol>`."
  },
  "lighthouse-core/audits/accessibility/listitem.js | title": {
    "message": "Елементи списку (`<li>`) містяться в батьківських елементах `<ul>` або `<ol>`"
  },
  "lighthouse-core/audits/accessibility/meta-refresh.js | description": {
    "message": "Користувачі не очікують, що сторінка оновлюватиметься автоматично. Таке оновлення перемістить фокус назад угору сторінки. Це може роздратувати або спантеличити користувачів. [Докладніше](https://web.dev/meta-refresh/)."
  },
  "lighthouse-core/audits/accessibility/meta-refresh.js | failureTitle": {
    "message": "Документ використовує `<meta http-equiv=\"refresh\">`"
  },
  "lighthouse-core/audits/accessibility/meta-refresh.js | title": {
    "message": "Документ не використовує тег `<meta http-equiv=\"refresh\">`"
  },
  "lighthouse-core/audits/accessibility/meta-viewport.js | description": {
    "message": "Якщо вимкнути масштабування, користувачі з поганим зором не зможуть збільшити екран, щоб краще бачити вміст веб-сторінки. [Докладніше](https://web.dev/meta-viewport/)."
  },
  "lighthouse-core/audits/accessibility/meta-viewport.js | failureTitle": {
    "message": "Параметр `[user-scalable=\"no\"]` використовується в елементі `<meta name=\"viewport\">` або атрибут `[maximum-scale]` менший за 5."
  },
  "lighthouse-core/audits/accessibility/meta-viewport.js | title": {
    "message": "Параметр `[user-scalable=\"no\"]` не використовується в елементі `<meta name=\"viewport\">`, а атрибут `[maximum-scale]` має значення не менше 5."
  },
  "lighthouse-core/audits/accessibility/object-alt.js | description": {
    "message": "Програми зчитування з екрана розпізнають лише текст. Якщо додати текст заміщення до елементів `<object>`, це допоможе таким програмам передати їх значення користувачам. [Докладніше](https://web.dev/object-alt/)."
  },
  "lighthouse-core/audits/accessibility/object-alt.js | failureTitle": {
    "message": "Елементи `<object>` не містять текст `[alt]`"
  },
  "lighthouse-core/audits/accessibility/object-alt.js | title": {
    "message": "Елементи `<object>` містять текст `[alt]`"
  },
  "lighthouse-core/audits/accessibility/tabindex.js | description": {
    "message": "Значення, що перевищує 0, передбачає явне встановлення порядку навігації. Хоча технічно воно дійсне, це часто ускладнює взаємодію для користувачів, які застосовують допоміжні технології. [Докладніше](https://web.dev/tabindex/)."
  },
  "lighthouse-core/audits/accessibility/tabindex.js | failureTitle": {
    "message": "Деякі елементи мають значення `[tabindex]`, що перевищує 0"
  },
  "lighthouse-core/audits/accessibility/tabindex.js | title": {
    "message": "Жоден елемент не має значення `[tabindex]`, що перевищує 0"
  },
  "lighthouse-core/audits/accessibility/td-headers-attr.js | description": {
    "message": "Програми зчитування з екрана мають функції, які полегшують навігацію в таблицях. Якщо клітинки `<td>`, які використовують атрибут `[headers]`, посилаються лише на інші клітинки в тій самій таблиці, це може покращити взаємодію для користувачів програми зчитування з екрана. [Докладніше](https://web.dev/td-headers-attr/)."
  },
  "lighthouse-core/audits/accessibility/td-headers-attr.js | failureTitle": {
    "message": "Клітинки в елементі `<table>`, які використовують атрибут `[headers]`, посилаються на елемент `id`, відсутній в тій самій таблиці."
  },
  "lighthouse-core/audits/accessibility/td-headers-attr.js | title": {
    "message": "Клітинки в елементі `<table>`, які використовують атрибут `[headers]`, посилаються на клітинки тієї ж таблиці."
  },
  "lighthouse-core/audits/accessibility/th-has-data-cells.js | description": {
    "message": "Програми зчитування з екрана мають функції, які полегшують навігацію в таблицях. Якщо заголовки таблиці завжди посилаються на певні набори клітинок, це може покращити взаємодію для користувачів програм зчитування з екрана. [Докладніше](https://web.dev/th-has-data-cells/)."
  },
  "lighthouse-core/audits/accessibility/th-has-data-cells.js | failureTitle": {
    "message": "Елементи `<th>` і елементи з роллю `[role=\"columnheader\"/\"rowheader\"]` не містять клітинок із даними, які описують."
  },
  "lighthouse-core/audits/accessibility/th-has-data-cells.js | title": {
    "message": "Елементи `<th>` і елементи з роллю `[role=\"columnheader\"/\"rowheader\"]` містять клітинки з даними, які описують."
  },
  "lighthouse-core/audits/accessibility/valid-lang.js | description": {
    "message": "Якщо для елементів указати дійсний тег мови за [стандартом BCP 47](https://www.w3.org/International/questions/qa-choosing-language-tags#question), це допоможе програмі зчитування з екрана правильно озвучувати текст. [Докладніше](https://web.dev/valid-lang/)."
  },
  "lighthouse-core/audits/accessibility/valid-lang.js | failureTitle": {
    "message": "Атрибути `[lang]` не мають дійсного значення"
  },
  "lighthouse-core/audits/accessibility/valid-lang.js | title": {
    "message": "Атрибути `[lang]` мають дійсне значення"
  },
  "lighthouse-core/audits/accessibility/video-caption.js | description": {
    "message": "Коли відео має субтитри, користувачам із вадами слуху простіше зрозуміти його. [Докладніше](https://web.dev/video-caption/)."
  },
  "lighthouse-core/audits/accessibility/video-caption.js | failureTitle": {
    "message": "Елементи `<video>` не містять елемент `<track>` з атрибутом `[kind=\"captions\"]`."
  },
  "lighthouse-core/audits/accessibility/video-caption.js | title": {
    "message": "Елементи `<video>` містять елемент `<track>` з атрибутом `[kind=\"captions\"]`"
  },
  "lighthouse-core/audits/accessibility/video-description.js | description": {
    "message": "Звукові описи надають важливу інформацію про відео (як-от міміка й оточення), яку не можуть забезпечити діалоги. [Докладніше](https://web.dev/video-description/)."
  },
  "lighthouse-core/audits/accessibility/video-description.js | failureTitle": {
    "message": "Елементи `<video>` не містять елемент `<track>` з атрибутом `[kind=\"description\"]`."
  },
  "lighthouse-core/audits/accessibility/video-description.js | title": {
    "message": "Елементи `<video>` містять елемент `<track>` з атрибутом `[kind=\"description\"]`"
  },
  "lighthouse-core/audits/apple-touch-icon.js | description": {
    "message": "Налаштуйте параметр `apple-touch-icon` для ідеального вигляду на пристроях iOS, коли користувачі додають прогресивний веб-додаток на головний екран. Цей параметр має вказувати на непрозоре квадратне зображення PNG розміром 192 пікс. (або 180 пікс.). [Докладніше](https://web.dev/apple-touch-icon/)."
  },
  "lighthouse-core/audits/apple-touch-icon.js | failureTitle": {
    "message": "Не містить дійсного значка `apple-touch-icon`"
  },
  "lighthouse-core/audits/apple-touch-icon.js | precomposedWarning": {
    "message": "Атрибут `apple-touch-icon-precomposed` застарів. Радимо використовувати `apple-touch-icon`."
  },
  "lighthouse-core/audits/apple-touch-icon.js | title": {
    "message": "Містить дійсний значок `apple-touch-icon`"
  },
  "lighthouse-core/audits/autocomplete.js | columnCurrent": {
    "message": "Поточне значення"
  },
  "lighthouse-core/audits/autocomplete.js | columnSuggestions": {
    "message": "Пропонований маркер"
  },
  "lighthouse-core/audits/autocomplete.js | description": {
    "message": "Атрибут `autocomplete` допомагає користувачам швидше надсилати форми. Щоб допомогти користувачам, спробуйте ввімкнути атрибут `autocomplete`, указавши для нього дійсне значення. [Докладніше](https://developers.google.com/web/fundamentals/design-and-ux/input/forms#use_metadata_to_enable_auto-complete)"
  },
  "lighthouse-core/audits/autocomplete.js | failureTitle": {
    "message": "Елементи `<input>` не мають правильних атрибутів `autocomplete`"
  },
  "lighthouse-core/audits/autocomplete.js | manualReview": {
    "message": "Потрібна перевірка вручну"
  },
  "lighthouse-core/audits/autocomplete.js | reviewOrder": {
    "message": "Перевірте порядок маркерів"
  },
  "lighthouse-core/audits/autocomplete.js | title": {
    "message": "Елементи `<input>` використовують атрибут `autocomplete` правильно"
  },
  "lighthouse-core/audits/autocomplete.js | warningInvalid": {
    "message": "Маркери `autocomplete`: \"{token}\" недійсний у {snippet}"
  },
  "lighthouse-core/audits/autocomplete.js | warningOrder": {
    "message": "Перевірка порядку маркерів: \"{tokens}\" у {snippet}"
  },
  "lighthouse-core/audits/bootup-time.js | chromeExtensionsWarning": {
    "message": "Розширення Chrome негативно впливають на завантаження цієї сторінки. Спробуйте перевірити сторінку в режимі анонімного перегляду або в профілі Chrome без розширень."
  },
  "lighthouse-core/audits/bootup-time.js | columnScriptEval": {
    "message": "Оцінка сценарію"
  },
  "lighthouse-core/audits/bootup-time.js | columnScriptParse": {
    "message": "Синтаксичний аналіз сценарію"
  },
  "lighthouse-core/audits/bootup-time.js | columnTotal": {
    "message": "Загальний процесорний час"
  },
  "lighthouse-core/audits/bootup-time.js | description": {
    "message": "Зменште час виконання синтаксичного аналізу, компілювання й запуску сценаріїв JavaScript. Для цього корисно завантажувати менші обсяги даних JavaScript. [Докладніше](https://web.dev/bootup-time/)."
  },
  "lighthouse-core/audits/bootup-time.js | failureTitle": {
    "message": "Зменште час виконання JavaScript"
  },
  "lighthouse-core/audits/bootup-time.js | title": {
    "message": "Час виконання JavaScript"
  },
  "lighthouse-core/audits/byte-efficiency/duplicated-javascript.js | description": {
    "message": "Видаліть великі копії модулів JavaScript із пакетів, щоб зменшити кількість непотрібних байтів під час активності в мережі. "
  },
  "lighthouse-core/audits/byte-efficiency/duplicated-javascript.js | title": {
    "message": "Видаліть копії модулів у пакетах JavaScript"
  },
  "lighthouse-core/audits/byte-efficiency/efficient-animated-content.js | description": {
    "message": "Великі файли GIF неефективні для передавання анімованого вмісту. Щоб заощадити мережевий трафік даних, радимо замість формату GIF використовувати MPEG4 або WebM для анімацій і PNG чи WebP для статичних зображень. [Докладніше](https://web.dev/efficient-animated-content/)"
  },
  "lighthouse-core/audits/byte-efficiency/efficient-animated-content.js | title": {
    "message": "Використовуйте формати відео для анімованого вмісту"
  },
  "lighthouse-core/audits/byte-efficiency/legacy-javascript.js | description": {
    "message": "Поліфіли та перетворення дають змогу застарілим веб-переглядачам використовувати нові функції JavaScript. Однак багато з них не потрібні для сучасних веб-переглядачів. Для пакетів JavaScript прийміть сучасну стратегію введення скрипту в дію за допомогою виявлення модульних/немодульних функцій, щоб зменшити обсяг коду, що надсилається сучасним веб-переглядачам зі збереженням підтримки застарілих. [Докладніше](https://philipwalton.com/articles/deploying-es2015-code-in-production-today/)"
  },
  "lighthouse-core/audits/byte-efficiency/legacy-javascript.js | title": {
    "message": "Не показуйте застарілі елементи JavaScript у сучасних веб-переглядачах"
  },
  "lighthouse-core/audits/byte-efficiency/offscreen-images.js | description": {
    "message": "Щоб зменшити час до повного завантаження, використовуйте закадрові й приховані зображення, коли завантажаться всі важливі ресурси. [Докладніше](https://web.dev/offscreen-images/)."
  },
  "lighthouse-core/audits/byte-efficiency/offscreen-images.js | title": {
    "message": "Відкладіть закадрові зображення"
  },
  "lighthouse-core/audits/byte-efficiency/render-blocking-resources.js | description": {
    "message": "Ресурси блокують першу візуалізацію сторінки. Надсилайте спершу важливі фрагменти JavaScript або таблиці CSS і відкладайте всі некритичні елементи. [Докладніше](https://web.dev/render-blocking-resources/)."
  },
  "lighthouse-core/audits/byte-efficiency/render-blocking-resources.js | title": {
    "message": "Вилучіть ресурси, які блокують відображення"
  },
  "lighthouse-core/audits/byte-efficiency/total-byte-weight.js | description": {
    "message": "Великі обсяги мережевих даних використовують багато коштовного трафіку відвідувачів і довго завантажуються. [Докладніше](https://web.dev/total-byte-weight/)."
  },
  "lighthouse-core/audits/byte-efficiency/total-byte-weight.js | displayValue": {
    "message": "Загальний розмір – {totalBytes, number, bytes} КіБ"
  },
  "lighthouse-core/audits/byte-efficiency/total-byte-weight.js | failureTitle": {
    "message": "Уникайте великих обсягів даних у мережі"
  },
  "lighthouse-core/audits/byte-efficiency/total-byte-weight.js | title": {
    "message": "Уникається великий обсяг даних мережі"
  },
  "lighthouse-core/audits/byte-efficiency/unminified-css.js | description": {
    "message": "Стиснення файлів CSS може зменшити обсяг даних у мережі. [Докладніше](https://web.dev/unminified-css/)."
  },
  "lighthouse-core/audits/byte-efficiency/unminified-css.js | title": {
    "message": "Зменште СSS"
  },
  "lighthouse-core/audits/byte-efficiency/unminified-javascript.js | description": {
    "message": "Стиснення файлів JavaScript може зменшити обсяг даних і час синтаксичного аналізу сценарію. [Докладніше](https://web.dev/unminified-javascript/)."
  },
  "lighthouse-core/audits/byte-efficiency/unminified-javascript.js | title": {
    "message": "Зменште файл JavaScript"
  },
  "lighthouse-core/audits/byte-efficiency/unused-css-rules.js | description": {
    "message": "Щоб зменшити трафік даних у мережі, видаліть непотрібні правила з таблиць стилів і відкладіть завантаження таблиць CSS, що не використовуються для вмісту у верхній частині сторінки. [Докладніше](https://web.dev/unused-css-rules/)."
  },
  "lighthouse-core/audits/byte-efficiency/unused-css-rules.js | title": {
    "message": "Видаліть вміст CSS, який не використовується"
  },
  "lighthouse-core/audits/byte-efficiency/unused-javascript.js | description": {
    "message": "Видаліть файли JavaScript, які ви не використовуєте, щоб зменшити кількість байтів під час активності в мережі. [Докладніше](https://web.dev/unused-javascript/)."
  },
  "lighthouse-core/audits/byte-efficiency/unused-javascript.js | title": {
    "message": "Вилучіть файли JavaScript, які ви не використовуєте"
  },
  "lighthouse-core/audits/byte-efficiency/uses-long-cache-ttl.js | description": {
    "message": "Якщо зберігати кеш за тривалий період часу, сторінки можуть завантажуватися швидше під час повторних відвідувань. [Докладніше](https://web.dev/uses-long-cache-ttl/)."
  },
  "lighthouse-core/audits/byte-efficiency/uses-long-cache-ttl.js | displayValue": {
    "message": "{itemCount,plural, =1{Знайдено 1 ресурс}one{Знайдено # ресурс}few{Знайдено # ресурси}many{Знайдено # ресурсів}other{Знайдено # ресурсу}}"
  },
  "lighthouse-core/audits/byte-efficiency/uses-long-cache-ttl.js | failureTitle": {
    "message": "Показуйте статичні об’єкти за допомогою ефективних правил кешування"
  },
  "lighthouse-core/audits/byte-efficiency/uses-long-cache-ttl.js | title": {
    "message": "Використовуються ефективні правила кешування статичних об’єктів"
  },
  "lighthouse-core/audits/byte-efficiency/uses-optimized-images.js | description": {
    "message": "Оптимізовані зображення завантажуються швидше й використовують менше мобільного трафіку. [Докладніше](https://web.dev/uses-optimized-images/)."
  },
  "lighthouse-core/audits/byte-efficiency/uses-optimized-images.js | title": {
    "message": "Ефективно кодуйте зображення"
  },
  "lighthouse-core/audits/byte-efficiency/uses-responsive-images.js | description": {
    "message": "Показуйте зображення правильного розміру, щоб заощадити мобільний трафік і покращити час завантаження. [Докладніше](https://web.dev/uses-responsive-images/)."
  },
  "lighthouse-core/audits/byte-efficiency/uses-responsive-images.js | title": {
    "message": "Правильно виберіть розмір зображень"
  },
  "lighthouse-core/audits/byte-efficiency/uses-text-compression.js | description": {
    "message": "Текстові ресурси потрібно відображати зі стисненням (Gzip, Deflate чи Brotli), щоб мінімізувати загальний трафік мережі. [Докладніше](https://web.dev/uses-text-compression/)."
  },
  "lighthouse-core/audits/byte-efficiency/uses-text-compression.js | title": {
    "message": "Увімкніть стиснення тексту"
  },
  "lighthouse-core/audits/byte-efficiency/uses-webp-images.js | description": {
    "message": "Формати зображень JPEG 2000, JPEG XR і WebP часто стискаються краще, ніж PNG чи JPEG. Тому вони швидше завантажуються й використовують менше даних. [Докладніше](https://web.dev/uses-webp-images/)."
  },
  "lighthouse-core/audits/byte-efficiency/uses-webp-images.js | title": {
    "message": "Показуйте зображення в нових форматах"
  },
  "lighthouse-core/audits/content-width.js | description": {
    "message": "Якщо ширина контенту додатка не збігається з шириною області перегляду, можливо, додаток не вдасться оптимізувати для екранів мобільних пристроїв. [Докладніше](https://web.dev/content-width/)."
  },
  "lighthouse-core/audits/content-width.js | explanation": {
    "message": "Розмір області перегляду ({innerWidth} пікс.) не збігається з розміром вікна ({outerWidth} пікс.)."
  },
  "lighthouse-core/audits/content-width.js | failureTitle": {
    "message": "Розмір контенту не відповідає області перегляду"
  },
  "lighthouse-core/audits/content-width.js | title": {
    "message": "Розмір контенту відповідає області перегляду"
  },
  "lighthouse-core/audits/critical-request-chains.js | description": {
    "message": "Ланцюжки важливих запитів нижче показують, які ресурси мають високий пріоритет. Щоб пришвидшити завантаження сторінки, зменште довжину ланцюжків і розмір завантажень або відкладіть завантаження непотрібних ресурсів. [Докладніше](https://web.dev/critical-request-chains/)."
  },
  "lighthouse-core/audits/critical-request-chains.js | displayValue": {
    "message": "{itemCount,plural, =1{Знайдено 1 ланцюжок}one{Знайдено # ланцюжок}few{Знайдено # ланцюжки}many{Знайдено # ланцюжків}other{Знайдено # ланцюжка}}"
  },
  "lighthouse-core/audits/critical-request-chains.js | title": {
    "message": "Намагайтеся не створювати ланцюжки критичних запитів"
  },
  "lighthouse-core/audits/deprecations.js | columnDeprecate": {
    "message": "Припинення підтримки/застереження"
  },
  "lighthouse-core/audits/deprecations.js | columnLine": {
    "message": "Рядок"
  },
  "lighthouse-core/audits/deprecations.js | description": {
    "message": "API, які більше не підтримуються, будуть видалені з веб-переглядача. [Докладніше](https://web.dev/deprecations/)."
  },
  "lighthouse-core/audits/deprecations.js | displayValue": {
    "message": "{itemCount,plural, =1{Знайдено 1 застереження}one{Знайдено # застереження}few{Знайдено # застереження}many{Знайдено # застережень}other{Знайдено # застереження}}"
  },
  "lighthouse-core/audits/deprecations.js | failureTitle": {
    "message": "Використовує непідтримувані API"
  },
  "lighthouse-core/audits/deprecations.js | title": {
    "message": "Уникає інтерфейсів API, які більше не підтримуються"
  },
  "lighthouse-core/audits/dobetterweb/appcache-manifest.js | description": {
    "message": "Application Cache API більше не підтримується. [Докладніше](https://web.dev/appcache-manifest/)."
  },
  "lighthouse-core/audits/dobetterweb/appcache-manifest.js | displayValue": {
    "message": "Знайдено кеш \"{AppCacheManifest}\""
  },
  "lighthouse-core/audits/dobetterweb/appcache-manifest.js | failureTitle": {
    "message": "Використовує кеш додатка"
  },
  "lighthouse-core/audits/dobetterweb/appcache-manifest.js | title": {
    "message": "Уникає кешу додатка"
  },
  "lighthouse-core/audits/dobetterweb/charset.js | description": {
    "message": "Декларація кодування символів обов'язкова. Це можна зробити за допомогою тегу `<meta>` в перших 1024 байтах HTML або в заголовку відповіді HTTP \"Content-Type\". [Докладніше](https://web.dev/charset/)."
  },
  "lighthouse-core/audits/dobetterweb/charset.js | failureTitle": {
    "message": "Декларація набору символів відсутня або виникає запізно в HTML"
  },
  "lighthouse-core/audits/dobetterweb/charset.js | title": {
    "message": "Належно визначає набір символів"
  },
  "lighthouse-core/audits/dobetterweb/doctype.js | description": {
    "message": "Якщо вказати елемент doctype, веб-переглядач не перейде в режим сумісності. [Докладніше](https://web.dev/doctype/)."
  },
  "lighthouse-core/audits/dobetterweb/doctype.js | explanationBadDoctype": {
    "message": "Назва елемента doctype має починатися з малої літери й мати значення `html`"
  },
  "lighthouse-core/audits/dobetterweb/doctype.js | explanationNoDoctype": {
    "message": "Документ має містити тег doctype"
  },
  "lighthouse-core/audits/dobetterweb/doctype.js | explanationPublicId": {
    "message": "Очікується, що поле publicId буде порожнім"
  },
  "lighthouse-core/audits/dobetterweb/doctype.js | explanationSystemId": {
    "message": "Очікується, що поле systemId буде порожнім"
  },
  "lighthouse-core/audits/dobetterweb/doctype.js | failureTitle": {
    "message": "Для сторінки не вказано елемента HTML doctype, що активує режим сумісності"
  },
  "lighthouse-core/audits/dobetterweb/doctype.js | title": {
    "message": "Сторінка має елемент HTML doctype"
  },
  "lighthouse-core/audits/dobetterweb/dom-size.js | columnStatistic": {
    "message": "Статистика"
  },
  "lighthouse-core/audits/dobetterweb/dom-size.js | columnValue": {
    "message": "Значення"
  },
  "lighthouse-core/audits/dobetterweb/dom-size.js | description": {
    "message": "Через великий файл DOM використовується більше пам'яті, [стилі обчислюються](https://developers.google.com/web/fundamentals/performance/rendering/reduce-the-scope-and-complexity-of-style-calculations) довше, а [перекомпонування макетів](https://developers.google.com/speed/articles/reflow) коштує дорого. [Докладніше](https://web.dev/dom-size/)."
  },
  "lighthouse-core/audits/dobetterweb/dom-size.js | displayValue": {
    "message": "{itemCount,plural, =1{1 елемент}one{# елемент}few{# елементи}many{# елементів}other{# елемента}}"
  },
  "lighthouse-core/audits/dobetterweb/dom-size.js | failureTitle": {
    "message": "Уникайте надмірного розміру DOM"
  },
  "lighthouse-core/audits/dobetterweb/dom-size.js | statisticDOMDepth": {
    "message": "Максимальна глибина DOM"
  },
  "lighthouse-core/audits/dobetterweb/dom-size.js | statisticDOMElements": {
    "message": "Усього елементів DOM"
  },
  "lighthouse-core/audits/dobetterweb/dom-size.js | statisticDOMWidth": {
    "message": "Максимальна кількість дочірніх елементів"
  },
  "lighthouse-core/audits/dobetterweb/dom-size.js | title": {
    "message": "Уникається надмірний розмір DOM"
  },
  "lighthouse-core/audits/dobetterweb/external-anchors-use-rel-noopener.js | columnFailingAnchors": {
    "message": "Відхилені прив'язки"
  },
  "lighthouse-core/audits/dobetterweb/external-anchors-use-rel-noopener.js | description": {
    "message": "Додайте `rel=\"noopener\"` або `rel=\"noreferrer\"` до зовнішніх посилань, щоб покращити ефективність і підвищити їх захищеність. [Докладніше](https://web.dev/external-anchors-use-rel-noopener/)."
  },
  "lighthouse-core/audits/dobetterweb/external-anchors-use-rel-noopener.js | failureTitle": {
    "message": "Міждоменні посилання на веб-сторінці ненадійні"
  },
  "lighthouse-core/audits/dobetterweb/external-anchors-use-rel-noopener.js | title": {
    "message": "Міждоменні посилання на веб-сторінці надійні"
  },
  "lighthouse-core/audits/dobetterweb/external-anchors-use-rel-noopener.js | warning": {
    "message": "Не вдалося визначити сервіс для прив'язки ({anchorHTML}). Якщо гіперпосилання не використовується, видаліть цю частину: \"target=_blank\"."
  },
  "lighthouse-core/audits/dobetterweb/geolocation-on-start.js | description": {
    "message": "Сайти, які надсилають запит на доступ до місцезнаходження без пояснення, викликають у користувачів недовіру або спантеличеність. Радимо пов'язувати запит із діями користувача. [Докладніше](https://web.dev/geolocation-on-start/)."
  },
  "lighthouse-core/audits/dobetterweb/geolocation-on-start.js | failureTitle": {
    "message": "Надсилає запит на доступ до геолокації під час завантаження сторінки"
  },
  "lighthouse-core/audits/dobetterweb/geolocation-on-start.js | title": {
    "message": "Уникає надсилання запитів на доступ до геолокації під час завантаження сторінки"
  },
  "lighthouse-core/audits/dobetterweb/js-libraries.js | columnVersion": {
    "message": "Версія"
  },
  "lighthouse-core/audits/dobetterweb/js-libraries.js | description": {
    "message": "Усі бібліотеки JavaScript зовнішнього інтерфейсу виявлено на сторінці. [Докладніше](https://web.dev/js-libraries/)."
  },
  "lighthouse-core/audits/dobetterweb/js-libraries.js | title": {
    "message": "Виявлені бібліотеки JavaScript"
  },
  "lighthouse-core/audits/dobetterweb/no-document-write.js | description": {
    "message": "Зовнішні сценарії, динамічно вставлені методом `document.write()`, можуть затримувати завантаження сторінки на десятки секунд для користувачів із повільним з'єднанням. [Докладніше](https://web.dev/no-document-write/)."
  },
  "lighthouse-core/audits/dobetterweb/no-document-write.js | failureTitle": {
    "message": "Уникайте `document.write()`"
  },
  "lighthouse-core/audits/dobetterweb/no-document-write.js | title": {
    "message": "Уникає `document.write()`"
  },
  "lighthouse-core/audits/dobetterweb/no-vulnerable-libraries.js | columnSeverity": {
    "message": "Найвищий рівень серйозності"
  },
  "lighthouse-core/audits/dobetterweb/no-vulnerable-libraries.js | columnVersion": {
    "message": "Версія бібліотеки"
  },
  "lighthouse-core/audits/dobetterweb/no-vulnerable-libraries.js | columnVuln": {
    "message": "Кількість прогалин системи безпеки"
  },
  "lighthouse-core/audits/dobetterweb/no-vulnerable-libraries.js | description": {
    "message": "Деякі сторонні сценарії можуть містити відомі прогалини системи безпеки, які зловмисники можуть легко виявити та використати. [Докладніше](https://web.dev/no-vulnerable-libraries/)."
  },
  "lighthouse-core/audits/dobetterweb/no-vulnerable-libraries.js | displayValue": {
    "message": "{itemCount,plural, =1{Виявлено 1 прогалину системи безпеки}one{Виявлено # прогалину системи безпеки}few{Виявлено # прогалини системи безпеки}many{Виявлено # прогалин системи безпеки}other{Виявлено # прогалини системи безпеки}}"
  },
  "lighthouse-core/audits/dobetterweb/no-vulnerable-libraries.js | failureTitle": {
    "message": "Включає бібліотеки JavaScript зовнішнього інтерфейсу з відомими прогалинами системи безпеки"
  },
  "lighthouse-core/audits/dobetterweb/no-vulnerable-libraries.js | rowSeverityHigh": {
    "message": "Високий"
  },
  "lighthouse-core/audits/dobetterweb/no-vulnerable-libraries.js | rowSeverityLow": {
    "message": "Низький"
  },
  "lighthouse-core/audits/dobetterweb/no-vulnerable-libraries.js | rowSeverityMedium": {
    "message": "Середній"
  },
  "lighthouse-core/audits/dobetterweb/no-vulnerable-libraries.js | title": {
    "message": "Уникає бібліотек JavaScript зовнішнього інтерфейсу з відомими прогалинами в системі безпеки"
  },
  "lighthouse-core/audits/dobetterweb/notification-on-start.js | description": {
    "message": "Сайти, які надсилають запит на показ сповіщень без пояснення, викликають у користувачів недовіру або спантеличеність. Радимо пов'язувати запит із жестами користувача. [Докладніше](https://web.dev/notification-on-start/)."
  },
  "lighthouse-core/audits/dobetterweb/notification-on-start.js | failureTitle": {
    "message": "Надсилає запит на показ сповіщень під час завантаження сторінки"
  },
  "lighthouse-core/audits/dobetterweb/notification-on-start.js | title": {
    "message": "Уникає надсилання запитів на показ сповіщень під час завантаження сторінки"
  },
  "lighthouse-core/audits/dobetterweb/password-inputs-can-be-pasted-into.js | description": {
    "message": "Якщо заборонити вставляти пароль, це порушить правила щодо високого рівня безпеки. [Докладніше](https://web.dev/password-inputs-can-be-pasted-into/)."
  },
  "lighthouse-core/audits/dobetterweb/password-inputs-can-be-pasted-into.js | failureTitle": {
    "message": "Не дозволяє користувачам вставляти вміст у поля паролів"
  },
  "lighthouse-core/audits/dobetterweb/password-inputs-can-be-pasted-into.js | title": {
    "message": "Дає змогу користувачам вставляти вміст у поля паролів"
  },
  "lighthouse-core/audits/dobetterweb/uses-http2.js | columnProtocol": {
    "message": "Протокол"
  },
  "lighthouse-core/audits/dobetterweb/uses-http2.js | description": {
    "message": "Протокол HTTP/2 має низку переваг над HTTP/1.1, як-от двійкові заголовки, мультиплексування та технологія Server Push. [Докладніше](https://web.dev/uses-http2/)."
  },
  "lighthouse-core/audits/dobetterweb/uses-http2.js | displayValue": {
    "message": "{itemCount,plural, =1{1 запит не розміщено через протокол HTTP/2}one{# запит не розміщено через протокол HTTP/2}few{# запити не розміщено через протокол HTTP/2}many{# запитів не розміщено через протокол HTTP/2}other{# запиту не розміщено через протокол HTTP/2}}"
  },
  "lighthouse-core/audits/dobetterweb/uses-http2.js | title": {
    "message": "Увімкніть протокол HTTP/2"
  },
  "lighthouse-core/audits/dobetterweb/uses-passive-event-listeners.js | description": {
    "message": "Щоб сторінка краще прокручувалася, позначте блоки прослуховування подій сенсорного екрана та коліщатка як `passive`. [Докладніше](https://web.dev/uses-passive-event-listeners/)."
  },
  "lighthouse-core/audits/dobetterweb/uses-passive-event-listeners.js | failureTitle": {
    "message": "Не використовує пасивні прослуховувачі, щоб покращити функцію прокручування"
  },
  "lighthouse-core/audits/dobetterweb/uses-passive-event-listeners.js | title": {
    "message": "Використовує пасивні прослуховувачі, щоб покращити прокручування сторінки"
  },
  "lighthouse-core/audits/errors-in-console.js | description": {
    "message": "Помилки, записані в журнал консолі, указують на невирішені проблеми. Вони можуть бути викликані збоями запитів мережі або іншими проблемами веб-переглядача. [Докладніше](https://web.dev/errors-in-console/)"
  },
  "lighthouse-core/audits/errors-in-console.js | failureTitle": {
    "message": "Помилки веб-переглядача записано в журнал консолі"
  },
  "lighthouse-core/audits/errors-in-console.js | title": {
    "message": "Помилки веб-переглядача не записано в журнал консолі"
  },
  "lighthouse-core/audits/font-display.js | description": {
    "message": "Використовуйте функцію відображення шрифтів CSS, щоб текст було видно під час завантаження веб-шрифтів. [Докладніше](https://web.dev/font-display/)."
  },
  "lighthouse-core/audits/font-display.js | failureTitle": {
    "message": "Переконайтеся, що текст залишається видимим під час завантаження веб-шрифту"
  },
  "lighthouse-core/audits/font-display.js | title": {
    "message": "Увесь текст залишається видимим під час завантаження веб-шрифтів"
  },
  "lighthouse-core/audits/font-display.js | undeclaredFontOriginWarning": {
    "message": "{fontCountForOrigin,plural, =1{Інструменту Lighthouse не вдалося автоматично перевірити значення елемента `font-display` для URL-адреси {fontOrigin}.}one{Інструменту Lighthouse не вдалося автоматично перевірити значення елемента `font-display` для URL-адреси {fontOrigin}.}few{Інструменту Lighthouse не вдалося автоматично перевірити значення елемента `font-display` для URL-адреси {fontOrigin}.}many{Інструменту Lighthouse не вдалося автоматично перевірити значення елемента `font-display` для URL-адреси {fontOrigin}.}other{Інструменту Lighthouse не вдалося автоматично перевірити значення елемента `font-display` для URL-адреси {fontOrigin}.}}"
  },
  "lighthouse-core/audits/image-aspect-ratio.js | columnActual": {
    "message": "Формат (фактичний)"
  },
  "lighthouse-core/audits/image-aspect-ratio.js | columnDisplayed": {
    "message": "Формат (відображуваний)"
  },
  "lighthouse-core/audits/image-aspect-ratio.js | description": {
    "message": "Розміри показаного зображення мають відповідати реальному формату. [Докладніше](https://web.dev/image-aspect-ratio/)."
  },
  "lighthouse-core/audits/image-aspect-ratio.js | failureTitle": {
    "message": "Показує зображення неправильного формату"
  },
  "lighthouse-core/audits/image-aspect-ratio.js | title": {
    "message": "Показує зображення правильного формату"
  },
  "lighthouse-core/audits/image-size-responsive.js | columnActual": {
    "message": "Дійсний розмір"
  },
  "lighthouse-core/audits/image-size-responsive.js | columnDisplayed": {
    "message": "Показаний розмір"
  },
  "lighthouse-core/audits/image-size-responsive.js | columnExpected": {
    "message": "Очікуваний розмір"
  },
  "lighthouse-core/audits/image-size-responsive.js | description": {
    "message": "Для максимальної чіткості зображення співвідношення його сторін має бути пропорційним до розмірів і роздільної здатності екрана. [Докладніше](https://web.dev/serve-responsive-images/)."
  },
  "lighthouse-core/audits/image-size-responsive.js | failureTitle": {
    "message": "Показує зображення з низькою роздільною здатністю"
  },
  "lighthouse-core/audits/image-size-responsive.js | title": {
    "message": "Показує зображення з правильною роздільною здатністю"
  },
  "lighthouse-core/audits/installable-manifest.js | description": {
    "message": "Веб-переглядачі можуть активно заохочувати користувачів установити ваш додаток на головний екран, що сприятиме кращій взаємодії. [Докладніше](https://web.dev/installable-manifest/)."
  },
  "lighthouse-core/audits/installable-manifest.js | failureTitle": {
    "message": "Маніфест веб-додатка не відповідає умовам для встановлення"
  },
  "lighthouse-core/audits/installable-manifest.js | title": {
    "message": "Маніфест веб-додатка відповідає умовам щодо встановлення"
  },
  "lighthouse-core/audits/is-on-https.js | allowed": {
    "message": "Дозволено"
  },
  "lighthouse-core/audits/is-on-https.js | blocked": {
    "message": "Заблоковано"
  },
  "lighthouse-core/audits/is-on-https.js | columnInsecureURL": {
    "message": "Ненадійна URL-адреса"
  },
  "lighthouse-core/audits/is-on-https.js | columnResolution": {
    "message": "Розв'язання запиту"
  },
  "lighthouse-core/audits/is-on-https.js | description": {
    "message": "Усі сайти мають бути захищені протоколом HTTPS, навіть якщо вони не обробляють конфіденційні дані. Потрібно уникати [змішаного контенту](https://developers.google.com/web/fundamentals/security/prevent-mixed-content/what-is-mixed-content), тобто коли деякі ресурси завантажуються через HTTP, незважаючи на те, що початковий запит було надіслано через HTTPS. HTTPS не дозволяє зловмисникам втручатись в обмін даними між додатком і користувачами або пасивно прослуховувати супутні події. Це обов'язкова умова для протоколу HTTP/2 та багатьох нових API веб-платформ. [Докладніше](https://web.dev/is-on-https/)."
  },
  "lighthouse-core/audits/is-on-https.js | displayValue": {
    "message": "{itemCount,plural, =1{Знайдено 1 ненадійний запит}one{Знайдено # ненадійний запит}few{Знайдено # ненадійні запити}many{Знайдено # ненадійних запитів}other{Знайдено # ненадійного запиту}}"
  },
  "lighthouse-core/audits/is-on-https.js | failureTitle": {
    "message": "Не використовує протокол HTTPS"
  },
  "lighthouse-core/audits/is-on-https.js | title": {
    "message": "Використовує протокол HTTPS"
  },
  "lighthouse-core/audits/is-on-https.js | upgraded": {
    "message": "Автоматичне перетворення на HTTPS"
  },
  "lighthouse-core/audits/is-on-https.js | warning": {
    "message": "Дозволено із застереженням"
  },
  "lighthouse-core/audits/large-javascript-libraries.js | columnLibraryName": {
    "message": "Бібліотека"
  },
  "lighthouse-core/audits/large-javascript-libraries.js | description": {
    "message": "Великі бібліотеки JavaScript можуть призвести до низької продуктивності. Щоб зменшити розмір пакета, використовуйте менші бібліотеки з такими ж функціями. [Докладніше](https://developers.google.com/web/fundamentals/performance/webpack/decrease-frontend-size#optimize_dependencies)."
  },
  "lighthouse-core/audits/large-javascript-libraries.js | displayValue": {
    "message": "{libraryCount,plural, =1{Знайдено 1 велику бібліотеку}one{Знайдено # велику бібліотеку}few{Знайдено # великі бібліотеки}many{Знайдено # великих бібліотек}other{Знайдено # великої бібліотеки}}"
  },
  "lighthouse-core/audits/large-javascript-libraries.js | failureTitle": {
    "message": "Замініть великі бібліотеки JavaScript, які мають менші альтернативи"
  },
  "lighthouse-core/audits/large-javascript-libraries.js | title": {
    "message": "Уникає великих бібліотек JavaScript, для яких є менші альтернативи"
  },
  "lighthouse-core/audits/largest-contentful-paint-element.js | description": {
    "message": "Це найбільший елемент контенту, який видно в області перегляду. [Докладніше](https://web.dev/lighthouse-largest-contentful-paint/)"
  },
  "lighthouse-core/audits/largest-contentful-paint-element.js | title": {
    "message": "Елемент візуалізації великого контенту"
  },
  "lighthouse-core/audits/layout-shift-elements.js | columnContribution": {
    "message": "Дані CLS"
  },
  "lighthouse-core/audits/layout-shift-elements.js | description": {
    "message": "Ці елементи DOM найбільше впливають на сукупне зміщення макета сторінки."
  },
  "lighthouse-core/audits/layout-shift-elements.js | title": {
    "message": "Уникайте великих зсувів макета"
  },
  "lighthouse-core/audits/long-tasks.js | description": {
    "message": "Указано найтриваліші завдання в головному потоці. Ці дані корисні, щоб визначати, що найбільше впливає на затримку вхідного сигналу. [Докладніше](https://web.dev/long-tasks-devtools/)"
  },
  "lighthouse-core/audits/long-tasks.js | displayValue": {
    "message": "{itemCount,plural, =1{Знайдено # тривале завдання}one{Знайдено # тривале завдання}few{Знайдено # тривалі завдання}many{Знайдено # тривалих завдань}other{Знайдено # тривалого завдання}}"
  },
  "lighthouse-core/audits/long-tasks.js | title": {
    "message": "Уникайте тривалих завдань у головному потоці"
  },
  "lighthouse-core/audits/mainthread-work-breakdown.js | columnCategory": {
    "message": "Категорія"
  },
  "lighthouse-core/audits/mainthread-work-breakdown.js | description": {
    "message": "Зменште час виконання синтаксичного аналізу, компілювання й запуску сценаріїв JavaScript. Для цього корисно завантажувати менші обсяги даних JavaScript. [Докладніше](https://web.dev/mainthread-work-breakdown/)"
  },
  "lighthouse-core/audits/mainthread-work-breakdown.js | failureTitle": {
    "message": "Мінімізуйте роботу основного потоку"
  },
  "lighthouse-core/audits/mainthread-work-breakdown.js | title": {
    "message": "Мінімізується робота основного потоку"
  },
  "lighthouse-core/audits/manual/pwa-cross-browser.js | description": {
    "message": "Щоб охопити якомога більше користувачів, сайти мають працювати в усіх відомих веб-переглядачах. [Докладніше](https://web.dev/pwa-cross-browser/)."
  },
  "lighthouse-core/audits/manual/pwa-cross-browser.js | title": {
    "message": "Сайт працює у різних веб-переглядачах"
  },
  "lighthouse-core/audits/manual/pwa-each-page-has-url.js | description": {
    "message": "Переконайтеся, що окремі сторінки можна відкрити за допомогою прямого посилання, а URL-адреси унікальні, щоб ними можна було ділитися в соціальних мережах. [Докладніше](https://web.dev/pwa-each-page-has-url/)."
  },
  "lighthouse-core/audits/manual/pwa-each-page-has-url.js | title": {
    "message": "Кожна сторінка має URL-адресу"
  },
  "lighthouse-core/audits/manual/pwa-page-transitions.js | description": {
    "message": "Додаток має швидко реагувати на дії користувача, навіть якщо мережа повільна. Це суттєво впливає на оцінку роботи вашого додатка користувачем. [Докладніше](https://web.dev/pwa-page-transitions/)."
  },
  "lighthouse-core/audits/manual/pwa-page-transitions.js | title": {
    "message": "Схоже, перехід між сторінками не блокує мережу"
  },
  "lighthouse-core/audits/maskable-icon.js | description": {
    "message": "Маскувальний значок гарантує, що зображення заповнює всю форму, не перетворюючись на леттербокс під час встановлення додатка на пристрої. [Докладніше](https://web.dev/maskable-icon-audit/)."
  },
  "lighthouse-core/audits/maskable-icon.js | failureTitle": {
    "message": "Маніфест не має маскувального значка"
  },
  "lighthouse-core/audits/maskable-icon.js | title": {
    "message": "Маніфест має маскувальний значок"
  },
  "lighthouse-core/audits/metrics/cumulative-layout-shift.js | description": {
    "message": "Сукупне зміщення макета вимірює рух видимих елементів у межах області перегляду. [Докладніше](https://web.dev/cls/)."
  },
  "lighthouse-core/audits/metrics/estimated-input-latency.js | description": {
    "message": "Приблизна затримка введення показує, скільки часу в мілісекундах додаток відповідає на ввід користувача під час п'ятисекундного періоду завантаження сторінки. Якщо затримка перевищує 50 мс, користувачі можуть вважати ваш додаток повільним. [Докладніше](https://web.dev/estimated-input-latency/)."
  },
  "lighthouse-core/audits/metrics/first-contentful-paint.js | description": {
    "message": "Перша візуалізація вмісту показує, коли з'являється текст чи зображення. [Докладніше](https://web.dev/first-contentful-paint/)."
  },
  "lighthouse-core/audits/metrics/first-cpu-idle.js | description": {
    "message": "Перший простій ЦП вказує, коли основний ланцюжок сторінки вперше може обробити введення.  [Докладніше](https://web.dev/first-cpu-idle/)."
  },
  "lighthouse-core/audits/metrics/first-meaningful-paint.js | description": {
    "message": "Час початку візуалізації вказує, коли видно основний вміст сторінки. [Докладніше](https://web.dev/first-meaningful-paint/)."
  },
  "lighthouse-core/audits/metrics/interactive.js | description": {
    "message": "Час до повного завантаження – це період часу, через який сторінка стане повністю інтерактивною. [Докладніше](https://web.dev/interactive/)."
  },
  "lighthouse-core/audits/metrics/largest-contentful-paint.js | description": {
    "message": "Найбільша візуалізація контенту показує, коли з'являється найбільший текст чи зображення. [Докладніше](https://web.dev/lighthouse-largest-contentful-paint/)"
  },
  "lighthouse-core/audits/metrics/max-potential-fid.js | description": {
    "message": "Максимальна потенційна затримка відповіді на першу дію – це тривалість найдовшого завдання. [Докладніше](https://web.dev/lighthouse-max-potential-fid/)."
  },
  "lighthouse-core/audits/metrics/speed-index.js | description": {
    "message": "Індекс швидкості показує, через скільки часу відображається вміст сторінки. [Докладніше](https://web.dev/speed-index/)."
  },
  "lighthouse-core/audits/metrics/total-blocking-time.js | description": {
    "message": "Загальна тривалість усіх періодів часу в мілісекундах між першою візуалізацією вмісту та часом до повного завантаження, коли час виконання завдання перевищує 50 мс. [Докладніше](https://web.dev/lighthouse-total-blocking-time/)."
  },
  "lighthouse-core/audits/network-rtt.js | description": {
    "message": "Час затримки передачі сигналу мережі (RTT) суттєво впливає на ефективність. Якщо показник RTT високий, це означає, що сервери, розташовані ближче до користувача, можуть покращити ефективність. [Докладніше](https://hpbn.co/primer-on-latency-and-bandwidth/)."
  },
  "lighthouse-core/audits/network-rtt.js | title": {
    "message": "Час затримки передачі сигналу мережі"
  },
  "lighthouse-core/audits/network-server-latency.js | description": {
    "message": "Затримка сервера може впливати на ефективність веб-сайту. Якщо показник затримки сервера високий, це означає, що сервер перевантажено або в нього низька ефективність. [Докладніше](https://hpbn.co/primer-on-web-performance/#analyzing-the-resource-waterfall)."
  },
  "lighthouse-core/audits/network-server-latency.js | title": {
    "message": "Затримка сервера"
  },
  "lighthouse-core/audits/no-unload-listeners.js | description": {
    "message": "Подія \"`unload`\" активується ненадійно, і її прослуховування може запобігти оптимізації веб-переглядача, наприклад механізму Back-Forward Cache. Спробуйте натомість скористатися подією \"`pagehide`\" або \"`visibilitychange`\". [Докладніше](https://developers.google.com/web/updates/2018/07/page-lifecycle-api#the-unload-event)"
  },
  "lighthouse-core/audits/no-unload-listeners.js | failureTitle": {
    "message": "Реєструє прослуховувач події \"`unload`\""
  },
  "lighthouse-core/audits/no-unload-listeners.js | title": {
    "message": "Уникає прослуховувачів події \"`unload`\""
  },
  "lighthouse-core/audits/non-composited-animations.js | description": {
    "message": "Анімації без композитингу можуть бути неякісними та підвищувати показник CLS. [Докладніше](https://web.dev/non-composited-animations)"
  },
  "lighthouse-core/audits/non-composited-animations.js | displayValue": {
    "message": "{itemCount,plural, =1{Знайдено # анімований елемент}one{Знайдено # анімований елемент}few{Знайдено # анімовані елементи}many{Знайдено # анімованих елементів}other{Знайдено # анімованого елемента}}"
  },
  "lighthouse-core/audits/non-composited-animations.js | filterMayMovePixels": {
    "message": "Ресурс, пов'язаний із фільтром, може переміщати пікселі"
  },
  "lighthouse-core/audits/non-composited-animations.js | incompatibleAnimations": {
    "message": "Цільовий об'єкт містить несумісну анімацію"
  },
  "lighthouse-core/audits/non-composited-animations.js | nonReplaceCompositeMode": {
    "message": "Ефект не використовує композитний режим \"replace\""
  },
  "lighthouse-core/audits/non-composited-animations.js | title": {
    "message": "Уникайте анімацій без композитингу"
  },
  "lighthouse-core/audits/non-composited-animations.js | transformDependsBoxSize": {
    "message": "Ресурс, пов'язаний із трансформацією, залежить від розміру вікна"
  },
  "lighthouse-core/audits/non-composited-animations.js | unsupportedCSSProperty": {
    "message": "{propertyCount,plural, =1{Непідтримуваний ресурс CSS: {properties}}one{Непідтримувані ресурси CSS: {properties}}few{Непідтримувані ресурси CSS: {properties}}many{Непідтримувані ресурси CSS: {properties}}other{Непідтримувані ресурси CSS: {properties}}}"
  },
  "lighthouse-core/audits/non-composited-animations.js | unsupportedTimingParameters": {
    "message": "Ефект містить непідтримувані параметри хронометражу"
  },
  "lighthouse-core/audits/performance-budget.js | description": {
    "message": "Стежте, щоб кількість і розмір мережевих запитів не перевищували цільових значень, указаних у бюджеті ефективності. [Докладніше](https://developers.google.com/web/tools/lighthouse/audits/budgets)."
  },
  "lighthouse-core/audits/performance-budget.js | requestCountOverBudget": {
    "message": "{count,plural, =1{1 запит}one{# запит}few{# запити}many{# запитів}other{# запиту}}"
  },
  "lighthouse-core/audits/performance-budget.js | title": {
    "message": "Бюджет ефективності"
  },
  "lighthouse-core/audits/preload-fonts.js | description": {
    "message": "Попередньо завантажте шрифти з параметром \"`optional`\", щоб нові відвідувачі могли використовувати їх. [Докладніше](https://web.dev/preload-optional-fonts/)"
  },
  "lighthouse-core/audits/preload-fonts.js | failureTitle": {
    "message": "Шрифти з параметром \"`font-display: optional`\" не завантажено попередньо"
  },
  "lighthouse-core/audits/preload-fonts.js | title": {
    "message": "Шрифти з параметром \"`font-display: optional`\" попередньо завантажено"
  },
  "lighthouse-core/audits/preload-lcp-image.js | description": {
    "message": "Попередньо завантаживши зображення для елемента LCP, ви зможете оптимізувати час візуалізації великого контенту. [Докладніше](https://web.dev/optimize-lcp/#preload-important-resources)"
  },
  "lighthouse-core/audits/preload-lcp-image.js | title": {
    "message": "Попередньо завантажте зображення для візуалізації великого контенту"
  },
  "lighthouse-core/audits/redirects-http.js | description": {
    "message": "Якщо ви вже налаштували HTTPS, переконайтеся, що весь трафік HTTP переспрямовується на HTTPS, щоб увімкнути безпечні веб-функції для всіх користувачів. [Докладніше](https://web.dev/redirects-http/)."
  },
  "lighthouse-core/audits/redirects-http.js | failureTitle": {
    "message": "Трафік HTTP не перепрямовується на HTTPS"
  },
  "lighthouse-core/audits/redirects-http.js | title": {
    "message": "Трафік HTTP переспрямовується на HTTPS"
  },
  "lighthouse-core/audits/redirects.js | description": {
    "message": "Переспрямування викликають додаткові затримки під час завантаження сторінки. [Докладніше](https://web.dev/redirects/)."
  },
  "lighthouse-core/audits/redirects.js | title": {
    "message": "Уникайте переспрямувань кількох сторінок"
  },
  "lighthouse-core/audits/resource-summary.js | description": {
    "message": "Щоб установити бюджет відповідно до кількості та розміру ресурсів на сторінці, додайте файл budget.json. [Докладніше](https://web.dev/use-lighthouse-for-performance-budgets/)."
  },
  "lighthouse-core/audits/resource-summary.js | displayValue": {
    "message": "{requestCount,plural, =1{1 запит • {byteCount, number, bytes} КіБ}one{# запит • {byteCount, number, bytes} КіБ}few{# запити • {byteCount, number, bytes} КіБ}many{# запитів • {byteCount, number, bytes} КіБ}other{# запиту • {byteCount, number, bytes} КіБ}}"
  },
  "lighthouse-core/audits/resource-summary.js | title": {
    "message": "Не надсилайте багато запитів і передавайте вміст малого розміру"
  },
  "lighthouse-core/audits/seo/canonical.js | description": {
    "message": "Канонічні посилання вказують, які URL-адреси показувати в результатах пошуку. [Докладніше](https://web.dev/canonical/)."
  },
  "lighthouse-core/audits/seo/canonical.js | explanationConflict": {
    "message": "Кілька URL-адрес конфліктують ({urlList})"
  },
  "lighthouse-core/audits/seo/canonical.js | explanationDifferentDomain": {
    "message": "Указує на інший домен ({url})"
  },
  "lighthouse-core/audits/seo/canonical.js | explanationInvalid": {
    "message": "Недійсна URL-адреса ({url})"
  },
  "lighthouse-core/audits/seo/canonical.js | explanationPointsElsewhere": {
    "message": "Указує на інше місце `hreflang` ({url})"
  },
  "lighthouse-core/audits/seo/canonical.js | explanationRelative": {
    "message": "Відносна URL-адреса ({url})"
  },
  "lighthouse-core/audits/seo/canonical.js | explanationRoot": {
    "message": "Указує на основну URL-адресу домену (домашню сторінку), а не на еквівалентну сторінку вмісту"
  },
  "lighthouse-core/audits/seo/canonical.js | failureTitle": {
    "message": "Документ не має дійсного посилання `rel=canonical`"
  },
  "lighthouse-core/audits/seo/canonical.js | title": {
    "message": "Документ має дійсний атрибут `rel=canonical`"
  },
  "lighthouse-core/audits/seo/crawlable-anchors.js | columnFailingLink": {
    "message": "Посилання, які не можна сканувати"
  },
  "lighthouse-core/audits/seo/crawlable-anchors.js | description": {
    "message": "Щоб сканувати веб-сайти, пошукові системи можуть використовувати в посиланнях атрибути `href`. Переконайтеся, що атрибут елементів прив'язки `href` перенаправляє в потрібне місце, щоб можна було зісканувати більше сторінок сайту. [Докладніше](https://support.google.com/webmasters/answer/9112205)"
  },
  "lighthouse-core/audits/seo/crawlable-anchors.js | failureTitle": {
    "message": "Посилання не можна сканувати"
  },
  "lighthouse-core/audits/seo/crawlable-anchors.js | title": {
    "message": "Посилання можна сканувати"
  },
  "lighthouse-core/audits/seo/font-size.js | additionalIllegibleText": {
    "message": "Інший нечитабельний текст"
  },
  "lighthouse-core/audits/seo/font-size.js | columnFontSize": {
    "message": "Розмір шрифту"
  },
  "lighthouse-core/audits/seo/font-size.js | columnPercentPageText": {
    "message": "% тексту на сторінці"
  },
  "lighthouse-core/audits/seo/font-size.js | columnSelector": {
    "message": "Селектор"
  },
  "lighthouse-core/audits/seo/font-size.js | description": {
    "message": "Розміри шрифту до 12px замалі й нечитабельні. Щоб користувачі мобільних пристроїв змогли прочитати текст, їм потрібно буде збільшувати масштаб пальцями. Бажано, щоб понад 60% тексту на сторінці було написано щонайменше шрифтом 12px. [Докладніше](https://web.dev/font-size/)."
  },
  "lighthouse-core/audits/seo/font-size.js | displayValue": {
    "message": "{decimalProportion, number, extendedPercent} читабельного тексту"
  },
  "lighthouse-core/audits/seo/font-size.js | explanationViewport": {
    "message": "Текст нечитабельний, оскільки метатег області перегляду не оптимізовано для мобільних пристроїв."
  },
  "lighthouse-core/audits/seo/font-size.js | failureTitle": {
    "message": "У документі використано нечитабельні розміри шрифтів"
  },
  "lighthouse-core/audits/seo/font-size.js | legibleText": {
    "message": "Читабельний текст"
  },
  "lighthouse-core/audits/seo/font-size.js | title": {
    "message": "У документі використано читабельні розміри шрифтів"
  },
  "lighthouse-core/audits/seo/hreflang.js | description": {
    "message": "Посилання hreflang указують пошуковим системам версію сторінки, яку потрібно додати в результати пошуку для певної мови чи регіону. [Докладніше](https://web.dev/hreflang/)."
  },
  "lighthouse-core/audits/seo/hreflang.js | failureTitle": {
    "message": "Документ не має дійсного атрибута `hreflang`"
  },
  "lighthouse-core/audits/seo/hreflang.js | notFullyQualified": {
    "message": "Відносне значення атрибута href"
  },
  "lighthouse-core/audits/seo/hreflang.js | title": {
    "message": "Документ має дійсний атрибут `hreflang`"
  },
  "lighthouse-core/audits/seo/hreflang.js | unexpectedLanguage": {
    "message": "Неочікуваний код мови"
  },
  "lighthouse-core/audits/seo/http-status-code.js | description": {
    "message": "Сторінки з недійсними кодами статусу HTTP можуть неправильно індексуватися. [Докладніше](https://web.dev/http-status-code/)."
  },
  "lighthouse-core/audits/seo/http-status-code.js | failureTitle": {
    "message": "Сторінка має недійсний код статусу HTTP"
  },
  "lighthouse-core/audits/seo/http-status-code.js | title": {
    "message": "Сторінка має дійсний код статусу HTTP"
  },
  "lighthouse-core/audits/seo/is-crawlable.js | description": {
    "message": "Пошукові системи не зможуть включити ваші сторінки в результати пошуку, якщо в них немає дозволу сканувати їх. [Докладніше](https://web.dev/is-crawable/)."
  },
  "lighthouse-core/audits/seo/is-crawlable.js | failureTitle": {
    "message": "Сторінку не можна індексувати"
  },
  "lighthouse-core/audits/seo/is-crawlable.js | title": {
    "message": "Сторінку можна індексувати"
  },
  "lighthouse-core/audits/seo/link-text.js | description": {
    "message": "Описовий текст посилання допомагає пошуковим системам розуміти ваш вміст. [Докладніше](https://web.dev/link-text/)."
  },
  "lighthouse-core/audits/seo/link-text.js | displayValue": {
    "message": "{itemCount,plural, =1{Знайдено 1 посилання}one{Знайдено # посилання}few{Знайдено # посилання}many{Знайдено # посилань}other{Знайдено # посилання}}"
  },
  "lighthouse-core/audits/seo/link-text.js | failureTitle": {
    "message": "Посилання не містять опису"
  },
  "lighthouse-core/audits/seo/link-text.js | title": {
    "message": "Посилання містять опис"
  },
  "lighthouse-core/audits/seo/manual/structured-data.js | description": {
    "message": "Щоб перевірити структуровані дані, скористайтесь [інструментом тестування](https://search.google.com/structured-data/testing-tool/) й [інструментом статичного аналізу структурованих даних](http://linter.structured-data.org/). [Докладніше](https://web.dev/structured-data/)."
  },
  "lighthouse-core/audits/seo/manual/structured-data.js | title": {
    "message": "Структуровані дані дійсні"
  },
  "lighthouse-core/audits/seo/meta-description.js | description": {
    "message": "Результати пошуку можуть містити метаописи для короткого підсумку вмісту сторінки. [Докладніше](https://web.dev/meta-description/)."
  },
  "lighthouse-core/audits/seo/meta-description.js | explanation": {
    "message": "Немає опису."
  },
  "lighthouse-core/audits/seo/meta-description.js | failureTitle": {
    "message": "Документ не містить метаопису"
  },
  "lighthouse-core/audits/seo/meta-description.js | title": {
    "message": "Документ містить метаопис"
  },
  "lighthouse-core/audits/seo/plugins.js | description": {
    "message": "Пошукові системи не можуть індексувати вміст плагінів. Багато пристроїв обмежують або не підтримують плагіни. [Докладніше](https://web.dev/plugins/)."
  },
  "lighthouse-core/audits/seo/plugins.js | failureTitle": {
    "message": "Документ використовує плагіни"
  },
  "lighthouse-core/audits/seo/plugins.js | title": {
    "message": "Документ уникає плагінів"
  },
  "lighthouse-core/audits/seo/robots-txt.js | description": {
    "message": "Якщо файл robots.txt недійсний, веб-сканери можуть не зрозуміти, як потрібно індексувати або сканувати ваш веб-сайт. [Докладніше](https://web.dev/robots-txt/)."
  },
  "lighthouse-core/audits/seo/robots-txt.js | displayValueHttpBadCode": {
    "message": "У відповідь на запит robots.txt отримано такий статус HTTP: {statusCode}"
  },
  "lighthouse-core/audits/seo/robots-txt.js | displayValueValidationError": {
    "message": "{itemCount,plural, =1{Знайдено 1 помилку}one{Знайдено # помилку}few{Знайдено # помилки}many{Знайдено # помилок}other{Знайдено # помилки}}"
  },
  "lighthouse-core/audits/seo/robots-txt.js | explanation": {
    "message": "Інструменту Lighthouse не вдалося завантажити файл robots.txt"
  },
  "lighthouse-core/audits/seo/robots-txt.js | failureTitle": {
    "message": "Файл robots.txt недійсний"
  },
  "lighthouse-core/audits/seo/robots-txt.js | title": {
    "message": "Файл robots.txt дійсний"
  },
  "lighthouse-core/audits/seo/tap-targets.js | description": {
    "message": "Інтерактивні елементи, як-от кнопки та посилання, мають бути достатньо великі (48x48 пікселів), а навколо них має бути достатньо місця, щоб їх можна було легко натиснути, не зачепивши інші елементи. [Докладніше](https://web.dev/tap-targets/)."
  },
  "lighthouse-core/audits/seo/tap-targets.js | displayValue": {
    "message": "{decimalProportion, number, percent} елементів для натискання мають правильний розмір"
  },
  "lighthouse-core/audits/seo/tap-targets.js | explanationViewportMetaNotOptimized": {
    "message": "Елементи для натискання замалі, оскільки метатег області перегляду не оптимізовано для мобільних пристроїв"
  },
  "lighthouse-core/audits/seo/tap-targets.js | failureTitle": {
    "message": "Елементи для натискання мають неправильний розмір"
  },
  "lighthouse-core/audits/seo/tap-targets.js | overlappingTargetHeader": {
    "message": "Елементи для натискання накладаються"
  },
  "lighthouse-core/audits/seo/tap-targets.js | tapTargetHeader": {
    "message": "Елемент для натискання"
  },
  "lighthouse-core/audits/seo/tap-targets.js | title": {
    "message": "Елементи для натискання мають правильний розмір"
  },
  "lighthouse-core/audits/server-response-time.js | description": {
    "message": "Сервер основного документа має відповідати швидко, оскільки всі інші запити залежать від нього. [Докладніше](https://web.dev/time-to-first-byte/)."
  },
  "lighthouse-core/audits/server-response-time.js | displayValue": {
    "message": "Кореневий документ відповів через {timeInMs, number, milliseconds} мс"
  },
  "lighthouse-core/audits/server-response-time.js | failureTitle": {
    "message": "Зменште час відповіді сервера"
  },
  "lighthouse-core/audits/server-response-time.js | title": {
    "message": "Сервер відповідає швидко"
  },
  "lighthouse-core/audits/service-worker.js | description": {
    "message": "Синтаксис Service Worker – це технологія, яка дає змогу додатку використовувати багато функцій прогресивного веб-додатка, як-от режим офлайн, додавання на головний екран і push-сповіщення. [Докладніше](https://web.dev/service-worker/)."
  },
  "lighthouse-core/audits/service-worker.js | explanationBadManifest": {
    "message": "Цією сторінкою керує синтаксис Service Worker, однак `start_url` не знайдено, оскільки не вдалося виконати синтаксичний аналіз маніфесту як дійсного файлу JSON"
  },
  "lighthouse-core/audits/service-worker.js | explanationBadStartUrl": {
    "message": "Цією сторінкою керує синтаксис Service Worker, однак параметр `start_url` ({startUrl}) перебуває за межами дії служби ({scopeUrl})"
  },
  "lighthouse-core/audits/service-worker.js | explanationNoManifest": {
    "message": "Цією сторінкою керує синтаксис Service Worker, однак `start_url` не знайдено, оскільки маніфест не завантажено."
  },
  "lighthouse-core/audits/service-worker.js | explanationOutOfScope": {
    "message": "Це джерело містить один або кілька синтаксисів Service Worker, але сторінка ({pageUrl}) перебуває за межами дії служби."
  },
  "lighthouse-core/audits/service-worker.js | failureTitle": {
    "message": "Немає синтаксису Service Worker, який керує сторінкою та `start_url`"
  },
  "lighthouse-core/audits/service-worker.js | title": {
    "message": "Наявний синтаксис Service Worker, який керує сторінкою та `start_url`"
  },
  "lighthouse-core/audits/splash-screen.js | description": {
    "message": "Тематична заставка покращує взаємодію з користувачами під час запуску додатка з головного екрана. [Докладніше](https://web.dev/splash-screen/)."
  },
  "lighthouse-core/audits/splash-screen.js | failureTitle": {
    "message": "Власну заставку не налаштовано"
  },
  "lighthouse-core/audits/splash-screen.js | title": {
    "message": "Налаштовано власну заставку"
  },
  "lighthouse-core/audits/themed-omnibox.js | description": {
    "message": "Для адресного рядка веб-переглядача можна створити тему, яка відповідатиме вашому сайту [Докладніше](https://web.dev/themed-omnibox/)."
  },
  "lighthouse-core/audits/themed-omnibox.js | failureTitle": {
    "message": "Не змінює колір адресного рядка відповідно до теми."
  },
  "lighthouse-core/audits/themed-omnibox.js | title": {
    "message": "Змінює колір адресного рядка відповідно до теми."
  },
  "lighthouse-core/audits/third-party-summary.js | columnThirdParty": {
    "message": "Сторонні розробники"
  },
  "lighthouse-core/audits/third-party-summary.js | description": {
    "message": "Сторонній код може значно погіршити швидкість завантаження. Не використовуйте зайвий раз елементи коду сторонніх розробників та налаштуйте сторінку так, щоб сторонній код завантажувався після її основної частини. [Докладніше](https://developers.google.com/web/fundamentals/performance/optimizing-content-efficiency/loading-third-party-javascript/)."
  },
  "lighthouse-core/audits/third-party-summary.js | displayValue": {
    "message": "Сторонній код заблокував основний ланцюжок на {timeInMs, number, milliseconds} мс"
  },
  "lighthouse-core/audits/third-party-summary.js | failureTitle": {
    "message": "Зменште вплив стороннього коду"
  },
  "lighthouse-core/audits/third-party-summary.js | title": {
    "message": "Зменште використання стороннього коду"
  },
  "lighthouse-core/audits/timing-budget.js | columnMeasurement": {
    "message": "Значення"
  },
  "lighthouse-core/audits/timing-budget.js | columnTimingMetric": {
    "message": "Показник"
  },
  "lighthouse-core/audits/timing-budget.js | description": {
    "message": "Установіть обмеження часу, щоб слідкувати за ефективністю свого сайту. Ефективні сайти швидко завантажуються й миттєво відповідають на ввід користувача. [Докладніше](https://developers.google.com/web/tools/lighthouse/audits/budgets)."
  },
  "lighthouse-core/audits/timing-budget.js | title": {
    "message": "Обмеження часу"
  },
  "lighthouse-core/audits/unsized-images.js | description": {
    "message": "Явно вказуючи ширину й висоту для зображень, ви зможете зменшити зміщення макета й покращити показник CLS. [Докладніше](https://web.dev/optimize-cls/#images-without-dimensions)"
  },
  "lighthouse-core/audits/unsized-images.js | failureTitle": {
    "message": "Для зображень не задано явним чином атрибути `width` та `height`"
  },
  "lighthouse-core/audits/unsized-images.js | title": {
    "message": "Для зображень явним чином задано атрибути `width` та `height`"
  },
  "lighthouse-core/audits/user-timings.js | columnType": {
    "message": "Тип"
  },
  "lighthouse-core/audits/user-timings.js | description": {
    "message": "Використовуйте в додатку User Timing API, щоб отримувати показники ефективності додатка під час взаємодії з користувачами. [Докладніше](https://web.dev/user-timings/)."
  },
  "lighthouse-core/audits/user-timings.js | displayValue": {
    "message": "{itemCount,plural, =1{1 позначка часу користувача}one{# позначка часу користувача}few{# позначки часу користувача}many{# позначок часу користувача}other{# позначки часу користувача}}"
  },
  "lighthouse-core/audits/user-timings.js | title": {
    "message": "Показники й мітки часу користувача"
  },
  "lighthouse-core/audits/uses-rel-preconnect.js | crossoriginWarning": {
    "message": "Для {securityOrigin} знайдено елемент `<link rel=preconnect>`, але веб-переглядач його не використав. Переконайтеся, що ви правильно використовуєте атрибут `crossorigin`."
  },
  "lighthouse-core/audits/uses-rel-preconnect.js | description": {
    "message": "Додайте в ресурси корективи `preconnect` чи `dns-prefetch`, щоб заздалегідь встановлювати з'єднання з важливими сторонніми джерелами. [Докладніше](https://web.dev/uses-rel-preconnect/)."
  },
  "lighthouse-core/audits/uses-rel-preconnect.js | title": {
    "message": "Попередньо під’єднуйтеся до потрібних джерел"
  },
  "lighthouse-core/audits/uses-rel-preconnect.js | tooManyPreconnectLinksWarning": {
    "message": "Знайдено більше ніж 2 підключення `<link rel=preconnect>`. Такі засоби слід використовувати зрідка й лише для найважливіших джерел."
  },
  "lighthouse-core/audits/uses-rel-preconnect.js | unusedWarning": {
    "message": "Для {securityOrigin} знайдено елемент `<link rel=preconnect>`, але веб-переглядач його не використав. Використовуйте `preconnect` тільки для важливих джерел, яким сторінка точно надсилатиме запит."
  },
  "lighthouse-core/audits/uses-rel-preload.js | crossoriginWarning": {
    "message": "Для {preloadURL} знайдено елемент `<link>` типу preload, але веб-переглядач його не використав. Переконайтеся, що ви правильно використовуєте атрибут `crossorigin`."
  },
  "lighthouse-core/audits/uses-rel-preload.js | description": {
    "message": "Використовуйте `<link rel=preload>`, щоб указати пріоритетність завантаження ресурсів, які наразі отримуються пізніше під час завантаження сторінки. [Докладніше](https://web.dev/uses-rel-preload/)."
  },
  "lighthouse-core/audits/uses-rel-preload.js | title": {
    "message": "Попередньо завантажуйте основні запити"
  },
  "lighthouse-core/audits/valid-source-maps.js | columnMapURL": {
    "message": "URL-адреси карт"
  },
  "lighthouse-core/audits/valid-source-maps.js | description": {
    "message": "Карти джерела перетворюють стиснуті коди в оригінальні вихідні коди. Завдяки цьому розробники можуть здійснювати налагодження в робочому режимі. Крім того, інструмент Lighthouse може надавати іншу статистику. Спробуйте ввести в дію карти джерела, щоб скористатися цими перевагами. [Докладніше](https://developers.google.com/web/tools/chrome-devtools/javascript/source-maps)."
  },
  "lighthouse-core/audits/valid-source-maps.js | failureTitle": {
    "message": "Великий власний файл JavaScript не містить карт джерела"
  },
  "lighthouse-core/audits/valid-source-maps.js | missingSourceMapErrorMessage": {
    "message": "Великий файл JavaScript не містить карту джерела"
  },
  "lighthouse-core/audits/valid-source-maps.js | missingSourceMapItemsWarningMesssage": {
    "message": "{missingItems,plural, =1{Попередження: в атрибуті `.sourcesContent` немає 1 елемента}one{Попередження: в атрибуті `.sourcesContent` немає # елемента}few{Попередження: в атрибуті `.sourcesContent` немає # елементів}many{Попередження: в атрибуті `.sourcesContent` немає # елементів}other{Попередження: в атрибуті `.sourcesContent` немає # елемента}}"
  },
  "lighthouse-core/audits/valid-source-maps.js | title": {
    "message": "Сторінка містить дійсні карти джерел"
  },
  "lighthouse-core/audits/viewport.js | description": {
    "message": "Додайте тег `<meta name=\"viewport\">`, щоб оптимізувати додаток для екранів мобільних пристроїв. [Докладніше](https://web.dev/viewport/)."
  },
  "lighthouse-core/audits/viewport.js | explanationNoTag": {
    "message": "Тег `<meta name=\"viewport\">` не знайдено"
  },
  "lighthouse-core/audits/viewport.js | failureTitle": {
    "message": "Немає тегу `<meta name=\"viewport\">` з атрибутами `width` або `initial-scale`"
  },
  "lighthouse-core/audits/viewport.js | title": {
    "message": "Має тег `<meta name=\"viewport\">` з атрибутами `width` або `initial-scale`"
  },
<<<<<<< HEAD
  "lighthouse-core/audits/without-javascript.js | description": {
    "message": "Ваш додаток має відображати певний контент, коли JavaScript вимкнено, навіть якщо це просто сповіщення для користувачів про те, що для використання додатка потрібно ввімкнути JavaScript. [Докладніше](https://web.dev/without-javascript/)."
  },
  "lighthouse-core/audits/without-javascript.js | explanation": {
    "message": "Сторінка має відображати контент, навіть якщо її сценарії недоступні."
  },
  "lighthouse-core/audits/without-javascript.js | failureTitle": {
    "message": "Резервний контент не відображається, коли JavaScript вимкнено"
  },
  "lighthouse-core/audits/without-javascript.js | title": {
    "message": "Певний контент відображається, коли JavaScript вимкнено"
=======
  "lighthouse-core/audits/works-offline.js | description": {
    "message": "Якщо ви створюєте прогресивний веб-додаток, можете скористатися синтаксисом Service Worker, щоб додаток працював офлайн. [Докладніше](https://web.dev/works-offline/)."
  },
  "lighthouse-core/audits/works-offline.js | failureTitle": {
    "message": "Поточна сторінка не надсилає код 200 у режимі офлайн"
  },
  "lighthouse-core/audits/works-offline.js | title": {
    "message": "Поточна сторінка надсилає код 200 у режимі офлайн"
  },
  "lighthouse-core/audits/works-offline.js | warningNoLoad": {
    "message": "Ця сторінка може не завантажуватись офлайн, оскільки тестову URL-адресу ({requested}) було переспрямовано на {final}. Спробуйте перевірити другу URL-адресу напряму."
>>>>>>> 5fc0fce9
  },
  "lighthouse-core/config/default-config.js | a11yAriaGroupDescription": {
    "message": "Ці рекомендації допоможуть покращити використання ролей ARIA у вашому додатку, що може позитивно вплинути на взаємодію для користувачів допоміжних технологій, як-от програм зчитування з екрана."
  },
  "lighthouse-core/config/default-config.js | a11yAriaGroupTitle": {
    "message": "ARIA"
  },
  "lighthouse-core/config/default-config.js | a11yAudioVideoGroupDescription": {
    "message": "Ці рекомендації допоможуть надати альтернативний вміст для аудіо та відео. Це може покращити взаємодію для користувачів із вадами слуху або зору."
  },
  "lighthouse-core/config/default-config.js | a11yAudioVideoGroupTitle": {
    "message": "Аудіо та відео"
  },
  "lighthouse-core/config/default-config.js | a11yBestPracticesGroupDescription": {
    "message": "Ці елементи надають поширені практичні поради щодо спеціальних можливостей."
  },
  "lighthouse-core/config/default-config.js | a11yBestPracticesGroupTitle": {
    "message": "Практичні поради"
  },
  "lighthouse-core/config/default-config.js | a11yCategoryDescription": {
    "message": "Ці перевірки визначають можливості для [покращення доступності веб-додатка](https://developers.google.com/web/fundamentals/accessibility). Радимо також проводити перевірки вручну, оскільки не всі проблеми з доступністю визначаються автоматично."
  },
  "lighthouse-core/config/default-config.js | a11yCategoryManualDescription": {
    "message": "Ці елементи опрацьовують області, які не може охопити автоматизований інструмент перевірки. Докладніше читайте в нашому посібнику з [перевірки доступності](https://developers.google.com/web/fundamentals/accessibility/how-to-review)."
  },
  "lighthouse-core/config/default-config.js | a11yCategoryTitle": {
    "message": "Спеціальні можливості"
  },
  "lighthouse-core/config/default-config.js | a11yColorContrastGroupDescription": {
    "message": "Ці рекомендації допоможуть покращити читабельність вмісту."
  },
  "lighthouse-core/config/default-config.js | a11yColorContrastGroupTitle": {
    "message": "Контраст"
  },
  "lighthouse-core/config/default-config.js | a11yLanguageGroupDescription": {
    "message": "Ці рекомендації допоможуть покращити те, як користувачі тлумачать ваш вміст різними мовами."
  },
  "lighthouse-core/config/default-config.js | a11yLanguageGroupTitle": {
    "message": "Інтернаціоналізація та локалізація"
  },
  "lighthouse-core/config/default-config.js | a11yNamesLabelsGroupDescription": {
    "message": "Ці рекомендації допоможуть удосконалити семантику елементів керування в додатку. Це може покращити взаємодію для користувачів допоміжних технологій, як-от програм зчитування з екрана."
  },
  "lighthouse-core/config/default-config.js | a11yNamesLabelsGroupTitle": {
    "message": "Назви та мітки"
  },
  "lighthouse-core/config/default-config.js | a11yNavigationGroupDescription": {
    "message": "Ці рекомендації допоможуть покращити навігацію клавіатурою в додатку."
  },
  "lighthouse-core/config/default-config.js | a11yNavigationGroupTitle": {
    "message": "Навігація"
  },
  "lighthouse-core/config/default-config.js | a11yTablesListsVideoGroupDescription": {
    "message": "Ці рекомендації допоможуть покращити перегляд даних у таблиці чи списку за допомогою технології для людей з обмеженими можливостями, наприклад програми зчитування з екрана."
  },
  "lighthouse-core/config/default-config.js | a11yTablesListsVideoGroupTitle": {
    "message": "Таблиці та списки"
  },
  "lighthouse-core/config/default-config.js | bestPracticesBrowserCompatGroupTitle": {
    "message": "Сумісність веб-переглядача"
  },
  "lighthouse-core/config/default-config.js | bestPracticesCategoryTitle": {
    "message": "Практичні поради"
  },
  "lighthouse-core/config/default-config.js | bestPracticesGeneralGroupTitle": {
    "message": "Загальні"
  },
  "lighthouse-core/config/default-config.js | bestPracticesTrustSafetyGroupTitle": {
    "message": "Довіра й безпека"
  },
  "lighthouse-core/config/default-config.js | bestPracticesUXGroupTitle": {
    "message": "Взаємодія з користувачами"
  },
  "lighthouse-core/config/default-config.js | budgetsGroupDescription": {
    "message": "Бюджети визначають стандарти ефективності вашого сайту."
  },
  "lighthouse-core/config/default-config.js | budgetsGroupTitle": {
    "message": "Бюджети"
  },
  "lighthouse-core/config/default-config.js | diagnosticsGroupDescription": {
    "message": "Докладніше про ефективність додатка. Ці числа не [впливають безпосередньо](https://web.dev/performance-scoring/) на значення ефективності."
  },
  "lighthouse-core/config/default-config.js | diagnosticsGroupTitle": {
    "message": "Діагностика"
  },
  "lighthouse-core/config/default-config.js | firstPaintImprovementsGroupDescription": {
    "message": "Найважливішим аспектом ефективності є швидкість відображення пікселів на екрані. Основні показники: перше відображення вмісту, перше значне відображення"
  },
  "lighthouse-core/config/default-config.js | firstPaintImprovementsGroupTitle": {
    "message": "Покращення першого відображення"
  },
  "lighthouse-core/config/default-config.js | loadOpportunitiesGroupDescription": {
    "message": "Ці пропозиції допоможуть завантажувати сторінку швидше. Вони не [впливають безпосередньо](https://web.dev/performance-scoring/) на значення ефективності."
  },
  "lighthouse-core/config/default-config.js | loadOpportunitiesGroupTitle": {
    "message": "Можливості"
  },
  "lighthouse-core/config/default-config.js | metricGroupTitle": {
    "message": "Показники"
  },
  "lighthouse-core/config/default-config.js | overallImprovementsGroupDescription": {
    "message": "Покращте загальну ефективність завантаження, щоб сторінка швидко реагувала й завантажувалася. Основні показники: час до повної взаємодії, індекс швидкості"
  },
  "lighthouse-core/config/default-config.js | overallImprovementsGroupTitle": {
    "message": "Загальні покращення"
  },
  "lighthouse-core/config/default-config.js | performanceCategoryTitle": {
    "message": "Ефективність"
  },
  "lighthouse-core/config/default-config.js | pwaCategoryDescription": {
    "message": "Ці категорії підтверджують аспекти прогресивного веб-додатка. [Докладніше](https://developers.google.com/web/progressive-web-apps/checklist)."
  },
  "lighthouse-core/config/default-config.js | pwaCategoryManualDescription": {
    "message": "Ці категорії обов'язкові відповідно до основного [контрольного списку для прогресивних веб-додатків](https://developers.google.com/web/progressive-web-apps/checklist), але Lighthouse не перевіряє їх автоматично. Вони не впливають на ваш показник, проте їх потрібно підтвердити вручну."
  },
  "lighthouse-core/config/default-config.js | pwaCategoryTitle": {
    "message": "Прогресивний веб-додаток"
  },
  "lighthouse-core/config/default-config.js | pwaFastReliableGroupTitle": {
    "message": "Швидкість і надійність"
  },
  "lighthouse-core/config/default-config.js | pwaInstallableGroupTitle": {
    "message": "Можна встановити"
  },
  "lighthouse-core/config/default-config.js | pwaOptimizedGroupTitle": {
    "message": "Оптимізовано для прогресивного веб-додатка"
  },
  "lighthouse-core/config/default-config.js | seoCategoryDescription": {
    "message": "Ці перевірки визначають, чи сторінка оптимізована для позиціонування результатів пошукової системи. Lighthouse не перевіряє певні додаткові чинники, які можуть впливати на позицію веб-сайту в результатах пошуку. [Докладніше](https://support.google.com/webmasters/answer/35769)."
  },
  "lighthouse-core/config/default-config.js | seoCategoryManualDescription": {
    "message": "Щоб отримати додаткові практичні поради щодо оптимізації пошукових систем, скористайтеся додатковими засобами перевірки на своєму сайті."
  },
  "lighthouse-core/config/default-config.js | seoCategoryTitle": {
    "message": "Оптим. пошук. систем"
  },
  "lighthouse-core/config/default-config.js | seoContentGroupDescription": {
    "message": "Відформатуйте HTML так, щоб веб-сканери краще розуміли вміст вашого додатка."
  },
  "lighthouse-core/config/default-config.js | seoContentGroupTitle": {
    "message": "Практичні поради щодо вмісту"
  },
  "lighthouse-core/config/default-config.js | seoCrawlingGroupDescription": {
    "message": "Щоб ваш вміст з’являвся в результатах пошуку, веб-сканерам потрібно надати доступ до додатка."
  },
  "lighthouse-core/config/default-config.js | seoCrawlingGroupTitle": {
    "message": "Сканування й індексування"
  },
  "lighthouse-core/config/default-config.js | seoMobileGroupDescription": {
    "message": "Переконайтеся, що ваші сторінки адаптовані для мобільних пристроїв і користувачам не потрібно зменшувати чи збільшувати масштаб, щоб читати їх вміст. [Докладніше](https://developers.google.com/search/mobile-sites/)."
  },
  "lighthouse-core/config/default-config.js | seoMobileGroupTitle": {
    "message": "Для мобільних пристроїв"
  },
  "lighthouse-core/gather/driver.js | warningData": {
    "message": "{locationCount,plural, =1{У цьому місці можуть зберігатися дані, що впливають на тривалість завантаження: {locations}. Щоб такі ресурси не впливали на ваші показники, перевірте цю сторінку у вікні в режимі анонімного перегляду.}one{У цих місцях можуть зберігатися дані, що впливають на тривалість завантаження: {locations}. Щоб такі ресурси не впливали на ваші показники, перевірте цю сторінку у вікні в режимі анонімного перегляду.}few{У цих місцях можуть зберігатися дані, що впливають на тривалість завантаження: {locations}. Щоб такі ресурси не впливали на ваші показники, перевірте цю сторінку у вікні в режимі анонімного перегляду.}many{У цих місцях можуть зберігатися дані, що впливають на тривалість завантаження: {locations}. Щоб такі ресурси не впливали на ваші показники, перевірте цю сторінку у вікні в режимі анонімного перегляду.}other{У цих місцях можуть зберігатися дані, що впливають на тривалість завантаження: {locations}. Щоб такі ресурси не впливали на ваші показники, перевірте цю сторінку у вікні в режимі анонімного перегляду.}}"
  },
  "lighthouse-core/gather/gather-runner.js | warningRedirected": {
    "message": "Ця сторінка може не завантажуватися належним чином, оскільки тестову URL-адресу ({requested}) було переспрямовано на {final}. Спробуйте перейти безпосередньо на другу URL-адресу."
  },
  "lighthouse-core/gather/gather-runner.js | warningTimeout": {
    "message": "Сторінка завантажувалася занадто повільно, щоб показати всі результати в межах визначеного часу, тому вони можуть бути неповними."
  },
  "lighthouse-core/lib/i18n/i18n.js | columnCacheTTL": {
    "message": "TTL кешу"
  },
  "lighthouse-core/lib/i18n/i18n.js | columnDuration": {
    "message": "Тривалість"
  },
  "lighthouse-core/lib/i18n/i18n.js | columnElement": {
    "message": "Елемент"
  },
  "lighthouse-core/lib/i18n/i18n.js | columnFailingElem": {
    "message": "Відхилені елементи"
  },
  "lighthouse-core/lib/i18n/i18n.js | columnLocation": {
    "message": "Місцезнаходження"
  },
  "lighthouse-core/lib/i18n/i18n.js | columnName": {
    "message": "Назва"
  },
  "lighthouse-core/lib/i18n/i18n.js | columnOverBudget": {
    "message": "Перевищення бюджету"
  },
  "lighthouse-core/lib/i18n/i18n.js | columnRequests": {
    "message": "Запити"
  },
  "lighthouse-core/lib/i18n/i18n.js | columnResourceSize": {
    "message": "Розмір ресурсу"
  },
  "lighthouse-core/lib/i18n/i18n.js | columnResourceType": {
    "message": "Тип ресурсу"
  },
  "lighthouse-core/lib/i18n/i18n.js | columnSize": {
    "message": "Розмір"
  },
  "lighthouse-core/lib/i18n/i18n.js | columnSource": {
    "message": "Джерело"
  },
  "lighthouse-core/lib/i18n/i18n.js | columnStartTime": {
    "message": "Час початку"
  },
  "lighthouse-core/lib/i18n/i18n.js | columnTimeSpent": {
    "message": "Витрачений час"
  },
  "lighthouse-core/lib/i18n/i18n.js | columnTransferSize": {
    "message": "Розмір передавання"
  },
  "lighthouse-core/lib/i18n/i18n.js | columnURL": {
    "message": "URL-адреса"
  },
  "lighthouse-core/lib/i18n/i18n.js | columnWastedBytes": {
    "message": "Потенційне заощадження"
  },
  "lighthouse-core/lib/i18n/i18n.js | columnWastedMs": {
    "message": "Потенційне заощадження"
  },
  "lighthouse-core/lib/i18n/i18n.js | cumulativeLayoutShiftMetric": {
    "message": "Cumulative Layout Shift"
  },
  "lighthouse-core/lib/i18n/i18n.js | displayValueByteSavings": {
    "message": "Можна зменшити на {wastedBytes, number, bytes} КіБ"
  },
  "lighthouse-core/lib/i18n/i18n.js | displayValueElementsFound": {
    "message": "{nodeCount,plural, =1{Знайдено 1 елемент}one{Знайдено # елемент}few{Знайдено # елементи}many{Знайдено # елементів}other{Знайдено # елемента}}"
  },
  "lighthouse-core/lib/i18n/i18n.js | displayValueMsSavings": {
    "message": "Потенційне заощадження – {wastedMs, number, milliseconds} мс"
  },
  "lighthouse-core/lib/i18n/i18n.js | documentResourceType": {
    "message": "Документ"
  },
  "lighthouse-core/lib/i18n/i18n.js | estimatedInputLatencyMetric": {
    "message": "Приблизна затримка введення"
  },
  "lighthouse-core/lib/i18n/i18n.js | firstCPUIdleMetric": {
    "message": "Перший простій ЦП"
  },
  "lighthouse-core/lib/i18n/i18n.js | firstContentfulPaintMetric": {
    "message": "First Contentful Paint"
  },
  "lighthouse-core/lib/i18n/i18n.js | firstMeaningfulPaintMetric": {
    "message": "Перше значне відображення"
  },
  "lighthouse-core/lib/i18n/i18n.js | fontResourceType": {
    "message": "Шрифт"
  },
  "lighthouse-core/lib/i18n/i18n.js | imageResourceType": {
    "message": "Зображення"
  },
  "lighthouse-core/lib/i18n/i18n.js | interactiveMetric": {
    "message": "Time to Interactive"
  },
  "lighthouse-core/lib/i18n/i18n.js | largestContentfulPaintMetric": {
    "message": "Largest Contentful Paint"
  },
  "lighthouse-core/lib/i18n/i18n.js | maxPotentialFIDMetric": {
    "message": "Максимальна потенційна затримка відповіді на першу дію"
  },
  "lighthouse-core/lib/i18n/i18n.js | mediaResourceType": {
    "message": "Медіа"
  },
  "lighthouse-core/lib/i18n/i18n.js | ms": {
    "message": "{timeInMs, number, milliseconds} мс"
  },
  "lighthouse-core/lib/i18n/i18n.js | otherResourceType": {
    "message": "Інше"
  },
  "lighthouse-core/lib/i18n/i18n.js | scriptResourceType": {
    "message": "Сценарій"
  },
  "lighthouse-core/lib/i18n/i18n.js | seconds": {
    "message": "{timeInMs, number, seconds} с"
  },
  "lighthouse-core/lib/i18n/i18n.js | speedIndexMetric": {
    "message": "Speed Index"
  },
  "lighthouse-core/lib/i18n/i18n.js | stylesheetResourceType": {
    "message": "Таблиця стилів"
  },
  "lighthouse-core/lib/i18n/i18n.js | thirdPartyResourceType": {
    "message": "Сторонні"
  },
  "lighthouse-core/lib/i18n/i18n.js | totalBlockingTimeMetric": {
    "message": "Total Blocking Time"
  },
  "lighthouse-core/lib/i18n/i18n.js | totalResourceType": {
    "message": "Усього"
  },
  "lighthouse-core/lib/lh-error.js | badTraceRecording": {
    "message": "Не вдалося записати результати трасування для завантаження вашої сторінки. Запустіть інструмент Lighthouse ще раз. ({errorCode})"
  },
  "lighthouse-core/lib/lh-error.js | criTimeout": {
    "message": "Час очікування початкового з’єднання з протоколом Debugger минув."
  },
  "lighthouse-core/lib/lh-error.js | didntCollectScreenshots": {
    "message": "Веб-переглядач Chrome не отримав знімки екрана під час завантаження сторінки. Переконайтеся, що на сторінці є видимий вміст, а потім спробуйте перезапустити інструмент Lighthouse. ({errorCode})"
  },
  "lighthouse-core/lib/lh-error.js | dnsFailure": {
    "message": "DNS-серверам не вдалось обробити вказаний домен."
  },
  "lighthouse-core/lib/lh-error.js | erroredRequiredArtifact": {
    "message": "У збирачі обов'язкових ресурсів {artifactName} сталася помилка: {errorMessage}"
  },
  "lighthouse-core/lib/lh-error.js | internalChromeError": {
    "message": "Сталася внутрішня помилка Chrome. Перезапустіть Chrome і спробуйте знову запустити інструмент Lighthouse."
  },
  "lighthouse-core/lib/lh-error.js | missingRequiredArtifact": {
    "message": "Збирач обов'язкових ресурсів {artifactName} не запущено."
  },
  "lighthouse-core/lib/lh-error.js | notHtml": {
    "message": "Надана сторінка не у форматі HTML (використовується як тип MIME {mimeType})."
  },
  "lighthouse-core/lib/lh-error.js | oldChromeDoesNotSupportFeature": {
    "message": "Ця версія Chrome застаріла та не підтримує функцію \"{featureName}\". Щоб переглянути повну версію результатів, скористайтеся новішою версією."
  },
  "lighthouse-core/lib/lh-error.js | pageLoadFailed": {
    "message": "Інструменту Lighthouse не вдалося безпечно завантажити сторінку, яку ви вказали. Переконайтеся, що ви тестуєте правильну URL-адресу, а сервер належним чином відповідає на всі запити."
  },
  "lighthouse-core/lib/lh-error.js | pageLoadFailedHung": {
    "message": "Інструменту Lighthouse не вдалося безпечно завантажити URL-адресу, яку ви вказали, оскільки сторінка перестала відповідати."
  },
  "lighthouse-core/lib/lh-error.js | pageLoadFailedInsecure": {
    "message": "Указана вами URL-адреса не має дійсного сертифіката безпеки. {securityMessages}"
  },
  "lighthouse-core/lib/lh-error.js | pageLoadFailedInterstitial": {
    "message": "Веб-переглядач Chrome заблокував завантаження сторінки та відобразив проміжний екран. Переконайтеся, що ви тестуєте правильну URL-адресу, а сервер належним чином відповідає на всі запити."
  },
  "lighthouse-core/lib/lh-error.js | pageLoadFailedWithDetails": {
    "message": "Інструменту Lighthouse не вдалося безпечно завантажити сторінку, яку ви вказали. Переконайтеся, що ви тестуєте правильну URL-адресу, а сервер належним чином відповідає на всі запити. (Деталі: {errorDetails})"
  },
  "lighthouse-core/lib/lh-error.js | pageLoadFailedWithStatusCode": {
    "message": "Інструменту Lighthouse не вдалося безпечно завантажити сторінку, яку ви вказали. Переконайтеся, що ви тестуєте правильну URL-адресу, а сервер належним чином відповідає на всі запити. (Код статусу: {statusCode})"
  },
  "lighthouse-core/lib/lh-error.js | pageLoadTookTooLong": {
    "message": "Сторінка завантажувалася задовго. Дотримуйтеся рекомендацій у звіті, щоб зменшити час завантаження сторінки, а потім спробуйте перезапустити інструмент Lighthouse. ({errorCode})"
  },
  "lighthouse-core/lib/lh-error.js | protocolTimeout": {
    "message": "Час очікування відповіді протоколу DevTools перевищив установлений період. (Метод: {protocolMethod})"
  },
  "lighthouse-core/lib/lh-error.js | requestContentTimeout": {
    "message": "Час отримання вмісту ресурсу перевищив установлений час"
  },
  "lighthouse-core/lib/lh-error.js | urlInvalid": {
    "message": "Схоже, указана вами URL-адреса недійсна."
  },
  "lighthouse-core/report/html/renderer/util.js | auditGroupExpandTooltip": {
    "message": "Показати перевірки"
  },
  "lighthouse-core/report/html/renderer/util.js | calculatorLink": {
    "message": "Показати калькулятор."
  },
  "lighthouse-core/report/html/renderer/util.js | crcInitialNavigation": {
    "message": "Початкова навігація"
  },
  "lighthouse-core/report/html/renderer/util.js | crcLongestDurationLabel": {
    "message": "Максимальна критична затримка шляху:"
  },
  "lighthouse-core/report/html/renderer/util.js | dropdownCopyJSON": {
    "message": "Копіювати JSON"
  },
  "lighthouse-core/report/html/renderer/util.js | dropdownDarkTheme": {
    "message": "Увімкнути або вимкнути темну тему"
  },
  "lighthouse-core/report/html/renderer/util.js | dropdownPrintExpanded": {
    "message": "Розгорнути вікно друку"
  },
  "lighthouse-core/report/html/renderer/util.js | dropdownPrintSummary": {
    "message": "Друкувати підсумок"
  },
  "lighthouse-core/report/html/renderer/util.js | dropdownSaveGist": {
    "message": "Зберегти як Gist"
  },
  "lighthouse-core/report/html/renderer/util.js | dropdownSaveHTML": {
    "message": "Зберегти як HTML"
  },
  "lighthouse-core/report/html/renderer/util.js | dropdownSaveJSON": {
    "message": "Зберегти як JSON"
  },
  "lighthouse-core/report/html/renderer/util.js | dropdownViewer": {
    "message": "Відкрити в засобі перегляду"
  },
  "lighthouse-core/report/html/renderer/util.js | errorLabel": {
    "message": "Помилка."
  },
  "lighthouse-core/report/html/renderer/util.js | errorMissingAuditInfo": {
    "message": "Повідомлення про помилку: немає інформації про перевірку"
  },
  "lighthouse-core/report/html/renderer/util.js | footerIssue": {
    "message": "Повідомити про проблему"
  },
  "lighthouse-core/report/html/renderer/util.js | labDataTitle": {
    "message": "Дані тестів"
  },
  "lighthouse-core/report/html/renderer/util.js | lsPerformanceCategoryDescription": {
    "message": "Аналіз [Lighthouse](https://developers.google.com/web/tools/lighthouse/) поточної сторінки в емульованій мобільній мережі. Значення приблизні й можуть відрізнятися."
  },
  "lighthouse-core/report/html/renderer/util.js | manualAuditsGroupTitle": {
    "message": "Додаткові елементи, які потрібно перевірити вручну"
  },
  "lighthouse-core/report/html/renderer/util.js | notApplicableAuditsGroupTitle": {
    "message": "Не застосовуються"
  },
  "lighthouse-core/report/html/renderer/util.js | opportunityResourceColumnLabel": {
    "message": "Можливість"
  },
  "lighthouse-core/report/html/renderer/util.js | opportunitySavingsColumnLabel": {
    "message": "Приблизне заощадження"
  },
  "lighthouse-core/report/html/renderer/util.js | passedAuditsGroupTitle": {
    "message": "Виконані перевірки"
  },
  "lighthouse-core/report/html/renderer/util.js | runtimeDesktopEmulation": {
    "message": "Емульований комп'ютер"
  },
  "lighthouse-core/report/html/renderer/util.js | runtimeMobileEmulation": {
    "message": "Емульований пристрій Moto G4"
  },
  "lighthouse-core/report/html/renderer/util.js | runtimeNoEmulation": {
    "message": "Без емуляції"
  },
  "lighthouse-core/report/html/renderer/util.js | runtimeSettingsAxeVersion": {
    "message": "Версія Axe"
  },
  "lighthouse-core/report/html/renderer/util.js | runtimeSettingsBenchmark": {
    "message": "Споживання ЦП/пам'яті"
  },
  "lighthouse-core/report/html/renderer/util.js | runtimeSettingsCPUThrottling": {
    "message": "Обмеження пропускної спроможності ЦП"
  },
  "lighthouse-core/report/html/renderer/util.js | runtimeSettingsChannel": {
    "message": "Канал"
  },
  "lighthouse-core/report/html/renderer/util.js | runtimeSettingsDevice": {
    "message": "Пристрій"
  },
  "lighthouse-core/report/html/renderer/util.js | runtimeSettingsFetchTime": {
    "message": "Час отримання"
  },
  "lighthouse-core/report/html/renderer/util.js | runtimeSettingsNetworkThrottling": {
    "message": "Зменшення пропускної спроможності мережі"
  },
  "lighthouse-core/report/html/renderer/util.js | runtimeSettingsTitle": {
    "message": "Налаштування часу виконання"
  },
  "lighthouse-core/report/html/renderer/util.js | runtimeSettingsUA": {
    "message": "Агент користувача (хост)"
  },
  "lighthouse-core/report/html/renderer/util.js | runtimeSettingsUANetwork": {
    "message": "Агент користувача (мережа)"
  },
  "lighthouse-core/report/html/renderer/util.js | runtimeSettingsUrl": {
    "message": "URL-адреса"
  },
  "lighthouse-core/report/html/renderer/util.js | runtimeUnknown": {
    "message": "Невідомо"
  },
  "lighthouse-core/report/html/renderer/util.js | snippetCollapseButtonLabel": {
    "message": "Згорнути фрагмент"
  },
  "lighthouse-core/report/html/renderer/util.js | snippetExpandButtonLabel": {
    "message": "Розгорнути фрагмент"
  },
  "lighthouse-core/report/html/renderer/util.js | thirdPartyResourcesLabel": {
    "message": "Показати сторонні ресурси"
  },
  "lighthouse-core/report/html/renderer/util.js | throttlingProvided": {
    "message": "Надано середовищем"
  },
  "lighthouse-core/report/html/renderer/util.js | toplevelWarningsMessage": {
    "message": "Під час запуску Lighthouse виникли перелічені нижче проблеми."
  },
  "lighthouse-core/report/html/renderer/util.js | varianceDisclaimer": {
    "message": "Значення приблизні й можуть відрізнятися. [Значення ефективності визначено](https://web.dev/performance-scoring/) на основі цих показників."
  },
  "lighthouse-core/report/html/renderer/util.js | warningAuditsGroupTitle": {
    "message": "Перевірки зі статусом \"Пройдено\", що містять застереження"
  },
  "lighthouse-core/report/html/renderer/util.js | warningHeader": {
    "message": "Застереження. "
  },
  "node_modules/lighthouse-stack-packs/packs/amp.js | efficient-animated-content": {
    "message": "Для анімованого контенту застосовуйте [`amp-anim`](https://amp.dev/documentation/components/amp-anim/), щоб зменшити використання ЦП, коли контент поза межами екрана."
  },
  "node_modules/lighthouse-stack-packs/packs/amp.js | offscreen-images": {
    "message": "Переконайтеся, що ви використовуєте [`amp-img`](https://amp.dev/documentation/components/amp-img/?format=websites), щоб зображення автоматично відкладено завантажувалися. [Докладніше](https://amp.dev/documentation/guides-and-tutorials/develop/media_iframes_3p/?format=websites#images)."
  },
  "node_modules/lighthouse-stack-packs/packs/amp.js | render-blocking-resources": {
    "message": "Використовуйте інструменти, наприклад [Оптимізатор сторінок AMP](https://github.com/ampproject/amp-toolbox/tree/master/packages/optimizer), щоб [обробляти макети AMP на сервері](https://amp.dev/documentation/guides-and-tutorials/optimize-and-measure/server-side-rendering/)."
  },
  "node_modules/lighthouse-stack-packs/packs/amp.js | unminified-css": {
    "message": "Перегляньте [документацію AMP](https://amp.dev/documentation/guides-and-tutorials/develop/style_and_layout/style_pages/), щоб переконатися, що всі стилі підтримуються."
  },
  "node_modules/lighthouse-stack-packs/packs/amp.js | uses-responsive-images": {
    "message": "Елемент [`amp-img`](https://amp.dev/documentation/components/amp-img/?format=websites) підтримує атрибут [`srcset`](https://web.dev/use-srcset-to-automatically-choose-the-right-image/), щоб на основі розміру екрана указувати, які зображення використовувати. [Докладніше](https://amp.dev/documentation/guides-and-tutorials/develop/style_and_layout/art_direction/)."
  },
  "node_modules/lighthouse-stack-packs/packs/amp.js | uses-webp-images": {
    "message": "Радимо показувати всі компоненти [`amp-img`](https://amp.dev/documentation/components/amp-img/?format=websites) у форматах WebP, указуючи відповідні резервні варіанти для інших веб-переглядачів. [Докладніше](https://amp.dev/documentation/components/amp-img/#example:-specifying-a-fallback-image)."
  },
  "node_modules/lighthouse-stack-packs/packs/angular.js | dom-size": {
    "message": "Якщо обробляються дуже великі списки, скористайтеся віртуальним прокручуванням за допомогою Component Dev Kit (CDK). [Докладніше](https://web.dev/virtualize-lists-with-angular-cdk/)."
  },
  "node_modules/lighthouse-stack-packs/packs/angular.js | total-byte-weight": {
    "message": "[Розділіть код на рівні маршруту](https://web.dev/route-level-code-splitting-in-angular/), щоб зменшити розмір пакетів JavaScript. Також радимо попередньо кешувати об'єкти за допомогою [синтаксису Service Worker для Angular](https://web.dev/precaching-with-the-angular-service-worker/)."
  },
  "node_modules/lighthouse-stack-packs/packs/angular.js | unminified-warning": {
    "message": "Якщо ви користуєтесь інтерфейсом командного рядка Angular, переконайтеся, що складання генеруються в режимі робочої версії. [Докладніше](https://angular.io/guide/deployment#enable-runtime-production-mode)."
  },
  "node_modules/lighthouse-stack-packs/packs/angular.js | unused-javascript": {
    "message": "Якщо ви користуєтесь інтерфейсом командного рядка Angular, додайте карти джерел у робочу версію складання, щоб перевірити пакети. [Докладніше](https://angular.io/guide/deployment#inspect-the-bundles)."
  },
  "node_modules/lighthouse-stack-packs/packs/angular.js | uses-rel-preload": {
    "message": "Попередньо завантажуйте маршрути, щоб прискорити навігацію. [Докладніше](https://web.dev/route-preloading-in-angular/)."
  },
  "node_modules/lighthouse-stack-packs/packs/angular.js | uses-responsive-images": {
    "message": "Можете скористатись інструментом `BreakpointObserver` у Component Dev Kit (CDK), щоб керувати точками переходу зображень. [Докладніше](https://material.angular.io/cdk/layout/overview)."
  },
  "node_modules/lighthouse-stack-packs/packs/drupal.js | efficient-animated-content": {
    "message": "Спробуйте завантажити анімацію GIF у сервіс, де її можна вставити як відео HTML5."
  },
  "node_modules/lighthouse-stack-packs/packs/drupal.js | font-display": {
    "message": "Укажіть `@font-display` під час визначення власних шрифтів у темі."
  },
  "node_modules/lighthouse-stack-packs/packs/drupal.js | offscreen-images": {
    "message": "Установіть [модуль Drupal](https://www.drupal.org/project/project_module?f%5B0%5D=&f%5B1%5D=&f%5B2%5D=im_vid_3%3A67&f%5B3%5D=&f%5B4%5D=sm_field_project_type%3Afull&f%5B5%5D=&f%5B6%5D=&text=%22lazy+load%22&solrsort=iss_project_release_usage+desc&op=Search), який може відкладено завантажувати зображення. Такі модулі дають змогу відкласти завантаження закадрових зображень для покращення ефективності."
  },
  "node_modules/lighthouse-stack-packs/packs/drupal.js | render-blocking-resources": {
    "message": "Скористайтеся модулем, щоб вбудувати важливі таблиці CSS і фрагменти JavaScript, або завантажуйте об'єкти асинхронно через JavaScript, як-от модуль [розширеного зведення CSS/JS](https://www.drupal.org/project/advagg). Зауважте, що така оптимізація може порушити роботу сайту, тож доведеться змінити код."
  },
  "node_modules/lighthouse-stack-packs/packs/drupal.js | time-to-first-byte": {
    "message": "Теми, модулі та характеристики сервера впливають на час відповіді. Спробуйте знайти більш оптимізовану тему, підібрати модуль для оптимізації та/або оновити сервер. Сервери хостингу повинні використовувати кешування коду операції PHP та кешування пам'яті, щоб зменшити час запитів до баз даних, як-от Redis або Memcached, а також оптимізовану логіку додатка для швидшої підготовки сторінок."
  },
  "node_modules/lighthouse-stack-packs/packs/drupal.js | total-byte-weight": {
    "message": "Застосуйте [стилі адаптивних зображень](https://www.drupal.org/docs/8/mobile-guide/responsive-images-in-drupal-8), щоб зменшити розмір зображень, що завантажуються на сторінці. Якщо для показу кількох елементів контенту на сторінці використовується опція \"Перегляди\", застосуйте поділ на сторінки, щоб обмежити їхню кількість на певній сторінці."
  },
  "node_modules/lighthouse-stack-packs/packs/drupal.js | unminified-css": {
    "message": "Переконайтеся, що функцію \"Звести файли CSS\" на сторінці \"Керування\" » \"Налаштування\" » \"Розробка\" ввімкнено. За допомогою [додаткових модулів](https://www.drupal.org/project/project_module?f%5B0%5D=&f%5B1%5D=&f%5B2%5D=im_vid_3%3A123&f%5B3%5D=&f%5B4%5D=sm_field_project_type%3Afull&f%5B5%5D=&f%5B6%5D=&text=css+aggregation&solrsort=iss_project_release_usage+desc&op=Search) можна також налаштувати інші параметри зведення, щоб пришвидшити свій сайт, поєднуючи, зменшуючи та стискаючи стилі CSS."
  },
  "node_modules/lighthouse-stack-packs/packs/drupal.js | unminified-javascript": {
    "message": "Переконайтеся, що функцію \"Звести файли JavaScript\" на сторінці \"Керування\" » \"Налаштування\" » \"Розробка\" ввімкнено. За допомогою [додаткових модулів](https://www.drupal.org/project/project_module?f%5B0%5D=&f%5B1%5D=&f%5B2%5D=im_vid_3%3A123&f%5B3%5D=&f%5B4%5D=sm_field_project_type%3Afull&f%5B5%5D=&f%5B6%5D=&text=javascript+aggregation&solrsort=iss_project_release_usage+desc&op=Search) можна також налаштувати інші параметри зведення, щоб пришвидшити свій сайт, поєднуючи, зменшуючи та стискаючи об'єкти JavaScript."
  },
  "node_modules/lighthouse-stack-packs/packs/drupal.js | unused-css-rules": {
    "message": "Видаліть правила CSS, що не використовуються, і додайте лише потрібні бібліотеки Drupal на відповідну сторінку чи в компонент сторінки. Щоб дізнатися більше, перегляньте [документацію Drupal](https://www.drupal.org/docs/8/creating-custom-modules/adding-stylesheets-css-and-javascript-js-to-a-drupal-8-module#library) за цим посиланням. Щоб визначити долучені бібліотеки, які додають зайві таблиці CSS, перевірте [покриття коду](https://developers.google.com/web/updates/2017/04/devtools-release-notes#coverage) в Chrome DevTools. Ви можете визначити тему чи модуль через URL-адресу таблиці стилів, коли зведення CSS вимкнено на вашому сайті Drupal. У покритті коду знайдіть теми чи модулі з багатьма таблицями стилів за великим обсягом червоного тексту. Тема чи модуль мають ставити таблицю стилів у чергу, лише коли вона дійсно використовується на сторінці."
  },
  "node_modules/lighthouse-stack-packs/packs/drupal.js | unused-javascript": {
    "message": "Видаліть об'єкти JavaScript, що не використовуються, і додавайте лише потрібні бібліотеки Drupal на відповідну сторінку чи в компонент сторінки. Щоб дізнатися більше, перегляньте [документацію Drupal](https://www.drupal.org/docs/8/creating-custom-modules/adding-stylesheets-css-and-javascript-js-to-a-drupal-8-module#library) за цим посиланням. Щоб визначити вкладені бібліотеки, які додають зайві фрагменти JavaScript, перевірте [покриття коду](https://developers.google.com/web/updates/2017/04/devtools-release-notes#coverage) в Chrome DevTools. Ви можете визначити тему чи модуль через URL-адресу скрипту, коли зведення JavaScript вимкнено на вашому сайті Drupal. У покритті коду знайдіть теми чи модулі з багатьма скриптами за великим обсягом червоного тексту. Тема чи модуль мають ставити скрипт у чергу, лише коли він дійсно використовується на сторінці."
  },
  "node_modules/lighthouse-stack-packs/packs/drupal.js | uses-long-cache-ttl": {
    "message": "Укажіть \"Максимальний час зберігання кешу веб-переглядача та проксі-сервера\" на сторінці \"Керування\" » \"Налаштування\" » \"Розробка\". Докладніше про [кеш Drupal і оптимізацію для підвищення ефективності](https://www.drupal.org/docs/7/managing-site-performance-and-scalability/caching-to-improve-performance/caching-overview#s-drupal-performance-resources)."
  },
  "node_modules/lighthouse-stack-packs/packs/drupal.js | uses-optimized-images": {
    "message": "Скористайтеся [модулем](https://www.drupal.org/project/project_module?f%5B0%5D=&f%5B1%5D=&f%5B2%5D=im_vid_3%3A123&f%5B3%5D=&f%5B4%5D=sm_field_project_type%3Afull&f%5B5%5D=&f%5B6%5D=&text=optimize+images&solrsort=iss_project_release_usage+desc&op=Search), який автоматично оптимізує та зменшує розмір зображень, завантажених через сайт, але зберігає їх якість. Також переконайтеся, що використовуються оригінальні [стилі адаптивних зображень](https://www.drupal.org/docs/8/mobile-guide/responsive-images-in-drupal-8) від Drupal (доступні в Drupal 8 і новіших версій) для всіх зображень, що обробляються на сайті."
  },
  "node_modules/lighthouse-stack-packs/packs/drupal.js | uses-rel-preconnect": {
    "message": "Попередньо підключені або завантажені через dns корективи ресурсів можна додати, установивши та налаштувавши [модуль](https://www.drupal.org/project/project_module?f%5B0%5D=&f%5B1%5D=&f%5B2%5D=&f%5B3%5D=&f%5B4%5D=sm_field_project_type%3Afull&f%5B5%5D=&f%5B6%5D=&text=dns-prefetch&solrsort=iss_project_release_usage+desc&op=Search), який надає можливості для коректив ресурсів агента користувача."
  },
  "node_modules/lighthouse-stack-packs/packs/drupal.js | uses-responsive-images": {
    "message": "Переконайтеся, що використовуються оригінальні [стилі адаптивних зображень](https://www.drupal.org/docs/8/mobile-guide/responsive-images-in-drupal-8) від Drupal (доступні в Drupal 8 і новіших версій). Використовуйте стилі адаптивних зображень під час обробки полів зображення в режимах перегляду, переглядах або зображеннях, завантажених через редактор WYSIWYG."
  },
  "node_modules/lighthouse-stack-packs/packs/drupal.js | uses-webp-images": {
    "message": "Установіть і налаштуйте [модуль для використання форматів зображень WebP](https://www.drupal.org/project/project_module?f%5B0%5D=&f%5B1%5D=&f%5B2%5D=&f%5B3%5D=&f%5B4%5D=sm_field_project_type%3Afull&f%5B5%5D=&f%5B6%5D=&text=webp&solrsort=iss_project_release_usage+desc&op=Search) на своєму сайті. Такі модулі автоматично створюють версію WebP для доданих зображень, щоб оптимізувати час завантаження."
  },
  "node_modules/lighthouse-stack-packs/packs/joomla.js | efficient-animated-content": {
    "message": "Спробуйте завантажити анімацію GIF у сервіс, де її можна вставити як відео HTML5."
  },
  "node_modules/lighthouse-stack-packs/packs/joomla.js | offscreen-images": {
    "message": "Установіть [плагін lazy-load від Joomla](https://extensions.joomla.org/instant-search/?jed_live%5Bquery%5D=lazy%20loading), який дає змогу відкласти завантаження закадрових зображень, або виберіть шаблон, за допомогою якого можна це зробити. Починаючи з Joomla 4.0, можна ввімкнути спеціальний плагін для відкладеного завантаження Content - Lazy Loading Images Ви також можете скористатися [плагіном AMP](https://extensions.joomla.org/instant-search/?jed_live%5Bquery%5D=amp)."
  },
  "node_modules/lighthouse-stack-packs/packs/joomla.js | render-blocking-resources": {
    "message": "Існує багато плагінів Joomla, які можуть допомогти [вбудувати важливі об'єкти](https://extensions.joomla.org/instant-search/?jed_live%5Bquery%5D=performance) або [відкласти менш важливі ресурси](https://extensions.joomla.org/instant-search/?jed_live%5Bquery%5D=performance). Зауважте, що така оптимізація може порушити функції шаблонів або плагінів, тож вам потрібно ретельно протестувати їх."
  },
  "node_modules/lighthouse-stack-packs/packs/joomla.js | server-response-time": {
    "message": "Шаблони, розширення та характеристики сервера впливають на час відповіді. Спробуйте знайти більш оптимізований шаблон, підібрати розширення для оптимізації та/або оновити сервер."
  },
  "node_modules/lighthouse-stack-packs/packs/joomla.js | total-byte-weight": {
    "message": "Спробуйте показувати витяги в категоріях статей (через посилання \"Докладніше\"), зменшити кількість показаних статей на сторінці, розділити довгі дописи на кілька сторінок або скористатися плагіном, щоб відкласти завантаження коментарів."
  },
  "node_modules/lighthouse-stack-packs/packs/joomla.js | unminified-css": {
    "message": "Багато [розширень Joomla](https://extensions.joomla.org/instant-search/?jed_live%5Bquery%5D=performance) можуть пришвидшити ваш сайт, поєднуючи, зменшуючи та стискаючи стилі. Існують також шаблони з такими функціями."
  },
  "node_modules/lighthouse-stack-packs/packs/joomla.js | unminified-javascript": {
    "message": "Багато [розширень Joomla](https://extensions.joomla.org/instant-search/?jed_live%5Bquery%5D=performance) можуть пришвидшити ваш сайт, поєднуючи, зменшуючи та стискаючи скрипти. Існують також шаблони з такими функціями."
  },
  "node_modules/lighthouse-stack-packs/packs/joomla.js | unused-css-rules": {
    "message": "Спробуйте зменшити кількість [розширень Joomla](https://extensions.joomla.org/), що завантажують на сторінці непотрібні таблиці CSS. Щоб визначити розширення, які додають зайві таблиці CSS, перевірте [покриття коду](https://developers.google.com/web/updates/2017/04/devtools-release-notes#coverage) в Chrome DevTools. Ви можете визначити тему чи плагін через URL-адресу таблиці стилів. У покритті коду знайдіть плагіни з багатьма таблицями стилів за великим обсягом червоного тексту. Плагін має ставити таблицю стилів у чергу, лише коли вона дійсно використовується на сторінці."
  },
  "node_modules/lighthouse-stack-packs/packs/joomla.js | unused-javascript": {
    "message": "Спробуйте зменшити кількість [розширень Joomla](https://extensions.joomla.org/), що завантажують на сторінці непотрібні фрагменти JavaScript. Щоб визначити плагіни, які додають зайвий код JavaScript, перевірте [покриття коду](https://developers.google.com/web/updates/2017/04/devtools-release-notes#coverage) в Chrome DevTools. Розширення можна визначити через URL-адресу скрипту. У покритті коду знайдіть розширення з багатьма скриптами за великим обсягом червоного тексту. Розширення має ставити скрипт у чергу, лише коли він дійсно використовується на сторінці."
  },
  "node_modules/lighthouse-stack-packs/packs/joomla.js | uses-long-cache-ttl": {
    "message": "Дізнайтеся про [кешування веб-переглядача в Joomla](https://docs.joomla.org/Cache)."
  },
  "node_modules/lighthouse-stack-packs/packs/joomla.js | uses-optimized-images": {
    "message": "Спробуйте [плагін для оптимізації зображень](https://extensions.joomla.org/instant-search/?jed_live%5Bquery%5D=performance), який стискає зображення, але зберігає їх якість."
  },
  "node_modules/lighthouse-stack-packs/packs/joomla.js | uses-responsive-images": {
    "message": "Скористайтеся [плагіном для адаптивних зображень](https://extensions.joomla.org/instant-search/?jed_live%5Bquery%5D=responsive%20images), щоб застосовувати такі зображення у своєму контенті."
  },
  "node_modules/lighthouse-stack-packs/packs/joomla.js | uses-text-compression": {
    "message": "Ви можете активувати стиснення тексту, увімкнувши стиснення сторінок Gzip у Joomla (Система > Загальні налаштування > Сервер)."
  },
  "node_modules/lighthouse-stack-packs/packs/joomla.js | uses-webp-images": {
    "message": "Скористайтеся [плагіном](https://extensions.joomla.org/instant-search/?jed_live%5Bquery%5D=webp) або сервісом, який автоматично конвертує завантажені зображення в оптимальні формати."
  },
  "node_modules/lighthouse-stack-packs/packs/magento.js | critical-request-chains": {
    "message": "Якщо ви не створюєте пакет об'єктів JavaScript, можете скористатись [інструментом пакування](https://github.com/magento/baler)."
  },
  "node_modules/lighthouse-stack-packs/packs/magento.js | disable-bundling": {
    "message": "Вимкніть вбудовану функцію [створення пакетів JavaScript і мініфікації](https://devdocs.magento.com/guides/v2.3/frontend-dev-guide/themes/js-bundling.html) в Magento й натомість скористайтесь [інструментом пакування](https://github.com/magento/baler/)."
  },
  "node_modules/lighthouse-stack-packs/packs/magento.js | font-display": {
    "message": "Укажіть `@font-display` під час [визначення власних шрифтів](https://devdocs.magento.com/guides/v2.3/frontend-dev-guide/css-topics/using-fonts.html)."
  },
  "node_modules/lighthouse-stack-packs/packs/magento.js | offscreen-images": {
    "message": "Можете змінити шаблони свого продукту й каталогу, щоб скористатися функцією веб-платформи для [відкладеного завантаження](https://web.dev/native-lazy-loading)."
  },
  "node_modules/lighthouse-stack-packs/packs/magento.js | time-to-first-byte": {
    "message": "Скористайтесь [інтеграцією Varnish](https://devdocs.magento.com/guides/v2.3/config-guide/varnish/config-varnish.html) від Magento."
  },
  "node_modules/lighthouse-stack-packs/packs/magento.js | unminified-css": {
    "message": "Увімкніть опцію \"Зменшувати файли CSS\" у налаштуваннях розробника в магазині. [Докладніше](https://devdocs.magento.com/guides/v2.3/performance-best-practices/configuration.html?itm_source=devdocs&itm_medium=search_page&itm_campaign=federated_search&itm_term=minify%20css%20files)."
  },
  "node_modules/lighthouse-stack-packs/packs/magento.js | unminified-javascript": {
    "message": "Скористайтеся плагіном [Terser](https://www.npmjs.com/package/terser), щоб зменшити всі об'єкти JavaScript у розгортанні статичного контенту й вимкнути вбудовану функцію мініфікації."
  },
  "node_modules/lighthouse-stack-packs/packs/magento.js | unused-javascript": {
    "message": "Вимкніть вбудовану функцію [створення пакетів JavaScript](https://devdocs.magento.com/guides/v2.3/frontend-dev-guide/themes/js-bundling.html) у Magento."
  },
  "node_modules/lighthouse-stack-packs/packs/magento.js | uses-optimized-images": {
    "message": "Можете пошукати на [торговельному майданчику Magento](https://marketplace.magento.com/catalogsearch/result/?q=optimize%20image) різні сторонні розширення для оптимізації зображень."
  },
  "node_modules/lighthouse-stack-packs/packs/magento.js | uses-rel-preconnect": {
    "message": "Щоб додати підказки preconnect і dns-prefetch, [змініть макет теми](https://devdocs.magento.com/guides/v2.3/frontend-dev-guide/layouts/xml-manage.html)."
  },
  "node_modules/lighthouse-stack-packs/packs/magento.js | uses-rel-preload": {
    "message": "Теги `<link rel=preload>` можна додати, лише [змінивши макет теми](https://devdocs.magento.com/guides/v2.3/frontend-dev-guide/layouts/xml-manage.html)."
  },
  "node_modules/lighthouse-stack-packs/packs/magento.js | uses-webp-images": {
    "message": "На [торговельному майданчику Magento](https://marketplace.magento.com/catalogsearch/result/?q=webp) можна знайти різні сторонні розширення, щоб використовувати новіші формати зображень."
  },
  "node_modules/lighthouse-stack-packs/packs/react.js | dom-size": {
    "message": "Можете скористатися бібліотекою з \"вікнами\", як-от `react-window`, щоб зменшити кількість створених вузлів DOM, якщо на сторінці обробляється багато повторюваних елементів. [Докладніше](https://web.dev/virtualize-long-lists-react-window/). Крім того, для зменшення кількості повторних обробок скористайтеся [`shouldComponentUpdate`](https://reactjs.org/docs/optimizing-performance.html#shouldcomponentupdate-in-action), [`PureComponent`](https://reactjs.org/docs/react-api.html#reactpurecomponent) або [`React.memo`](https://reactjs.org/docs/react-api.html#reactmemo) і [пропустіть ефекти](https://reactjs.org/docs/hooks-effect.html#tip-optimizing-performance-by-skipping-effects), доки не зміняться певні залежності, якщо ви користуєтеся хуком `Effect`, щоб покращити ефективність часу виконання."
  },
  "node_modules/lighthouse-stack-packs/packs/react.js | redirects": {
    "message": "Якщо ви користуєтеся React Router, зменште використання компонента `<Redirect>` для [навігації за маршрутом](https://reacttraining.com/react-router/web/api/Redirect)."
  },
  "node_modules/lighthouse-stack-packs/packs/react.js | time-to-first-byte": {
    "message": "Якщо ви обробляєте компоненти React на сервері, можете застосувати `renderToNodeStream()` або `renderToStaticNodeStream()`, щоб дозволити клієнту отримувати та вмикати не всю розмітку відразу, а її різні частини. [Докладніше](https://reactjs.org/docs/react-dom-server.html#rendertonodestream)."
  },
  "node_modules/lighthouse-stack-packs/packs/react.js | unminified-css": {
    "message": "Якщо ваша система складання автоматично зменшує файли CSS, переконайтеся, що ви вводите в дію робочу версію додатка. Це можна перевірити за допомогою розширення Інструменти розробника React. [Докладніше](https://reactjs.org/docs/optimizing-performance.html#use-the-production-build)."
  },
  "node_modules/lighthouse-stack-packs/packs/react.js | unminified-javascript": {
    "message": "Якщо ваша система складання автоматично зменшує файли JS, переконайтеся, що ви вводите в дію робочу версію додатка. Це можна перевірити за допомогою розширення Інструменти розробника React. [Докладніше](https://reactjs.org/docs/optimizing-performance.html#use-the-production-build)."
  },
  "node_modules/lighthouse-stack-packs/packs/react.js | unused-javascript": {
    "message": "Якщо у вас не відбувається обробка на сервері, [розділіть пакети JavaScript](https://web.dev/code-splitting-suspense/) за допомогою `React.lazy()`. Або розділіть код за допомогою сторонньої бібліотеки, як-от [loadable-components](https://www.smooth-code.com/open-source/loadable-components/docs/getting-started/)."
  },
  "node_modules/lighthouse-stack-packs/packs/react.js | user-timings": {
    "message": "Скористайтеся профілювальником React DevTools, який застосовує Profiler API, щоб визначити ефективність обробки ваших компонентів. [Докладніше.](https://reactjs.org/blog/2018/09/10/introducing-the-react-profiler.html)"
  },
  "node_modules/lighthouse-stack-packs/packs/wordpress.js | efficient-animated-content": {
    "message": "Спробуйте завантажити анімацію GIF у сервіс, де її можна вставити як відео HTML5."
  },
  "node_modules/lighthouse-stack-packs/packs/wordpress.js | offscreen-images": {
    "message": "Установіть [плагін lazy-load від WordPress](https://wordpress.org/plugins/search/lazy+load/), який дає змогу відкласти завантаження закадрових зображень, або виберіть тему, що дозволяє це зробити. Також можете скористатися [плагіном AMP](https://wordpress.org/plugins/amp/)."
  },
  "node_modules/lighthouse-stack-packs/packs/wordpress.js | render-blocking-resources": {
    "message": "Існує багато плагінів WordPress, які можуть допомогти [вбудувати важливі об'єкти](https://wordpress.org/plugins/search/critical+css/) або [відкласти менш важливі ресурси](https://wordpress.org/plugins/search/defer+css+javascript/). Зауважте, що така оптимізація може порушити функції теми або плагінів, тож доведеться змінити код."
  },
  "node_modules/lighthouse-stack-packs/packs/wordpress.js | time-to-first-byte": {
    "message": "Теми, плагіни й характеристики сервера впливають на час відповіді. Спробуйте знайти більш оптимізовану тему, підібрати плагін для оптимізації та/або оновити сервер."
  },
  "node_modules/lighthouse-stack-packs/packs/wordpress.js | total-byte-weight": {
    "message": "Спробуйте показувати витяги в списках дописів (через тег \"більше\"), зменшити кількість показаних публікацій на сторінці, розділити довгі дописи на кілька сторінок або скористатися плагіном, щоб відкласти завантаження коментарів."
  },
  "node_modules/lighthouse-stack-packs/packs/wordpress.js | unminified-css": {
    "message": "Багато [плагінів WordPress](https://wordpress.org/plugins/search/minify+css/) можуть пришвидшити ваш сайт: вони об'єднують, зменшують і стискають стилі. Також можна скористатися процесом складання, щоб завчасно зменшити розмір, якщо це можливо."
  },
  "node_modules/lighthouse-stack-packs/packs/wordpress.js | unminified-javascript": {
    "message": "Багато [плагінів WordPress](https://wordpress.org/plugins/search/minify+javascript/) можуть пришвидшити ваш сайт: вони об'єднують, зменшують і стискають сценарії. Також можна скористатися процесом складання, щоб завчасно зменшити розмір, якщо це можливо."
  },
  "node_modules/lighthouse-stack-packs/packs/wordpress.js | unused-css-rules": {
    "message": "Спробуйте зменшити кількість [плагінів WordPress](https://wordpress.org/plugins/), що завантажують на сторінці непотрібні таблиці стилів CSS. Щоб визначити плагіни, які додають зайві таблиці CSS, перевірте [покриття коду](https://developers.google.com/web/updates/2017/04/devtools-release-notes#coverage) в Chrome DevTools. Ви можете визначити тему чи плагін через URL-адресу таблиці стилів. У покритті коду знайдіть плагіни з багатьма таблицями стилів за великим обсягом червоного тексту. Плагін має ставити таблицю стилів у чергу, лише коли вона дійсно використовується на сторінці."
  },
  "node_modules/lighthouse-stack-packs/packs/wordpress.js | unused-javascript": {
    "message": "Спробуйте зменшити кількість [плагінів WordPress](https://wordpress.org/plugins/), що завантажують на сторінці непотрібні фрагменти JavaScript. Щоб визначити плагіни, які додають зайвий код JavaScript, перевірте [покриття коду](https://developers.google.com/web/updates/2017/04/devtools-release-notes#coverage) в Chrome DevTools. Ви можете визначити тему чи плагін через URL-адресу сценарію. У покритті коду знайдіть плагіни з багатьма сценаріями за великим обсягом червоного тексту. Плагін має ставити сценарій у чергу, лише коли він дійсно використовується на сторінці."
  },
  "node_modules/lighthouse-stack-packs/packs/wordpress.js | uses-long-cache-ttl": {
    "message": "Дізнайтеся про [кешування веб-переглядача у WordPress](https://wordpress.org/support/article/optimization/#browser-caching)."
  },
  "node_modules/lighthouse-stack-packs/packs/wordpress.js | uses-optimized-images": {
    "message": "Спробуйте [плагін WordPress для оптимізації зображень](https://wordpress.org/plugins/search/optimize+images/), який стискає зображення, але зберігає їх якість."
  },
  "node_modules/lighthouse-stack-packs/packs/wordpress.js | uses-responsive-images": {
    "message": "Завантажуйте зображення через [бібліотеку медіафайлів](https://wordpress.org/support/article/media-library-screen/), щоб переконатися, що вони доступні в потрібному розмірі. Потім вставляйте їх в оптимальному розмірі з бібліотеки або через віджет для зображень (зокрема для адаптивних точок переходу). Використовуйте зображення, що мають `Full Size`, лише якщо вони повністю поміщаються. [Докладніше](https://wordpress.org/support/article/inserting-images-into-posts-and-pages/)."
  },
  "node_modules/lighthouse-stack-packs/packs/wordpress.js | uses-text-compression": {
    "message": "Ви можете ввімкнути стиснення тексту в конфігурації веб-сервера."
  },
  "node_modules/lighthouse-stack-packs/packs/wordpress.js | uses-webp-images": {
    "message": "Скористайтеся [плагіном](https://wordpress.org/plugins/search/convert+webp/) або сервісом, який автоматично конвертує завантажені зображення в оптимальні формати."
  }
}<|MERGE_RESOLUTION|>--- conflicted
+++ resolved
@@ -1381,32 +1381,6 @@
   },
   "lighthouse-core/audits/viewport.js | title": {
     "message": "Має тег `<meta name=\"viewport\">` з атрибутами `width` або `initial-scale`"
-  },
-<<<<<<< HEAD
-  "lighthouse-core/audits/without-javascript.js | description": {
-    "message": "Ваш додаток має відображати певний контент, коли JavaScript вимкнено, навіть якщо це просто сповіщення для користувачів про те, що для використання додатка потрібно ввімкнути JavaScript. [Докладніше](https://web.dev/without-javascript/)."
-  },
-  "lighthouse-core/audits/without-javascript.js | explanation": {
-    "message": "Сторінка має відображати контент, навіть якщо її сценарії недоступні."
-  },
-  "lighthouse-core/audits/without-javascript.js | failureTitle": {
-    "message": "Резервний контент не відображається, коли JavaScript вимкнено"
-  },
-  "lighthouse-core/audits/without-javascript.js | title": {
-    "message": "Певний контент відображається, коли JavaScript вимкнено"
-=======
-  "lighthouse-core/audits/works-offline.js | description": {
-    "message": "Якщо ви створюєте прогресивний веб-додаток, можете скористатися синтаксисом Service Worker, щоб додаток працював офлайн. [Докладніше](https://web.dev/works-offline/)."
-  },
-  "lighthouse-core/audits/works-offline.js | failureTitle": {
-    "message": "Поточна сторінка не надсилає код 200 у режимі офлайн"
-  },
-  "lighthouse-core/audits/works-offline.js | title": {
-    "message": "Поточна сторінка надсилає код 200 у режимі офлайн"
-  },
-  "lighthouse-core/audits/works-offline.js | warningNoLoad": {
-    "message": "Ця сторінка може не завантажуватись офлайн, оскільки тестову URL-адресу ({requested}) було переспрямовано на {final}. Спробуйте перевірити другу URL-адресу напряму."
->>>>>>> 5fc0fce9
   },
   "lighthouse-core/config/default-config.js | a11yAriaGroupDescription": {
     "message": "Ці рекомендації допоможуть покращити використання ролей ARIA у вашому додатку, що може позитивно вплинути на взаємодію для користувачів допоміжних технологій, як-от програм зчитування з екрана."
