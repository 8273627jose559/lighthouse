{
  "lighthouse-core/audits/accessibility/accesskeys.js | description": {
    "message": "Les clés d'accès permettent aux utilisateurs de positionner rapidement le curseur dans une partie spécifique de la page. Pour les aider à naviguer correctement, pensez à définir des clés d'accès uniques. [En savoir plus](https://web.dev/accesskeys/)"
  },
  "lighthouse-core/audits/accessibility/accesskeys.js | failureTitle": {
    "message": "Les valeurs `[accesskey]` ne sont pas uniques"
  },
  "lighthouse-core/audits/accessibility/accesskeys.js | title": {
    "message": "Les valeurs `[accesskey]` sont uniques"
  },
  "lighthouse-core/audits/accessibility/aria-allowed-attr.js | description": {
    "message": "Chaque `role` ARIA est rattaché à un sous-ensemble spécifique d'attributs `aria-*`. S'ils ne sont pas correctement associés, les attributs `aria-*` ne seront pas valides. [En savoir plus](https://web.dev/aria-allowed-attr/)"
  },
  "lighthouse-core/audits/accessibility/aria-allowed-attr.js | failureTitle": {
    "message": "Les attributs `[aria-*]` ne correspondent pas à leurs rôles"
  },
  "lighthouse-core/audits/accessibility/aria-allowed-attr.js | title": {
    "message": "Les attributs `[aria-*]` correspondent à leurs rôles"
  },
  "lighthouse-core/audits/accessibility/aria-hidden-body.js | description": {
    "message": "Les technologies d'assistance, telles que les lecteurs d'écran, présentent un fonctionnement irrégulier lorsque `aria-hidden=\"true\"` est défini sur l'élément `<body>` du document. [En savoir plus](https://web.dev/aria-hidden-body/)"
  },
  "lighthouse-core/audits/accessibility/aria-hidden-body.js | failureTitle": {
    "message": "`[aria-hidden=\"true\"]` figure sur le document `<body>`"
  },
  "lighthouse-core/audits/accessibility/aria-hidden-body.js | title": {
    "message": "`[aria-hidden=\"true\"]` ne figure pas sur le document `<body>`"
  },
  "lighthouse-core/audits/accessibility/aria-hidden-focus.js | description": {
    "message": "La présence de descendants sélectionnables dans un élément `[aria-hidden=\"true\"]` empêche les utilisateurs de technologies d'assistance, telles que des lecteurs d'écran, de se servir de ces éléments interactifs. [En savoir plus](https://web.dev/aria-hidden-focus/)"
  },
  "lighthouse-core/audits/accessibility/aria-hidden-focus.js | failureTitle": {
    "message": "Les éléments `[aria-hidden=\"true\"]` contiennent des descendants sélectionnables"
  },
  "lighthouse-core/audits/accessibility/aria-hidden-focus.js | title": {
    "message": "Les éléments `[aria-hidden=\"true\"]` ne contiennent pas de descendants sélectionnables"
  },
  "lighthouse-core/audits/accessibility/aria-input-field-name.js | description": {
    "message": "Lorsqu'un champ de saisie n'a pas de nom accessible, les lecteurs d'écran l'annoncent avec un nom générique, ce qui le rend inutilisable pour les personnes qui se servent de tels outils. [En savoir plus](https://web.dev/aria-input-field-name/)"
  },
  "lighthouse-core/audits/accessibility/aria-input-field-name.js | failureTitle": {
    "message": "Les champs de saisie ARIA n'ont pas de noms accessibles"
  },
  "lighthouse-core/audits/accessibility/aria-input-field-name.js | title": {
    "message": "Les champs de saisie ARIA ont des noms accessibles"
  },
  "lighthouse-core/audits/accessibility/aria-required-attr.js | description": {
    "message": "Certains rôles ARIA ont des attributs obligatoires qui décrivent l'état de l'élément aux lecteurs d'écran. [En savoir plus](https://web.dev/aria-required-attr/)"
  },
  "lighthouse-core/audits/accessibility/aria-required-attr.js | failureTitle": {
    "message": "Les éléments `[role]` ne possèdent pas tous les attributs `[aria-*]` requis"
  },
  "lighthouse-core/audits/accessibility/aria-required-attr.js | title": {
    "message": "Tous les éléments `[role]` contiennent les attributs `[aria-*]` requis"
  },
  "lighthouse-core/audits/accessibility/aria-required-children.js | description": {
    "message": "Certains rôles ARIA parents doivent contenir des rôles enfants spécifiques afin de remplir correctement leurs fonctions d'accessibilité. [En savoir plus](https://web.dev/aria-required-children/)"
  },
  "lighthouse-core/audits/accessibility/aria-required-children.js | failureTitle": {
    "message": "Les éléments ayant un `[role]` ARIA, qui exigent que les enfants incluent un `[role]` spécifique, ne possèdent pas certains ou l'ensemble des enfants requis."
  },
  "lighthouse-core/audits/accessibility/aria-required-children.js | title": {
    "message": "Les éléments ayant un `[role]` ARIA, qui exigent que les enfants incluent un `[role]` spécifique, possèdent tous les enfants requis."
  },
  "lighthouse-core/audits/accessibility/aria-required-parent.js | description": {
    "message": "Certains rôles ARIA enfants doivent être inclus dans un rôle parent spécifique afin de remplir correctement leurs fonctions d'accessibilité. [En savoir plus](https://web.dev/aria-required-parent/)"
  },
  "lighthouse-core/audits/accessibility/aria-required-parent.js | failureTitle": {
    "message": "Les éléments `[role]` ne sont pas inclus dans l'élément parent requis"
  },
  "lighthouse-core/audits/accessibility/aria-required-parent.js | title": {
    "message": "Les éléments `[role]` sont inclus dans l'élément parent approprié"
  },
  "lighthouse-core/audits/accessibility/aria-roles.js | description": {
    "message": "Les rôles ARIA doivent comporter des valeurs valides afin de remplir correctement leurs fonctions d'accessibilité. [En savoir plus](https://web.dev/aria-roles/)"
  },
  "lighthouse-core/audits/accessibility/aria-roles.js | failureTitle": {
    "message": "Les valeurs `[role]` ne sont pas valides"
  },
  "lighthouse-core/audits/accessibility/aria-roles.js | title": {
    "message": "Les valeurs `[role]` sont valides"
  },
  "lighthouse-core/audits/accessibility/aria-toggle-field-name.js | description": {
    "message": "Lorsqu'un champ d'activation/de désactivation n'a pas de nom accessible, les lecteurs d'écran l'annoncent avec un nom générique, ce qui le rend inutilisable pour les personnes qui se servent de tels outils. [En savoir plus](https://web.dev/aria-toggle-field-name/)"
  },
  "lighthouse-core/audits/accessibility/aria-toggle-field-name.js | failureTitle": {
    "message": "Les champs d'activation/de désactivation ARIA n'ont pas de noms accessibles"
  },
  "lighthouse-core/audits/accessibility/aria-toggle-field-name.js | title": {
    "message": "Les champs d'activation/de désactivation ARIA ont des noms accessibles"
  },
  "lighthouse-core/audits/accessibility/aria-valid-attr-value.js | description": {
    "message": "Les technologies d'assistance telles que les lecteurs d'écran ne peuvent pas interpréter les attributs ARIA si leurs valeurs ne sont pas valides. [En savoir plus](https://web.dev/aria-valid-attr-value/)"
  },
  "lighthouse-core/audits/accessibility/aria-valid-attr-value.js | failureTitle": {
    "message": "La valeur des attributs `[aria-*]` n'est pas valide"
  },
  "lighthouse-core/audits/accessibility/aria-valid-attr-value.js | title": {
    "message": "Les attributs `[aria-*]` ont des valeurs valides"
  },
  "lighthouse-core/audits/accessibility/aria-valid-attr.js | description": {
    "message": "Les technologies d'assistance telles que les lecteurs d'écran ne peuvent pas interpréter les attributs ARIA si leurs noms ne sont pas valides. [En savoir plus](https://web.dev/aria-valid-attr/)"
  },
  "lighthouse-core/audits/accessibility/aria-valid-attr.js | failureTitle": {
    "message": "Les attributs `[aria-*]` ne sont pas valides ou sont mal orthographiés"
  },
  "lighthouse-core/audits/accessibility/aria-valid-attr.js | title": {
    "message": "Les attributs `[aria-*]` sont valides et correctement orthographiés"
  },
  "lighthouse-core/audits/accessibility/axe-audit.js | failingElementsHeader": {
    "message": "Éléments non conformes"
  },
  "lighthouse-core/audits/accessibility/button-name.js | description": {
    "message": "Lorsqu'un bouton n'a pas de nom accessible, les lecteurs d'écran annoncent simplement qu'il s'agit d'un \"bouton\", ce qui le rend inutilisable pour les personnes qui se servent de tels outils. [En savoir plus](https://web.dev/button-name/)"
  },
  "lighthouse-core/audits/accessibility/button-name.js | failureTitle": {
    "message": "Les boutons n'ont pas de nom accessible"
  },
  "lighthouse-core/audits/accessibility/button-name.js | title": {
    "message": "Les boutons ont un nom accessible"
  },
  "lighthouse-core/audits/accessibility/bypass.js | description": {
    "message": "En ajoutant des méthodes pour contourner les contenus répétitifs, vous permettez aux internautes qui utilisent un clavier de naviguer plus efficacement sur la page. [En savoir plus](https://web.dev/bypass/)"
  },
  "lighthouse-core/audits/accessibility/bypass.js | failureTitle": {
    "message": "La page ne contient pas de titre, de lien \"Ignorer\" ni de point de repère"
  },
  "lighthouse-core/audits/accessibility/bypass.js | title": {
    "message": "La page contient un titre, un lien \"Ignorer\" ou un point de repère"
  },
  "lighthouse-core/audits/accessibility/color-contrast.js | description": {
    "message": "Un texte faiblement contrasté est difficile, voire impossible à lire pour de nombreux utilisateurs. [En savoir plus](https://web.dev/color-contrast/)"
  },
  "lighthouse-core/audits/accessibility/color-contrast.js | failureTitle": {
    "message": "Les couleurs d'arrière-plan et de premier plan ne sont pas suffisamment contrastées"
  },
  "lighthouse-core/audits/accessibility/color-contrast.js | title": {
    "message": "Les couleurs d'arrière-plan et de premier plan sont suffisamment contrastées"
  },
  "lighthouse-core/audits/accessibility/definition-list.js | description": {
    "message": "Si les listes de définition ne sont pas correctement balisées, les lecteurs d'écran risquent de donner des résultats confus ou imprécis. [En savoir plus](https://web.dev/definition-list/)"
  },
  "lighthouse-core/audits/accessibility/definition-list.js | failureTitle": {
    "message": "Les éléments `<dl>` ne contiennent pas uniquement des groupes `<dt>` et `<dd>` ainsi que des éléments `<script>`, `<template>` ou `<div>` dans le bon ordre."
  },
  "lighthouse-core/audits/accessibility/definition-list.js | title": {
    "message": "Les éléments `<dl>` ne contiennent que des groupes `<dt>` et `<dd>` ainsi que des éléments `<script>`, `<template>` ou `<div>` dans le bon ordre."
  },
  "lighthouse-core/audits/accessibility/dlitem.js | description": {
    "message": "Les éléments de liste de définition (`<dt>` et `<dd>`) doivent être encapsulés dans un élément `<dl>` parent afin que les lecteurs d'écran puissent les énoncer correctement. [En savoir plus](https://web.dev/dlitem/)"
  },
  "lighthouse-core/audits/accessibility/dlitem.js | failureTitle": {
    "message": "Les éléments de liste de définition ne sont pas encapsulés dans des éléments `<dl>`"
  },
  "lighthouse-core/audits/accessibility/dlitem.js | title": {
    "message": "Les éléments de liste de définition sont encapsulés dans des éléments `<dl>`"
  },
  "lighthouse-core/audits/accessibility/document-title.js | description": {
    "message": "Le titre donne aux utilisateurs de lecteurs d'écran un aperçu de la page. En outre, les moteurs de recherche s'appuient principalement sur ce dernier pour déterminer la pertinence du contenu proposé. [En savoir plus](https://web.dev/document-title/)"
  },
  "lighthouse-core/audits/accessibility/document-title.js | failureTitle": {
    "message": "Le document ne contient pas d'élément `<title>`"
  },
  "lighthouse-core/audits/accessibility/document-title.js | title": {
    "message": "Le document contient un élément `<title>`"
  },
  "lighthouse-core/audits/accessibility/duplicate-id-active.js | description": {
    "message": "Tous les éléments sélectionnables doivent être associés à un `id` unique pour qu'ils soient visibles par les technologies d'assistance. [En savoir plus](https://web.dev/duplicate-id-active/)"
  },
  "lighthouse-core/audits/accessibility/duplicate-id-active.js | failureTitle": {
    "message": "Les attributs `[id]` sur des éléments sélectionnables actifs ne sont pas uniques"
  },
  "lighthouse-core/audits/accessibility/duplicate-id-active.js | title": {
    "message": "Les attributs `[id]` sur des éléments sélectionnables actifs sont uniques"
  },
  "lighthouse-core/audits/accessibility/duplicate-id-aria.js | description": {
    "message": "La valeur d'un ID ARIA doit être unique afin que les différentes instances soient toutes prises en compte par les technologies d'assistance. [En savoir plus](https://web.dev/duplicate-id-aria/)"
  },
  "lighthouse-core/audits/accessibility/duplicate-id-aria.js | failureTitle": {
    "message": "Les ID ARIA ne sont pas uniques"
  },
  "lighthouse-core/audits/accessibility/duplicate-id-aria.js | title": {
    "message": "Les ID ARIA sont uniques"
  },
  "lighthouse-core/audits/accessibility/form-field-multiple-labels.js | description": {
    "message": "Les champs de formulaire comprenant plusieurs libellés peuvent être annoncés par les technologies d'assistance comme des lecteurs d'écran utilisant le premier, le dernier ou tous les libellés, ce qui peut prêter à confusion. [En savoir plus](https://web.dev/form-field-multiple-labels/)"
  },
  "lighthouse-core/audits/accessibility/form-field-multiple-labels.js | failureTitle": {
    "message": "Les champs de formulaire comprennent plusieurs libellés"
  },
  "lighthouse-core/audits/accessibility/form-field-multiple-labels.js | title": {
    "message": "Aucun champ de formulaire ne comporte plusieurs libellés"
  },
  "lighthouse-core/audits/accessibility/frame-title.js | description": {
    "message": "Les lecteurs d'écran s'appuient sur le titre des frames pour décrire le contenu de ces derniers aux utilisateurs. [En savoir plus](https://web.dev/frame-title/)"
  },
  "lighthouse-core/audits/accessibility/frame-title.js | failureTitle": {
    "message": "Les éléments `<frame>` ou `<iframe>` n'ont pas de titre"
  },
  "lighthouse-core/audits/accessibility/frame-title.js | title": {
    "message": "Les éléments `<frame>` ou `<iframe>` ont un titre"
  },
  "lighthouse-core/audits/accessibility/heading-order.js | description": {
    "message": "Les en-têtes correctement classés qui respectent les niveaux transmettent la structure sémantique de la page, ce qui garantit une navigation plus aisée et permet d'identifier plus facilement dans quels cas utiliser les technologies d'assistance. [En savoir plus](https://web.dev/heading-order/)"
  },
  "lighthouse-core/audits/accessibility/heading-order.js | failureTitle": {
    "message": "Les éléments d'en-tête ne sont pas classés séquentiellement par ordre décroissant"
  },
  "lighthouse-core/audits/accessibility/heading-order.js | title": {
    "message": "Les éléments d'en-tête sont classés séquentiellement par ordre décroissant"
  },
  "lighthouse-core/audits/accessibility/html-has-lang.js | description": {
    "message": "Lorsqu'une page ne spécifie pas d'attribut \"lang\", les lecteurs d'écran considèrent qu'elle est rédigée dans la langue par défaut sélectionnée au moment de leur configuration par l'utilisateur. Si la page n'est pas rédigée dans cette langue par défaut, les lecteurs d'écran risquent de ne pas énoncer correctement son contenu. [En savoir plus](https://web.dev/html-has-lang/)"
  },
  "lighthouse-core/audits/accessibility/html-has-lang.js | failureTitle": {
    "message": "L'élément `<html>` n'a pas d'attribut `[lang]`"
  },
  "lighthouse-core/audits/accessibility/html-has-lang.js | title": {
    "message": "L'élément `<html>` contient un attribut `[lang]`"
  },
  "lighthouse-core/audits/accessibility/html-lang-valid.js | description": {
    "message": "Le fait de spécifier une [langue BCP 47](https://www.w3.org/International/questions/qa-choosing-language-tags#question) valide permet d'aider les lecteurs d'écran à énoncer correctement le texte. [En savoir plus](https://web.dev/html-lang-valid/)"
  },
  "lighthouse-core/audits/accessibility/html-lang-valid.js | failureTitle": {
    "message": "La valeur de l'attribut `[lang]` de l'élément `<html>` n'est pas valide."
  },
  "lighthouse-core/audits/accessibility/html-lang-valid.js | title": {
    "message": "La valeur de l'attribut `[lang]` de l'élément `<html>` est valide"
  },
  "lighthouse-core/audits/accessibility/image-alt.js | description": {
    "message": "Les éléments informatifs doivent contenir un texte de substitution court et descriptif. L'attribut alt peut rester vide pour les éléments décoratifs. [En savoir plus](https://web.dev/image-alt/)"
  },
  "lighthouse-core/audits/accessibility/image-alt.js | failureTitle": {
    "message": "Des éléments d'image n'ont pas d'attribut `[alt]`"
  },
  "lighthouse-core/audits/accessibility/image-alt.js | title": {
    "message": "Les éléments d'image possèdent des attributs `[alt]`"
  },
  "lighthouse-core/audits/accessibility/input-image-alt.js | description": {
    "message": "Lorsqu'une image est utilisée comme bouton `<input>`, vous pouvez aider les utilisateurs de lecteurs d'écran à comprendre son utilité en ajoutant un texte de substitution. [En savoir plus](https://web.dev/input-image-alt/)"
  },
  "lighthouse-core/audits/accessibility/input-image-alt.js | failureTitle": {
    "message": "Les éléments `<input type=\"image\">` n'ont pas de texte `[alt]`"
  },
  "lighthouse-core/audits/accessibility/input-image-alt.js | title": {
    "message": "Les éléments `<input type=\"image\">` contiennent du texte `[alt]`"
  },
  "lighthouse-core/audits/accessibility/label.js | description": {
    "message": "Les libellés permettent de s'assurer que les éléments de contrôle des formulaires sont énoncés correctement par les technologies d'assistance, comme les lecteurs d'écran. [En savoir plus](https://web.dev/label/)"
  },
  "lighthouse-core/audits/accessibility/label.js | failureTitle": {
    "message": "Les éléments de formulaire ne sont pas associés à des libellés"
  },
  "lighthouse-core/audits/accessibility/label.js | title": {
    "message": "Les éléments de formulaire sont associés à des libellés"
  },
  "lighthouse-core/audits/accessibility/layout-table.js | description": {
    "message": "Un tableau utilisé pour la mise en page ne doit pas inclure d'éléments de données tels que les éléments \"th\" ou \"caption\", ou encore l'attribut \"summary\", car cela peut perturber l'expérience des utilisateurs de lecteurs d'écran. [En savoir plus](https://web.dev/layout-table/)"
  },
  "lighthouse-core/audits/accessibility/layout-table.js | failureTitle": {
    "message": "Les éléments `<table>` de présentation n'évitent pas d'utiliser `<th>`, `<caption>` ni l'attribut `[summary]`."
  },
  "lighthouse-core/audits/accessibility/layout-table.js | title": {
    "message": "Les éléments `<table>` de présentation ne font pas appel aux éléments `<th>` et `<caption>`, ni à l'attribut `[summary]`."
  },
  "lighthouse-core/audits/accessibility/link-name.js | description": {
    "message": "Rédigez du texte visible et unique pour les liens (et pour le texte de substitution des images, si vous vous en servez dans des liens), afin que les utilisateurs de lecteurs d'écran puissent facilement positionner le curseur dessus et bénéficient d'une meilleure expérience de navigation. [En savoir plus](https://web.dev/link-name/)"
  },
  "lighthouse-core/audits/accessibility/link-name.js | failureTitle": {
    "message": "Les liens n'ont pas de nom visible"
  },
  "lighthouse-core/audits/accessibility/link-name.js | title": {
    "message": "Les liens ont un nom visible"
  },
  "lighthouse-core/audits/accessibility/list.js | description": {
    "message": "Les lecteurs d'écran ont une façon spécifique d'énoncer les listes. Pour leur permettre de donner de bons résultats, pensez à bien structurer ces dernières. [En savoir plus](https://web.dev/list/)"
  },
  "lighthouse-core/audits/accessibility/list.js | failureTitle": {
    "message": "Les listes ne contiennent pas uniquement des éléments `<li>` et des éléments de type script (`<script>` et `<template>`)."
  },
  "lighthouse-core/audits/accessibility/list.js | title": {
    "message": "Les listes contiennent uniquement des éléments `<li>` et des éléments de type script (`<script>` et `<template>`)."
  },
  "lighthouse-core/audits/accessibility/listitem.js | description": {
    "message": "Les lecteurs d'écran requièrent que les éléments de liste (`<li>`) soient contenus dans un élément parent `<ul>` ou `<ol>` pour les énoncer correctement. [En savoir plus](https://web.dev/listitem/)"
  },
  "lighthouse-core/audits/accessibility/listitem.js | failureTitle": {
    "message": "Les éléments de liste (`<li>`) ne sont pas inclus dans des éléments parents `<ul>` ni `<ol>`."
  },
  "lighthouse-core/audits/accessibility/listitem.js | title": {
    "message": "Les éléments de liste (`<li>`) sont inclus dans des éléments parents `<ul>` ou `<ol>`"
  },
  "lighthouse-core/audits/accessibility/meta-refresh.js | description": {
    "message": "Les utilisateurs ne s'attendent pas à ce qu'une page s'actualise automatiquement. De plus, lorsque cela se produit, le curseur est aussitôt repositionné en haut de la page. Cela peut générer de la frustration et perturber l'expérience utilisateur. [En savoir plus](https://web.dev/meta-refresh/)"
  },
  "lighthouse-core/audits/accessibility/meta-refresh.js | failureTitle": {
    "message": "Le document utilise une balise Meta `<meta http-equiv=\"refresh\">`"
  },
  "lighthouse-core/audits/accessibility/meta-refresh.js | title": {
    "message": "Le document n'utilise pas de balise Meta `<meta http-equiv=\"refresh\">`"
  },
  "lighthouse-core/audits/accessibility/meta-viewport.js | description": {
    "message": "La désactivation de la fonction de zoom peut être problématique pour les utilisateurs qui ne voient pas bien et qui ont besoin d'agrandir le contenu d'une page Web pour en saisir le sens. [En savoir plus](https://web.dev/meta-viewport/)"
  },
  "lighthouse-core/audits/accessibility/meta-viewport.js | failureTitle": {
    "message": "L'attribut `[user-scalable=\"no\"]` est utilisé dans l'élément `<meta name=\"viewport\">`, ou l'attribut `[maximum-scale]` est inférieur à 5."
  },
  "lighthouse-core/audits/accessibility/meta-viewport.js | title": {
    "message": "`[user-scalable=\"no\"]` n'est pas utilisé dans l'élément `<meta name=\"viewport\">`, et l'attribut `[maximum-scale]` n'est pas inférieur à 5."
  },
  "lighthouse-core/audits/accessibility/object-alt.js | description": {
    "message": "Les lecteurs d'écran ne peuvent pas traduire les contenus non textuels. En ajoutant un texte de substitution aux éléments `<object>`, vous aiderez les lecteurs d'écran à transmettre votre message aux utilisateurs. [En savoir plus](https://web.dev/object-alt/)"
  },
  "lighthouse-core/audits/accessibility/object-alt.js | failureTitle": {
    "message": "Les éléments `<object>` n'ont pas de texte `[alt]`"
  },
  "lighthouse-core/audits/accessibility/object-alt.js | title": {
    "message": "Les éléments `<object>` contiennent du texte `[alt]`"
  },
  "lighthouse-core/audits/accessibility/tabindex.js | description": {
    "message": "Une valeur supérieure à 0 implique un ordre de navigation explicite. Bien que cela soit valide d'un point de vue technique, cela crée souvent une expérience frustrante pour les utilisateurs qui s'appuient sur des technologies d'assistance. [En savoir plus](https://web.dev/tabindex/)"
  },
  "lighthouse-core/audits/accessibility/tabindex.js | failureTitle": {
    "message": "Certains éléments ont une valeur `[tabindex]` supérieure à 0"
  },
  "lighthouse-core/audits/accessibility/tabindex.js | title": {
    "message": "Aucun élément n'a de valeur `[tabindex]` supérieure à 0"
  },
  "lighthouse-core/audits/accessibility/td-headers-attr.js | description": {
    "message": "Les lecteurs d'écran proposent des fonctionnalités qui permettent de naviguer plus simplement dans les tableaux. En vous assurant que les cellules `<td>` qui comportent l'attribut `[headers]` fassent référence à d'autres cellules dans le même tableau uniquement, vous pourrez améliorer l'expérience des utilisateurs de lecteurs d'écran. [En savoir plus](https://web.dev/td-headers-attr/)"
  },
  "lighthouse-core/audits/accessibility/td-headers-attr.js | failureTitle": {
    "message": "Les cellules d'un élément `<table>` qui utilisent l'attribut `[headers]` font référence à un élément `id` ne figurant pas dans le même tableau."
  },
  "lighthouse-core/audits/accessibility/td-headers-attr.js | title": {
    "message": "Les cellules d'un élément `<table>` qui utilisent l'attribut `[headers]` font référence à des cellules figurant dans le même tableau."
  },
  "lighthouse-core/audits/accessibility/th-has-data-cells.js | description": {
    "message": "Les lecteurs d'écran proposent des fonctionnalités qui permettent de naviguer plus simplement dans les tableaux. En vous assurant que les en-têtes de tableaux fassent toujours référence à un ensemble de cellules spécifique, vous pourrez améliorer l'expérience des utilisateurs de lecteurs d'écran. [En savoir plus](https://web.dev/th-has-data-cells/)"
  },
  "lighthouse-core/audits/accessibility/th-has-data-cells.js | failureTitle": {
    "message": "Les éléments `<th>` et ceux portant l'attribut `[role=\"columnheader\"/\"rowheader\"]` ne décrivent aucune cellule de données."
  },
  "lighthouse-core/audits/accessibility/th-has-data-cells.js | title": {
    "message": "Les éléments `<th>` et ceux portant l'attribut `[role=\"columnheader\"/\"rowheader\"]` décrivent des cellules de données."
  },
  "lighthouse-core/audits/accessibility/valid-lang.js | description": {
    "message": "Le fait de spécifier une [langue BCP 47](https://www.w3.org/International/questions/qa-choosing-language-tags#question) valide pour les éléments permet de s'assurer que le texte sera prononcé correctement par les lecteurs d'écran. [En savoir plus](https://web.dev/valid-lang/)"
  },
  "lighthouse-core/audits/accessibility/valid-lang.js | failureTitle": {
    "message": "La valeur des attributs `[lang]` n'est pas valide"
  },
  "lighthouse-core/audits/accessibility/valid-lang.js | title": {
    "message": "Les attributs `[lang]` ont une valeur valide"
  },
  "lighthouse-core/audits/accessibility/video-caption.js | description": {
    "message": "Le fait d'ajouter des sous-titres à une vidéo rend cette dernière plus accessible aux personnes sourdes et malentendantes. [En savoir plus](https://web.dev/video-caption/)"
  },
  "lighthouse-core/audits/accessibility/video-caption.js | failureTitle": {
    "message": "Les éléments `<video>` ne contiennent pas d'élément `<track>` possédant l'attribut `[kind=\"captions\"]`."
  },
  "lighthouse-core/audits/accessibility/video-caption.js | title": {
    "message": "Les éléments `<video>` contiennent un élément `<track>` possédant l'attribut `[kind=\"captions\"]`"
  },
  "lighthouse-core/audits/accessibility/video-description.js | description": {
    "message": "Les descriptions audio fournissent des informations pertinentes qui ne sont pas comprises dans le dialogue des vidéos, comme les expressions faciales et les scènes. [En savoir plus](https://web.dev/video-description/)"
  },
  "lighthouse-core/audits/accessibility/video-description.js | failureTitle": {
    "message": "Les éléments `<video>` ne contiennent pas d'élément `<track>` possédant l'attribut `[kind=\"description\"]`."
  },
  "lighthouse-core/audits/accessibility/video-description.js | title": {
    "message": "Les éléments `<video>` contiennent un élément `<track>` possédant l'attribut `[kind=\"description\"]`"
  },
  "lighthouse-core/audits/apple-touch-icon.js | description": {
    "message": "Définissez un attribut `apple-touch-icon` afin d'optimiser l'affichage de votre progressive web app sur l'écran d'accueil des appareils iOS. Il doit mener vers une image PNG carrée opaque de 180 ou 192 pixels. [Découvrez-en davantage](https://web.dev/apple-touch-icon/)."
  },
  "lighthouse-core/audits/apple-touch-icon.js | failureTitle": {
    "message": "La valeur de l'attribut `apple-touch-icon` n'est pas valide"
  },
  "lighthouse-core/audits/apple-touch-icon.js | precomposedWarning": {
    "message": "`apple-touch-icon-precomposed` est obsolète. Utilisez plutôt `apple-touch-icon`."
  },
  "lighthouse-core/audits/apple-touch-icon.js | title": {
    "message": "La valeur de l'attribut `apple-touch-icon` est valide"
  },
  "lighthouse-core/audits/autocomplete.js | columnCurrent": {
    "message": "Valeur actuelle"
  },
  "lighthouse-core/audits/autocomplete.js | columnSuggestions": {
    "message": "Jeton suggéré"
  },
  "lighthouse-core/audits/autocomplete.js | description": {
    "message": "`autocomplete` permet aux utilisateurs d'envoyer des formulaires plus rapidement. Pour leur faire gagner du temps, envisagez d'activer cette fonctionnalité en définissant l'attribut `autocomplete` sur une valeur valide. [En savoir plus](https://developers.google.com/web/fundamentals/design-and-ux/input/forms#use_metadata_to_enable_auto-complete)"
  },
  "lighthouse-core/audits/autocomplete.js | failureTitle": {
    "message": "Les éléments `<input>` ne possèdent pas d'attributs `autocomplete` corrects"
  },
  "lighthouse-core/audits/autocomplete.js | manualReview": {
    "message": "Nécessite une vérification manuelle"
  },
  "lighthouse-core/audits/autocomplete.js | reviewOrder": {
    "message": "Vérifiez l'ordre des jetons"
  },
  "lighthouse-core/audits/autocomplete.js | title": {
    "message": "Les éléments `<input>` utilisent correctement `autocomplete`"
  },
  "lighthouse-core/audits/autocomplete.js | warningInvalid": {
    "message": "Jeton(s) `autocomplete` : \"{token}\" n'est pas valide dans {snippet}"
  },
  "lighthouse-core/audits/autocomplete.js | warningOrder": {
    "message": "Vérifier l'ordre des jetons : \"{tokens}\" dans {snippet}"
  },
  "lighthouse-core/audits/bootup-time.js | chromeExtensionsWarning": {
    "message": "Les extensions Chrome ont eu un impact négatif sur les performances de chargement de la page. Essayez de contrôler la page en mode navigation privée ou depuis un profil Chrome sans extensions."
  },
  "lighthouse-core/audits/bootup-time.js | columnScriptEval": {
    "message": "Évaluation des scripts"
  },
  "lighthouse-core/audits/bootup-time.js | columnScriptParse": {
    "message": "Analyse des scripts"
  },
  "lighthouse-core/audits/bootup-time.js | columnTotal": {
    "message": "Temps CPU total"
  },
  "lighthouse-core/audits/bootup-time.js | description": {
    "message": "Envisagez de réduire le temps consacré à l'analyse, la compilation et l'exécution de JavaScript. La livraison de charges utiles JavaScript plus petites peut vous aider. [En savoir plus](https://web.dev/bootup-time/)"
  },
  "lighthouse-core/audits/bootup-time.js | failureTitle": {
    "message": "Réduisez le temps d'exécution de JavaScript"
  },
  "lighthouse-core/audits/bootup-time.js | title": {
    "message": "Délai d'exécution de JavaScript"
  },
  "lighthouse-core/audits/byte-efficiency/duplicated-javascript.js | description": {
    "message": "Supprimez les modules JavaScript volumineux et en double de vos groupes pour réduire les débits d'octets superflus sur le réseau. "
  },
  "lighthouse-core/audits/byte-efficiency/duplicated-javascript.js | title": {
    "message": "Supprimez les modules en double dans les groupes JavaScript"
  },
  "lighthouse-core/audits/byte-efficiency/efficient-animated-content.js | description": {
    "message": "Les grandes images GIF sont inefficaces pour diffuser du contenu animé. Envisagez d'utiliser des vidéos MPEG4/WebM pour les animations et PNG/WebP pour les images statiques au lieu d'images GIF afin d'économiser des octets réseau. [En savoir plus](https://web.dev/efficient-animated-content/)"
  },
  "lighthouse-core/audits/byte-efficiency/efficient-animated-content.js | title": {
    "message": "Utilisez des formats vidéo pour le contenu animé"
  },
  "lighthouse-core/audits/byte-efficiency/legacy-javascript.js | description": {
    "message": "Les polyfills et les attributs \"transform\" permettent aux anciens navigateurs d'utiliser les nouvelles fonctionnalités JavaScript. Dans la majorité des cas cependant, ils ne sont pas nécessaires aux navigateurs modernes. Adoptez une stratégie de déploiement de script moderne pour votre groupe JavaScript : utilisez la détection de fonctionnalité module/nomodule pour réduire la quantité de code envoyée aux navigateurs modernes tout en continuant de prendre en charge les plus anciens. [En savoir plus](https://philipwalton.com/articles/deploying-es2015-code-in-production-today/)"
  },
  "lighthouse-core/audits/byte-efficiency/legacy-javascript.js | title": {
    "message": "Évitez d'utiliser de l'ancien code JavaScript dans les navigateurs récents"
  },
  "lighthouse-core/audits/byte-efficiency/offscreen-images.js | description": {
    "message": "Envisagez de charger des images masquées ou hors écran après le chargement de toutes les ressources essentielles afin de réduire le délai avant interactivité. [En savoir plus](https://web.dev/offscreen-images/)"
  },
  "lighthouse-core/audits/byte-efficiency/offscreen-images.js | title": {
    "message": "Différez le chargement des images hors écran"
  },
  "lighthouse-core/audits/byte-efficiency/render-blocking-resources.js | description": {
    "message": "Des ressources bloquent la première visualisation (first paint) de votre page. Envisagez de diffuser des feuilles JS/CSS essentielles en ligne et de différer la diffusion de toutes les feuilles JS/de style non essentielles. [En savoir plus](https://web.dev/render-blocking-resources/)"
  },
  "lighthouse-core/audits/byte-efficiency/render-blocking-resources.js | title": {
    "message": "Éliminez les ressources qui bloquent le rendu"
  },
  "lighthouse-core/audits/byte-efficiency/total-byte-weight.js | description": {
    "message": "Les charges utiles des grands réseaux coûtent de l'argent réel aux utilisateurs et sont fortement corrélées aux délais de chargement interminables. [En savoir plus](https://web.dev/total-byte-weight/)"
  },
  "lighthouse-core/audits/byte-efficiency/total-byte-weight.js | displayValue": {
    "message": "La taille totale était de {totalBytes, number, bytes} Kio"
  },
  "lighthouse-core/audits/byte-efficiency/total-byte-weight.js | failureTitle": {
    "message": "Évitez d'énormes charges utiles de réseau"
  },
  "lighthouse-core/audits/byte-efficiency/total-byte-weight.js | title": {
    "message": "Éviter d'énormes charges utiles de réseau"
  },
  "lighthouse-core/audits/byte-efficiency/unminified-css.js | description": {
    "message": "La réduction des fichiers CSS peut réduire la taille des charges utiles de réseau. [En savoir plus](https://web.dev/unminified-css/)"
  },
  "lighthouse-core/audits/byte-efficiency/unminified-css.js | title": {
    "message": "Réduisez la taille des ressources CSS"
  },
  "lighthouse-core/audits/byte-efficiency/unminified-javascript.js | description": {
    "message": "La minimisation des fichiers JavaScript peut réduire la taille des charges utiles et la durée d'analyse des scripts. [En savoir plus](https://web.dev/unminified-javascript/)"
  },
  "lighthouse-core/audits/byte-efficiency/unminified-javascript.js | title": {
    "message": "Réduisez la taille des ressources JavaScript"
  },
  "lighthouse-core/audits/byte-efficiency/unused-css-rules.js | description": {
    "message": "Supprimez les règles inutilisées des feuilles de style et différez le chargement des ressources CSS inutilisées pour le contenu au-dessus de la ligne de flottaison afin de réduire la quantité d'octets inutiles consommés par l'activité réseau. [En savoir plus](https://web.dev/unused-css-rules/)"
  },
  "lighthouse-core/audits/byte-efficiency/unused-css-rules.js | title": {
    "message": "Supprimer les ressources CSS inutilisées"
  },
  "lighthouse-core/audits/byte-efficiency/unused-javascript.js | description": {
    "message": "Supprimez les ressources JavaScript inutilisées pour réduire la quantité d'octets consommés par l'activité réseau. [En savoir plus](https://web.dev/unused-javascript/)"
  },
  "lighthouse-core/audits/byte-efficiency/unused-javascript.js | title": {
    "message": "Supprimez les ressources JavaScript inutilisées"
  },
  "lighthouse-core/audits/byte-efficiency/uses-long-cache-ttl.js | description": {
    "message": "Une longue durée de vie du cache peut accélérer les visites répétées sur votre page. [En savoir plus](https://web.dev/uses-long-cache-ttl/)"
  },
  "lighthouse-core/audits/byte-efficiency/uses-long-cache-ttl.js | displayValue": {
    "message": "{itemCount,plural, =1{1 ressource trouvée}one{# ressource trouvée}many{# resources found}other{# ressources trouvées}}"
  },
  "lighthouse-core/audits/byte-efficiency/uses-long-cache-ttl.js | failureTitle": {
    "message": "Diffusez des éléments statiques grâce à des règles de cache efficaces"
  },
  "lighthouse-core/audits/byte-efficiency/uses-long-cache-ttl.js | title": {
    "message": "Utiliser des règles de cache efficaces sur les éléments statiques"
  },
  "lighthouse-core/audits/byte-efficiency/uses-optimized-images.js | description": {
    "message": "Les images optimisées se chargent plus rapidement et consomment moins de données mobiles. [En savoir plus](https://web.dev/uses-optimized-images/)"
  },
  "lighthouse-core/audits/byte-efficiency/uses-optimized-images.js | title": {
    "message": "Encodez les images de manière efficace"
  },
  "lighthouse-core/audits/byte-efficiency/uses-responsive-images.js | description": {
    "message": "Diffusez des images de taille appropriée afin d'économiser des données mobiles et de réduire le temps de chargement. [En savoir plus](https://web.dev/uses-responsive-images/)"
  },
  "lighthouse-core/audits/byte-efficiency/uses-responsive-images.js | title": {
    "message": "Dimensionnez correctement les images"
  },
  "lighthouse-core/audits/byte-efficiency/uses-text-compression.js | description": {
    "message": "Les ressources textuelles doivent être diffusées compressées (Gzip, Deflate ou Brotli) pour réduire le nombre total d'octets du réseau. [En savoir plus](https://web.dev/uses-text-compression/)"
  },
  "lighthouse-core/audits/byte-efficiency/uses-text-compression.js | title": {
    "message": "Activez la compression de texte"
  },
  "lighthouse-core/audits/byte-efficiency/uses-webp-images.js | description": {
    "message": "Les formats d'image comme JPEG 2000, JPEG XR et WebP proposent souvent une meilleure compression que les formats PNG ou JPEG. Par conséquent, les téléchargements sont plus rapides et la consommation de données est réduite. [En savoir plus](https://web.dev/uses-webp-images/)"
  },
  "lighthouse-core/audits/byte-efficiency/uses-webp-images.js | title": {
    "message": "Diffusez des images aux formats nouvelle génération"
  },
  "lighthouse-core/audits/content-width.js | description": {
    "message": "Si la largeur du contenu de votre application ne correspond pas à la largeur de la fenêtre d'affichage, il se peut que votre application ne soit pas optimisée pour les écrans mobiles. [Découvrez-en davantage](https://web.dev/content-width/)."
  },
  "lighthouse-core/audits/content-width.js | explanation": {
    "message": "La dimension de la fenêtre d'affichage ({innerWidth} pixels) ne correspond pas à la taille de la fenêtre ({outerWidth} pixels)."
  },
  "lighthouse-core/audits/content-width.js | failureTitle": {
    "message": "Le contenu n'est pas correctement dimensionné pour la fenêtre d'affichage"
  },
  "lighthouse-core/audits/content-width.js | title": {
    "message": "Le contenu est correctement dimensionné pour la fenêtre d'affichage"
  },
  "lighthouse-core/audits/critical-request-chains.js | description": {
    "message": "Les chaînes de demandes critiques ci-dessous vous montrent quelles ressources sont chargées avec une priorité élevée. Envisagez de réduire la longueur des chaînes et la taille de téléchargement des ressources ou de reporter le téléchargement de ressources inutiles afin d'améliorer le chargement des pages. [En savoir plus](https://web.dev/critical-request-chains/)"
  },
  "lighthouse-core/audits/critical-request-chains.js | displayValue": {
    "message": "{itemCount,plural, =1{1 chaîne trouvée}one{# chaîne trouvée}many{# chains found}other{# chaînes trouvées}}"
  },
  "lighthouse-core/audits/critical-request-chains.js | title": {
    "message": "Évitez de créer des chaînes de requêtes critiques"
  },
  "lighthouse-core/audits/deprecations.js | columnDeprecate": {
    "message": "API obsolète/Avertissement"
  },
  "lighthouse-core/audits/deprecations.js | columnLine": {
    "message": "Ligne"
  },
  "lighthouse-core/audits/deprecations.js | description": {
    "message": "Les API obsolètes seront finalement supprimées du navigateur. [En savoir plus](https://web.dev/deprecations/)"
  },
  "lighthouse-core/audits/deprecations.js | displayValue": {
    "message": "{itemCount,plural, =1{1 avertissement détecté}one{# avertissement détecté}many{# warnings found}other{# avertissements détectés}}"
  },
  "lighthouse-core/audits/deprecations.js | failureTitle": {
    "message": "API obsolètes utilisées"
  },
  "lighthouse-core/audits/deprecations.js | title": {
    "message": "La page n'utilise pas d'API obsolètes"
  },
  "lighthouse-core/audits/dobetterweb/appcache-manifest.js | description": {
    "message": "L'API Application Cache est obsolète. [En savoir plus](https://web.dev/appcache-manifest/)"
  },
  "lighthouse-core/audits/dobetterweb/appcache-manifest.js | displayValue": {
    "message": "\"{AppCacheManifest}\" trouvé"
  },
  "lighthouse-core/audits/dobetterweb/appcache-manifest.js | failureTitle": {
    "message": "API Application Cache utilisée"
  },
  "lighthouse-core/audits/dobetterweb/appcache-manifest.js | title": {
    "message": "API Application Cache non utilisée"
  },
  "lighthouse-core/audits/dobetterweb/charset.js | description": {
    "message": "La déclaration d'encodage des caractères est obligatoire. Elle peut être effectuée avec une balise `<meta>` dans les 1 024 premiers octets du code HTML, ou dans l'en-tête de réponse HTTP Content-Type. [En savoir plus](https://web.dev/charset/)"
  },
  "lighthouse-core/audits/dobetterweb/charset.js | failureTitle": {
    "message": "La déclaration de charset est manquante ou intervient trop tard dans le code HTML"
  },
  "lighthouse-core/audits/dobetterweb/charset.js | title": {
    "message": "Le charset est défini correctement"
  },
  "lighthouse-core/audits/dobetterweb/doctype.js | description": {
    "message": "La spécification d'un attribut doctype empêche le navigateur de passer en mode quirks. [Découvrez-en davantage](https://web.dev/doctype/)."
  },
  "lighthouse-core/audits/dobetterweb/doctype.js | explanationBadDoctype": {
    "message": "Le nom de l'attribut doctype doit être en minuscules `html`"
  },
  "lighthouse-core/audits/dobetterweb/doctype.js | explanationNoDoctype": {
    "message": "Le document doit contenir un attribut doctype"
  },
  "lighthouse-core/audits/dobetterweb/doctype.js | explanationPublicId": {
    "message": "La chaîne publicId est censée être vide"
  },
  "lighthouse-core/audits/dobetterweb/doctype.js | explanationSystemId": {
    "message": "La chaîne systemId est censée être vide"
  },
  "lighthouse-core/audits/dobetterweb/doctype.js | failureTitle": {
    "message": "La page n'a pas d'attribut doctype HTML, ce qui déclenche le mode quirks"
  },
  "lighthouse-core/audits/dobetterweb/doctype.js | title": {
    "message": "La page n'a pas d'attribut doctype HTML"
  },
  "lighthouse-core/audits/dobetterweb/dom-size.js | columnStatistic": {
    "message": "Statistique"
  },
  "lighthouse-core/audits/dobetterweb/dom-size.js | columnValue": {
    "message": "Valeur"
  },
  "lighthouse-core/audits/dobetterweb/dom-size.js | description": {
    "message": "Un grand DOM sollicite davantage la mémoire, et entraîne de plus longs [calculs de style](https://developers.google.com/web/fundamentals/performance/rendering/reduce-the-scope-and-complexity-of-style-calculations) et de coûteux [ajustements de la mise en page](https://developers.google.com/speed/articles/reflow). [En savoir plus](https://web.dev/dom-size/)"
  },
  "lighthouse-core/audits/dobetterweb/dom-size.js | displayValue": {
    "message": "{itemCount,plural, =1{1 élément}one{# élément}many{# elements}other{# éléments}}"
  },
  "lighthouse-core/audits/dobetterweb/dom-size.js | failureTitle": {
    "message": "Évitez une taille excessive de DOM"
  },
  "lighthouse-core/audits/dobetterweb/dom-size.js | statisticDOMDepth": {
    "message": "Profondeur maximum de DOM"
  },
  "lighthouse-core/audits/dobetterweb/dom-size.js | statisticDOMElements": {
    "message": "Nombre total d'éléments DOM"
  },
  "lighthouse-core/audits/dobetterweb/dom-size.js | statisticDOMWidth": {
    "message": "Nombre maximal d'éléments enfants"
  },
  "lighthouse-core/audits/dobetterweb/dom-size.js | title": {
    "message": "Éviter une taille excessive de DOM"
  },
  "lighthouse-core/audits/dobetterweb/external-anchors-use-rel-noopener.js | columnFailingAnchors": {
    "message": "Ancres non conformes"
  },
  "lighthouse-core/audits/dobetterweb/external-anchors-use-rel-noopener.js | description": {
    "message": "Ajoutez les attributs `rel=\"noopener\"` ou `rel=\"noreferrer\"` à tous les liens externes pour améliorer les performances et prévenir les failles de sécurité. [En savoir plus](https://web.dev/external-anchors-use-rel-noopener/)"
  },
  "lighthouse-core/audits/dobetterweb/external-anchors-use-rel-noopener.js | failureTitle": {
    "message": "Les liens vers les destinations multi-domaines sont dangereux"
  },
  "lighthouse-core/audits/dobetterweb/external-anchors-use-rel-noopener.js | title": {
    "message": "Les liens vers les destinations multi-domaines sont sûrs"
  },
  "lighthouse-core/audits/dobetterweb/external-anchors-use-rel-noopener.js | warning": {
    "message": "Impossible de déterminer la destination de l'ancrage ({anchorHTML}). S'il n'est pas utilisé comme lien hypertexte, envisagez de supprimer target=_blank."
  },
  "lighthouse-core/audits/dobetterweb/geolocation-on-start.js | description": {
    "message": "Les utilisateurs se méfient des sites qui demandent leur position sans contexte. Envisagez plutôt d'associer la demande à des actions de l'utilisateur. [En savoir plus](https://web.dev/geolocation-on-start/)"
  },
  "lighthouse-core/audits/dobetterweb/geolocation-on-start.js | failureTitle": {
    "message": "Demandes d'autorisation de géolocalisation lors du chargement de page"
  },
  "lighthouse-core/audits/dobetterweb/geolocation-on-start.js | title": {
    "message": "Aucune autorisation de géolocalisation n'est demandée au chargement de la page"
  },
  "lighthouse-core/audits/dobetterweb/js-libraries.js | columnVersion": {
    "message": "Version"
  },
  "lighthouse-core/audits/dobetterweb/js-libraries.js | description": {
    "message": "Toutes les bibliothèques JavaScript frontales détectées sur la page. [Découvrez-en davantage](https://web.dev/js-libraries/)."
  },
  "lighthouse-core/audits/dobetterweb/js-libraries.js | title": {
    "message": "Bibliothèques JavaScript détectées"
  },
  "lighthouse-core/audits/dobetterweb/no-document-write.js | description": {
    "message": "Pour les utilisateurs rencontrant des problèmes de connexion lente, les scripts externes injectés dynamiquement via `document.write()` peuvent retarder le chargement des pages de plusieurs dizaines de secondes. [En savoir plus](https://web.dev/no-document-write/)"
  },
  "lighthouse-core/audits/dobetterweb/no-document-write.js | failureTitle": {
    "message": "Évitez `document.write()`"
  },
  "lighthouse-core/audits/dobetterweb/no-document-write.js | title": {
    "message": "Évite `document.write()`"
  },
  "lighthouse-core/audits/dobetterweb/no-vulnerable-libraries.js | columnSeverity": {
    "message": "Extrême"
  },
  "lighthouse-core/audits/dobetterweb/no-vulnerable-libraries.js | columnVersion": {
    "message": "Version de la bibliothèque"
  },
  "lighthouse-core/audits/dobetterweb/no-vulnerable-libraries.js | columnVuln": {
    "message": "Nombre de failles"
  },
  "lighthouse-core/audits/dobetterweb/no-vulnerable-libraries.js | description": {
    "message": "Certains scripts tiers peuvent présenter des failles de sécurité connues, faciles à identifier et à exploiter par des pirates informatiques. [En savoir plus](https://web.dev/no-vulnerable-libraries/)"
  },
  "lighthouse-core/audits/dobetterweb/no-vulnerable-libraries.js | displayValue": {
    "message": "{itemCount,plural, =1{1 faille détectée}one{# faille détectée}many{# vulnerabilities detected}other{# failles détectées}}"
  },
  "lighthouse-core/audits/dobetterweb/no-vulnerable-libraries.js | failureTitle": {
    "message": "La page utilise des bibliothèques JavaScript frontales présentant des failles de sécurité connues"
  },
  "lighthouse-core/audits/dobetterweb/no-vulnerable-libraries.js | rowSeverityHigh": {
    "message": "Élevée"
  },
  "lighthouse-core/audits/dobetterweb/no-vulnerable-libraries.js | rowSeverityLow": {
    "message": "Faible"
  },
  "lighthouse-core/audits/dobetterweb/no-vulnerable-libraries.js | rowSeverityMedium": {
    "message": "Moyenne"
  },
  "lighthouse-core/audits/dobetterweb/no-vulnerable-libraries.js | title": {
    "message": "Les bibliothèques JavaScript frontales ne présentent aucune faille de sécurité connue"
  },
  "lighthouse-core/audits/dobetterweb/notification-on-start.js | description": {
    "message": "Les utilisateurs se méfient des sites qui demandent à envoyer des notifications sans contexte. Envisagez plutôt d'associer la demande à des gestes de l'utilisateur. [En savoir plus](https://web.dev/notification-on-start/)"
  },
  "lighthouse-core/audits/dobetterweb/notification-on-start.js | failureTitle": {
    "message": "Demandes d'autorisation d'envoi de notifications lors du chargement de page"
  },
  "lighthouse-core/audits/dobetterweb/notification-on-start.js | title": {
    "message": "Aucune autorisation d'envoi de notifications n'est demandée au chargement de la page"
  },
  "lighthouse-core/audits/dobetterweb/password-inputs-can-be-pasted-into.js | description": {
    "message": "Empêcher la copie de contenu dans les champs de mot de passe nuit aux règles de sécurité. [En savoir plus](https://web.dev/password-inputs-can-be-pasted-into/)"
  },
  "lighthouse-core/audits/dobetterweb/password-inputs-can-be-pasted-into.js | failureTitle": {
    "message": "La copie de contenu n'est pas autorisée dans les champs de mot de passe"
  },
  "lighthouse-core/audits/dobetterweb/password-inputs-can-be-pasted-into.js | title": {
    "message": "Autoriser les utilisateurs à copier un contenu dans les champs de mot de passe"
  },
  "lighthouse-core/audits/dobetterweb/uses-http2.js | columnProtocol": {
    "message": "Protocole"
  },
  "lighthouse-core/audits/dobetterweb/uses-http2.js | description": {
    "message": "Le protocole HTTP/2 offre de nombreux avantages par rapport à HTTP/1.1, comme les en-têtes binaires, le multiplexage et la fonctionnalité Push des serveurs. [En savoir plus](https://web.dev/uses-http2/)"
  },
  "lighthouse-core/audits/dobetterweb/uses-http2.js | displayValue": {
    "message": "{itemCount,plural, =1{1 requête non traitée via le protocole HTTP/2}one{# requête non traitée via le protocole HTTP/2}many{# requests not served via HTTP/2}other{# requêtes non traitées via le protocole HTTP/2}}"
  },
  "lighthouse-core/audits/dobetterweb/uses-http2.js | title": {
    "message": "Utilisez HTTP/2"
  },
  "lighthouse-core/audits/dobetterweb/uses-passive-event-listeners.js | description": {
    "message": "Envisagez de marquer vos écouteurs d'événements tactiles et à la molette comme `passive` pour améliorer les performances de défilement de votre page. [En savoir plus](https://web.dev/uses-passive-event-listeners/)"
  },
  "lighthouse-core/audits/dobetterweb/uses-passive-event-listeners.js | failureTitle": {
    "message": "La page n'utilise pas d'écouteurs d'événements passifs pour améliorer les performances de défilement"
  },
  "lighthouse-core/audits/dobetterweb/uses-passive-event-listeners.js | title": {
    "message": "La page utilise des écouteurs d'événements passifs pour améliorer les performances de défilement"
  },
  "lighthouse-core/audits/errors-in-console.js | description": {
    "message": "Les erreurs enregistrées dans la console indiquent des problèmes non résolus. Ces derniers peuvent être dus à des requêtes réseau qui ont échoué et à d'autres problèmes du navigateur. [En savoir plus](https://web.dev/errors-in-console/)"
  },
  "lighthouse-core/audits/errors-in-console.js | failureTitle": {
    "message": "Les erreurs de navigateur ont été enregistrées dans la console"
  },
  "lighthouse-core/audits/errors-in-console.js | title": {
    "message": "Aucune erreur de navigateur enregistrée dans la console"
  },
  "lighthouse-core/audits/font-display.js | description": {
    "message": "Utilisez la fonction d'affichage de la police CSS afin que le texte soit visible par l'utilisateur pendant le chargement des polices Web. [En savoir plus](https://web.dev/font-display/)"
  },
  "lighthouse-core/audits/font-display.js | failureTitle": {
    "message": "Assurez-vous que le texte reste visible pendant le chargement des polices Web"
  },
  "lighthouse-core/audits/font-display.js | title": {
    "message": "La totalité du texte reste visible pendant le chargement des polices Web"
  },
  "lighthouse-core/audits/font-display.js | undeclaredFontOriginWarning": {
    "message": "{fontCountForOrigin,plural, =1{Lighthouse n'a pas pu vérifier automatiquement la valeur `font-display` pour l'origine {fontOrigin}.}one{Lighthouse n'a pas pu vérifier automatiquement la valeur `font-display` pour l'origine {fontOrigin}.}many{Lighthouse was unable to automatically check the `font-display` values for the origin {fontOrigin}.}other{Lighthouse n'a pas pu vérifier automatiquement les valeurs `font-display` pour l'origine {fontOrigin}.}}"
  },
  "lighthouse-core/audits/image-aspect-ratio.js | columnActual": {
    "message": "Format (image réelle)"
  },
  "lighthouse-core/audits/image-aspect-ratio.js | columnDisplayed": {
    "message": "Format (image affichée)"
  },
  "lighthouse-core/audits/image-aspect-ratio.js | description": {
    "message": "Les dimensions d'affichage des images doivent correspondre au format naturel. [En savoir plus](https://web.dev/image-aspect-ratio/)"
  },
  "lighthouse-core/audits/image-aspect-ratio.js | failureTitle": {
    "message": "Images affichées dans un format incorrect"
  },
  "lighthouse-core/audits/image-aspect-ratio.js | title": {
    "message": "Images affichées au bon format"
  },
  "lighthouse-core/audits/image-size-responsive.js | columnActual": {
    "message": "Taille réelle"
  },
  "lighthouse-core/audits/image-size-responsive.js | columnDisplayed": {
    "message": "Taille affichée"
  },
  "lighthouse-core/audits/image-size-responsive.js | columnExpected": {
    "message": "Taille attendue"
  },
  "lighthouse-core/audits/image-size-responsive.js | description": {
    "message": "Pour que la clarté de l'image soit optimale, ses dimensions naturelles doivent être proportionnelles à la taille d'affichage et au taux de pixels. [En savoir plus](https://web.dev/serve-responsive-images/)"
  },
  "lighthouse-core/audits/image-size-responsive.js | failureTitle": {
    "message": "Images diffusées en basse résolution"
  },
  "lighthouse-core/audits/image-size-responsive.js | title": {
    "message": "Images diffusées dans la résolution appropriée"
  },
  "lighthouse-core/audits/installable-manifest.js | description": {
    "message": "Les utilisateurs peuvent être invités à ajouter votre application à leur écran d'accueil par le biais de leur navigateur. Cette fonctionnalité peut contribuer à une hausse de l'engagement. [Découvrez-en davantage](https://web.dev/installable-manifest/)."
  },
  "lighthouse-core/audits/installable-manifest.js | failureTitle": {
    "message": "Le fichier manifeste de l'application Web ne respecte pas les conditions d'installation requises"
  },
  "lighthouse-core/audits/installable-manifest.js | title": {
    "message": "Le fichier manifeste de l'application Web respecte les conditions d'installation requises"
  },
  "lighthouse-core/audits/is-on-https.js | allowed": {
    "message": "Autorisée"
  },
  "lighthouse-core/audits/is-on-https.js | blocked": {
    "message": "Bloquée"
  },
  "lighthouse-core/audits/is-on-https.js | columnInsecureURL": {
    "message": "URL non sécurisée"
  },
  "lighthouse-core/audits/is-on-https.js | columnResolution": {
    "message": "Demande de résolution"
  },
  "lighthouse-core/audits/is-on-https.js | description": {
    "message": "Tous les sites doivent être protégés par le protocole HTTPS, même ceux qui ne traitent pas de données sensibles. Par conséquent, vous devez éviter le [contenu mixte](https://developers.google.com/web/fundamentals/security/prevent-mixed-content/what-is-mixed-content), qui provoque le chargement de certaines ressources sur HTTP bien que la demande initiale soit diffusée via HTTPS. Le protocole HTTPS empêche les intrus de détourner ou d’écouter passivement les communications entre votre application et les utilisateurs. Il constitue également une condition préalable à l'utilisation de HTTP/2 et de nombreuses nouvelles API de plates-formes Web. [En savoir plus](https://web.dev/is-on-https/)"
  },
  "lighthouse-core/audits/is-on-https.js | displayValue": {
    "message": "{itemCount,plural, =1{1 requête non sécurisée trouvée}one{# requête non sécurisée trouvée}many{# insecure requests found}other{# requêtes non sécurisées trouvées}}"
  },
  "lighthouse-core/audits/is-on-https.js | failureTitle": {
    "message": "La page n'utilise pas le protocole HTTPS"
  },
  "lighthouse-core/audits/is-on-https.js | title": {
    "message": "Requêtes HTTPS"
  },
  "lighthouse-core/audits/is-on-https.js | upgraded": {
    "message": "Mise à niveau automatique au format HTTPS"
  },
  "lighthouse-core/audits/is-on-https.js | warning": {
    "message": "Autorisée avec un avertissement"
  },
  "lighthouse-core/audits/large-javascript-libraries.js | columnLibraryName": {
    "message": "Bibliothèque"
  },
  "lighthouse-core/audits/large-javascript-libraries.js | description": {
    "message": "Les bibliothèques JavaScript volumineuses peuvent être à l'origine de performances médiocres. Optez pour des bibliothèques plus petites aux fonctions équivalentes afin de réduire la taille du lot. [En savoir plus](https://developers.google.com/web/fundamentals/performance/webpack/decrease-frontend-size#optimize_dependencies)"
  },
  "lighthouse-core/audits/large-javascript-libraries.js | displayValue": {
    "message": "{libraryCount,plural, =1{1 bibliothèque volumineuse trouvée}one{# bibliothèque volumineuse trouvée}many{# large libraries found}other{# bibliothèques volumineuses trouvées}}"
  },
  "lighthouse-core/audits/large-javascript-libraries.js | failureTitle": {
    "message": "Remplacer les bibliothèques JavaScript inutilement volumineuses"
  },
  "lighthouse-core/audits/large-javascript-libraries.js | title": {
    "message": "Évite les bibliothèques JavaScript volumineuses à l'aide d'alternatives plus petites"
  },
  "lighthouse-core/audits/largest-contentful-paint-element.js | description": {
    "message": "Il s'agit de l'élément identifié comme \"Largest Contentful Paint\" dans la fenêtre d'affichage. [En savoir plus](https://web.dev/lighthouse-largest-contentful-paint/)"
  },
  "lighthouse-core/audits/largest-contentful-paint-element.js | title": {
    "message": "Élément identifié comme \"Largest Contentful Paint\""
  },
  "lighthouse-core/audits/layout-shift-elements.js | columnContribution": {
    "message": "Contribution au CLS"
  },
  "lighthouse-core/audits/layout-shift-elements.js | description": {
    "message": "Ces éléments DOM contribuent en grande partie au CLS de la page."
  },
  "lighthouse-core/audits/layout-shift-elements.js | title": {
    "message": "Éviter les changements de mise en page importants"
  },
  "lighthouse-core/audits/long-tasks.js | description": {
    "message": "Indique les tâches les plus longues du thread principal, ce qui est utile pour identifier celles qui entraînent le plus de retard. [En savoir plus](https://web.dev/long-tasks-devtools/)"
  },
  "lighthouse-core/audits/long-tasks.js | displayValue": {
    "message": "{itemCount,plural, =1{# tâche longue trouvée}one{# tâche longue trouvée}many{# long tasks found}other{# tâches longues trouvées}}"
  },
  "lighthouse-core/audits/long-tasks.js | title": {
    "message": "Évitez les tâches longues dans le thread principal"
  },
  "lighthouse-core/audits/mainthread-work-breakdown.js | columnCategory": {
    "message": "Catégorie"
  },
  "lighthouse-core/audits/mainthread-work-breakdown.js | description": {
    "message": "Envisagez de réduire le temps consacré à l'analyse, la compilation et l'exécution de JavaScript. La livraison de charges utiles JavaScript plus petites peut vous aider. [En savoir plus](https://web.dev/mainthread-work-breakdown/)"
  },
  "lighthouse-core/audits/mainthread-work-breakdown.js | failureTitle": {
    "message": "Réduisez le travail du thread principal"
  },
  "lighthouse-core/audits/mainthread-work-breakdown.js | title": {
    "message": "Réduire le travail du thread principal"
  },
  "lighthouse-core/audits/manual/pwa-cross-browser.js | description": {
    "message": "Afin de toucher le plus grand nombre d'utilisateurs possible, les sites doivent fonctionner sur tous les principaux navigateurs. [Découvrez-en davantage](https://web.dev/pwa-cross-browser/)."
  },
  "lighthouse-core/audits/manual/pwa-cross-browser.js | title": {
    "message": "Le site fonctionne sur différents navigateurs"
  },
  "lighthouse-core/audits/manual/pwa-each-page-has-url.js | description": {
    "message": "Veillez à ce que les URL de vos pages puissent être utilisées dans des liens profonds. En outre, chaque URL doit être unique afin de pouvoir être correctement partagée sur les réseaux sociaux. [Découvrez-en davantage](https://web.dev/pwa-each-page-has-url/)."
  },
  "lighthouse-core/audits/manual/pwa-each-page-has-url.js | title": {
    "message": "Chaque page a sa propre URL"
  },
  "lighthouse-core/audits/manual/pwa-page-transitions.js | description": {
    "message": "La navigation sur les pages doit être rapide et fluide, même pour les utilisateurs avec une connexion lente. C'est un critère de performance fondamental pour les utilisateurs. [Découvrez-en davantage.](https://web.dev/pwa-page-transitions/)"
  },
  "lighthouse-core/audits/manual/pwa-page-transitions.js | title": {
    "message": "La navigation entre les différentes pages du site doit être rapide et fluide"
  },
  "lighthouse-core/audits/maskable-icon.js | description": {
    "message": "Une icône masquable empêche l'apparition de bandes noires (format letterbox) et assure que l'image remplit totalement l'espace disponible lorsque l'application est installée sur un appareil. [En savoir plus](https://web.dev/maskable-icon-audit/)"
  },
  "lighthouse-core/audits/maskable-icon.js | failureTitle": {
    "message": "Le fichier manifeste ne comporte pas d'icône masquable"
  },
  "lighthouse-core/audits/maskable-icon.js | title": {
    "message": "Le fichier manifeste comporte une icône masquable"
  },
  "lighthouse-core/audits/metrics/cumulative-layout-shift.js | description": {
    "message": "Cumulative Layout Shift mesure le mouvement des éléments visibles dans la fenêtre d'affichage. [En savoir plus](https://web.dev/cls/)"
  },
  "lighthouse-core/audits/metrics/estimated-input-latency.js | description": {
    "message": "La valeur \"Estimated Input Latency\" est une estimation du temps en millisecondes que prend votre application pour réagir à l'intervention de l'utilisateur, pendant la fenêtre de pointe de 5 s de chargement de la page. Si le temps de latence est supérieur à 50 ms, les utilisateurs peuvent percevoir votre application comme étant lente. [En savoir plus](https://web.dev/estimated-input-latency/)"
  },
  "lighthouse-core/audits/metrics/first-contentful-paint.js | description": {
    "message": "La statistique \"First Contentful Paint\" indique le moment où le premier texte ou la première image sont affichés. [En savoir plus](https://web.dev/first-contentful-paint/)"
  },
  "lighthouse-core/audits/metrics/first-cpu-idle.js | description": {
    "message": "La statistique \"Premier processeur inactif\" marque la première fois que le thread principal de la page est suffisamment silencieux pour gérer l'entrée.  [Découvrez-en davantage.](https://web.dev/first-cpu-idle/)"
  },
  "lighthouse-core/audits/metrics/first-meaningful-paint.js | description": {
    "message": "La statistique \"First Meaningful Paint\" mesure quand le contenu principal d'une page est visible. [En savoir plus](https://web.dev/first-meaningful-paint/)"
  },
  "lighthouse-core/audits/metrics/interactive.js | description": {
    "message": "La valeur \"Time to Interactive\" correspond au temps nécessaire pour que la page devienne entièrement interactive. [En savoir plus](https://web.dev/interactive/)"
  },
  "lighthouse-core/audits/metrics/largest-contentful-paint.js | description": {
    "message": "La statistique \"Largest Contentful Paint\" indique le moment où le texte le plus long ou l'image la plus grande sont affichés. [En savoir plus](https://web.dev/lighthouse-largest-contentful-paint/)"
  },
  "lighthouse-core/audits/metrics/max-potential-fid.js | description": {
    "message": "Le retard maximal (Maximum Potential First Input Delay) auquel vos utilisateurs peuvent éventuellement être confrontés correspond à la durée de la tâche la plus longue. [En savoir plus](https://web.dev/lighthouse-max-potential-fid/)"
  },
  "lighthouse-core/audits/metrics/speed-index.js | description": {
    "message": "La valeur \"Speed Index\" indique la rapidité avec laquelle le contenu d'une page est disponible. [En savoir plus](https://web.dev/speed-index/)"
  },
  "lighthouse-core/audits/metrics/total-blocking-time.js | description": {
    "message": "Somme en millisecondes de toutes les périodes entre le First Contentful Paint et le Time to Interactive, lorsque la durée de la tâche a dépassé 50 ms. [En savoir plus](https://web.dev/lighthouse-total-blocking-time/)"
  },
  "lighthouse-core/audits/network-rtt.js | description": {
    "message": "Les délais aller-retour (DAR) du réseau ont un impact important sur les performances. Si le DAR par rapport à un point d'origine est élevé, cela signifie que les performances des serveurs proches de l'utilisateur peuvent sans doute être améliorées. [En savoir plus](https://hpbn.co/primer-on-latency-and-bandwidth/)"
  },
  "lighthouse-core/audits/network-rtt.js | title": {
    "message": "Délai aller-retour réseau"
  },
  "lighthouse-core/audits/network-server-latency.js | description": {
    "message": "La latence du serveur peut avoir une incidence sur les performances Web. Si la latence serveur d'une origine est élevée, cela signifie que le serveur est en surcharge ou que ses performances backend sont médiocres. [En savoir plus](https://hpbn.co/primer-on-web-performance/#analyzing-the-resource-waterfall)"
  },
  "lighthouse-core/audits/network-server-latency.js | title": {
    "message": "Latences du backend serveur"
  },
  "lighthouse-core/audits/no-unload-listeners.js | description": {
    "message": "L'événement `unload` ne se déclenche pas de manière fiable, et son analyse risque d'empêcher les optimisations du navigateur telles que la mise en cache des pages précédentes et suivantes. Nous vous conseillons d'utiliser à la place les événements `pagehide` ou `visibilitychange`. [En savoir plus](https://developers.google.com/web/updates/2018/07/page-lifecycle-api#the-unload-event)"
  },
  "lighthouse-core/audits/no-unload-listeners.js | failureTitle": {
    "message": "Permet d'enregistrer un écouteur `unload`"
  },
  "lighthouse-core/audits/no-unload-listeners.js | title": {
    "message": "Permet d'éviter les écouteurs d'événements `unload`"
  },
  "lighthouse-core/audits/non-composited-animations.js | description": {
    "message": "Les animations non composées peuvent être lentes et augmenter le CLS. [En savoir plus](https://web.dev/non-composited-animations)"
  },
  "lighthouse-core/audits/non-composited-animations.js | displayValue": {
    "message": "{itemCount,plural, =1{# élément animé trouvé}one{# élément animé trouvé}many{# animated elements found}other{# éléments animés trouvés}}"
  },
  "lighthouse-core/audits/non-composited-animations.js | filterMayMovePixels": {
    "message": "La propriété liée à filter peut déplacer des pixels"
  },
  "lighthouse-core/audits/non-composited-animations.js | incompatibleAnimations": {
    "message": "La cible contient une autre animation incompatible"
  },
  "lighthouse-core/audits/non-composited-animations.js | nonReplaceCompositeMode": {
    "message": "Le mode de composite de l'effet n'est pas \"replace\""
  },
  "lighthouse-core/audits/non-composited-animations.js | title": {
    "message": "Éviter les animations non composées"
  },
  "lighthouse-core/audits/non-composited-animations.js | transformDependsBoxSize": {
    "message": "La propriété liée à transform dépend de la taille de la zone"
  },
  "lighthouse-core/audits/non-composited-animations.js | unsupportedCSSProperty": {
    "message": "{propertyCount,plural, =1{Propriété CSS incompatible : {properties}}one{Propriété CSS incompatible : {properties}}many{Unsupported CSS Properties: {properties}}other{Propriétés CSS incompatibles : {properties}}}"
  },
  "lighthouse-core/audits/non-composited-animations.js | unsupportedTimingParameters": {
    "message": "L'effet comporte des paramètres de minutage non compatibles"
  },
  "lighthouse-core/audits/performance-budget.js | description": {
    "message": "Maintenez le volume et la taille des requêtes réseau sous les objectifs définis par le budget de performances fourni. [En savoir plus](https://developers.google.com/web/tools/lighthouse/audits/budgets)"
  },
  "lighthouse-core/audits/performance-budget.js | requestCountOverBudget": {
    "message": "{count,plural, =1{1 requête}one{# requête}many{# requests}other{# requêtes}}"
  },
  "lighthouse-core/audits/performance-budget.js | title": {
    "message": "Budget de performances"
  },
  "lighthouse-core/audits/preload-fonts.js | description": {
    "message": "Préchargez les polices `optional` pour que les nouveaux visiteurs puissent les utiliser. [En savoir plus](https://web.dev/preload-optional-fonts/)"
  },
  "lighthouse-core/audits/preload-fonts.js | failureTitle": {
    "message": "Les polices qui utilisent `font-display: optional` ne sont pas préchargées"
  },
  "lighthouse-core/audits/preload-fonts.js | title": {
    "message": "Les polices qui utilisent `font-display: optional` sont préchargées"
  },
  "lighthouse-core/audits/preload-lcp-image.js | description": {
    "message": "Préchargez l'image utilisée par l'élément LCP pour améliorer la durée de votre LCP. [En savoir plus](https://web.dev/optimize-lcp/#preload-important-resources)"
  },
  "lighthouse-core/audits/preload-lcp-image.js | title": {
    "message": "Précharger l'image Largest Contentful Paint"
  },
  "lighthouse-core/audits/redirects-http.js | description": {
    "message": "Si vous avez déjà configuré le protocole HTTPS, veillez à rediriger tout le trafic HTTP vers HTTPS afin de proposer des fonctionnalités Web sûres à tous vos utilisateurs. [Découvrez-en davantage](https://web.dev/redirects-http/)."
  },
  "lighthouse-core/audits/redirects-http.js | failureTitle": {
    "message": "Ne redirige pas le trafic HTTP vers HTTPS"
  },
  "lighthouse-core/audits/redirects-http.js | title": {
    "message": "Trafic HTTP redirigé vers HTTPS"
  },
  "lighthouse-core/audits/redirects.js | description": {
    "message": "Les redirections entraînent des retards supplémentaires avant que la page ne puisse être chargée. [En savoir plus](https://web.dev/redirects/)"
  },
  "lighthouse-core/audits/redirects.js | title": {
    "message": "Évitez les redirections de page multiples"
  },
  "lighthouse-core/audits/resource-summary.js | description": {
    "message": "Pour définir des budgets liés à la quantité et à la taille des ressources de pages, ajoutez un fichier budget.json. [En savoir plus](https://web.dev/use-lighthouse-for-performance-budgets/)"
  },
  "lighthouse-core/audits/resource-summary.js | displayValue": {
    "message": "{requestCount,plural, =1{1 requête • {byteCount, number, bytes} Kio}one{# requête • {byteCount, number, bytes} Kio}many{# requests • {byteCount, number, bytes} KiB}other{# requêtes• {byteCount, number, bytes} Kio}}"
  },
  "lighthouse-core/audits/resource-summary.js | title": {
    "message": "Réduisez au maximum le nombre de requêtes et la taille des transferts"
  },
  "lighthouse-core/audits/seo/canonical.js | description": {
    "message": "Les liens canoniques suggèrent l'URL à afficher dans les résultats de recherche. [En savoir plus](https://web.dev/canonical/)"
  },
  "lighthouse-core/audits/seo/canonical.js | explanationConflict": {
    "message": "Plusieurs URL en conflit ({urlList})"
  },
  "lighthouse-core/audits/seo/canonical.js | explanationDifferentDomain": {
    "message": "L'URL mène à un autre domaine ({url})"
  },
  "lighthouse-core/audits/seo/canonical.js | explanationInvalid": {
    "message": "URL incorrecte ({url})"
  },
  "lighthouse-core/audits/seo/canonical.js | explanationPointsElsewhere": {
    "message": "URL qui mène à un autre emplacement `hreflang` ({url})"
  },
  "lighthouse-core/audits/seo/canonical.js | explanationRelative": {
    "message": "URL relative ({url})"
  },
  "lighthouse-core/audits/seo/canonical.js | explanationRoot": {
    "message": "Pointe vers l'URL racine du domaine (la page d'accueil), et non vers une page de contenu équivalente"
  },
  "lighthouse-core/audits/seo/canonical.js | failureTitle": {
    "message": "L'attribut `rel=canonical` du document n'est pas valide"
  },
  "lighthouse-core/audits/seo/canonical.js | title": {
    "message": "L'attribut `rel=canonical` du document est valide"
  },
  "lighthouse-core/audits/seo/crawlable-anchors.js | columnFailingLink": {
    "message": "Lien non explorable"
  },
  "lighthouse-core/audits/seo/crawlable-anchors.js | description": {
    "message": "Les moteurs de recherche peuvent utiliser les attributs `href` des liens pour explorer les sites Web. Assurez-vous que l'attribut `href` des éléments d'ancrage pointe vers une destination appropriée, pour que davantage de pages du site puissent être détectées. [En savoir plus](https://support.google.com/webmasters/answer/9112205)"
  },
  "lighthouse-core/audits/seo/crawlable-anchors.js | failureTitle": {
    "message": "Les liens ne peuvent pas être explorés"
  },
  "lighthouse-core/audits/seo/crawlable-anchors.js | title": {
    "message": "Les liens peuvent être explorés"
  },
  "lighthouse-core/audits/seo/font-size.js | additionalIllegibleText": {
    "message": "Texte supplémentaire illisible"
  },
  "lighthouse-core/audits/seo/font-size.js | columnFontSize": {
    "message": "Taille de police"
  },
  "lighthouse-core/audits/seo/font-size.js | columnPercentPageText": {
    "message": "% du texte de la page"
  },
  "lighthouse-core/audits/seo/font-size.js | columnSelector": {
    "message": "Sélecteur"
  },
  "lighthouse-core/audits/seo/font-size.js | description": {
    "message": "Les tailles de police inférieures à 12 pixels sont trop petites pour être lisibles et nécessitent que les visiteurs sur la version mobile pincent l'écran pour zoomer et lire le texte. Veuillez utiliser une police de texte de plus de 12 pixels sur plus de 60 % du texte de la page. [En savoir plus](https://web.dev/font-size/)"
  },
  "lighthouse-core/audits/seo/font-size.js | displayValue": {
    "message": "{decimalProportion, number, extendedPercent} du texte lisibles"
  },
  "lighthouse-core/audits/seo/font-size.js | explanationViewport": {
    "message": "Le texte est illisible, car aucune balise Meta de fenêtre d'affichage n'est optimisée pour les écrans mobiles."
  },
  "lighthouse-core/audits/seo/font-size.js | failureTitle": {
    "message": "Les tailles de police utilisées dans le document ne sont pas lisibles"
  },
  "lighthouse-core/audits/seo/font-size.js | legibleText": {
    "message": "Texte lisible"
  },
  "lighthouse-core/audits/seo/font-size.js | title": {
    "message": "Le document utilise des tailles de police lisibles"
  },
  "lighthouse-core/audits/seo/hreflang.js | description": {
    "message": "Les liens hreflang indiquent aux moteurs de recherche la version de la page qu'ils doivent répertorier dans les résultats de recherche pour une page ou une région donnée. [En savoir plus](https://web.dev/hreflang/)"
  },
  "lighthouse-core/audits/seo/hreflang.js | failureTitle": {
    "message": "Le document ne contient pas d'attribut `hreflang` valide"
  },
  "lighthouse-core/audits/seo/hreflang.js | notFullyQualified": {
    "message": "Valeur href relative"
  },
  "lighthouse-core/audits/seo/hreflang.js | title": {
    "message": "L'attribut `hreflang` du document est valide"
  },
  "lighthouse-core/audits/seo/hreflang.js | unexpectedLanguage": {
    "message": "Code de langue inattendu"
  },
  "lighthouse-core/audits/seo/http-status-code.js | description": {
    "message": "Les pages renvoyant des codes d'état HTTP d'échec peuvent ne pas être indexées correctement. [En savoir plus](https://web.dev/http-status-code/)"
  },
  "lighthouse-core/audits/seo/http-status-code.js | failureTitle": {
    "message": "La page renvoie un code d'état HTTP d'échec"
  },
  "lighthouse-core/audits/seo/http-status-code.js | title": {
    "message": "La page renvoie un code d'état HTTP de réussite"
  },
  "lighthouse-core/audits/seo/is-crawlable.js | description": {
    "message": "Les moteurs de recherche ne peuvent pas inclure vos pages dans les résultats de recherche s'ils ne sont pas autorisés à les explorer. [En savoir plus](https://web.dev/is-crawable/)"
  },
  "lighthouse-core/audits/seo/is-crawlable.js | failureTitle": {
    "message": "L'indexation de la page est bloquée"
  },
  "lighthouse-core/audits/seo/is-crawlable.js | title": {
    "message": "L'indexation de cette page n'est pas bloquée"
  },
  "lighthouse-core/audits/seo/link-text.js | description": {
    "message": "Le texte descriptif d'un lien aide les moteurs de recherche à comprendre votre contenu. [En savoir plus](https://web.dev/link-text/)"
  },
  "lighthouse-core/audits/seo/link-text.js | displayValue": {
    "message": "{itemCount,plural, =1{1 lien trouvé}one{# lien trouvé}many{# links found}other{# liens trouvés}}"
  },
  "lighthouse-core/audits/seo/link-text.js | failureTitle": {
    "message": "Les liens ne contiennent pas de texte descriptif"
  },
  "lighthouse-core/audits/seo/link-text.js | title": {
    "message": "Les liens contiennent un texte descriptif"
  },
  "lighthouse-core/audits/seo/manual/structured-data.js | description": {
    "message": "Exécutez l'[outil de test des données structurées](https://search.google.com/structured-data/testing-tool/) et le [validateur Lint de données structurées](http://linter.structured-data.org/) pour valider les données structurées. [En savoir plus](https://web.dev/structured-data/)"
  },
  "lighthouse-core/audits/seo/manual/structured-data.js | title": {
    "message": "Les données structurées sont valides"
  },
  "lighthouse-core/audits/seo/meta-description.js | description": {
    "message": "Les résultats de recherche peuvent inclure des attributs \"meta description\" pour résumer de façon concise le contenu de la page. [En savoir plus](https://web.dev/meta-description/)"
  },
  "lighthouse-core/audits/seo/meta-description.js | explanation": {
    "message": "Le texte de la description est vide."
  },
  "lighthouse-core/audits/seo/meta-description.js | failureTitle": {
    "message": "Le document ne contient pas d'attribut \"meta description\""
  },
  "lighthouse-core/audits/seo/meta-description.js | title": {
    "message": "Le document contient un attribut \"meta description\""
  },
  "lighthouse-core/audits/seo/plugins.js | description": {
    "message": "Les moteurs de recherche ne peuvent pas indexer le contenu des plug-ins, et de nombreux appareils limitent l'utilisation de ces derniers, voire ne les acceptent pas. [En savoir plus](https://web.dev/plugins/)"
  },
  "lighthouse-core/audits/seo/plugins.js | failureTitle": {
    "message": "Le document utilise des plug-ins"
  },
  "lighthouse-core/audits/seo/plugins.js | title": {
    "message": "Le document évite les plug-ins"
  },
  "lighthouse-core/audits/seo/robots-txt.js | description": {
    "message": "Si votre fichier robots.txt n'est pas créé correctement, il se peut que les robots d'exploration ne puissent pas comprendre comment votre site Web doit être exploré ou indexé. [Découvrez-en davantage](https://web.dev/robots-txt/)."
  },
  "lighthouse-core/audits/seo/robots-txt.js | displayValueHttpBadCode": {
    "message": "La requête pour le fichier robots.txt a renvoyé l'état HTTP {statusCode}"
  },
  "lighthouse-core/audits/seo/robots-txt.js | displayValueValidationError": {
    "message": "{itemCount,plural, =1{1 erreur détectée}one{# erreur détectée}many{# errors found}other{# erreurs détectées}}"
  },
  "lighthouse-core/audits/seo/robots-txt.js | explanation": {
    "message": "Lighthouse n'est pas parvenu à télécharger le fichier robots.txt"
  },
  "lighthouse-core/audits/seo/robots-txt.js | failureTitle": {
    "message": "Le fichier robots.txt n'est pas valide"
  },
  "lighthouse-core/audits/seo/robots-txt.js | title": {
    "message": "Le fichier robots.txt est valide"
  },
  "lighthouse-core/audits/seo/tap-targets.js | description": {
    "message": "Les éléments interactifs comme les boutons et les liens doivent être suffisamment larges (48 x 48 pixels) et avoir suffisamment d'espace autour d'eux pour que l'utilisateur puisse appuyer facilement dessus sans appuyer en même temps sur d'autres éléments. [En savoir plus](https://web.dev/tap-targets/)"
  },
  "lighthouse-core/audits/seo/tap-targets.js | displayValue": {
    "message": "{decimalProportion, number, percent} des éléments tactiles sont correctement dimensionnés"
  },
  "lighthouse-core/audits/seo/tap-targets.js | explanationViewportMetaNotOptimized": {
    "message": "Les éléments tactiles sont trop petits, car aucune balise Meta de fenêtre d'affichage n'est optimisée pour les écrans mobiles"
  },
  "lighthouse-core/audits/seo/tap-targets.js | failureTitle": {
    "message": "Les éléments tactiles ne sont pas dimensionnés correctement"
  },
  "lighthouse-core/audits/seo/tap-targets.js | overlappingTargetHeader": {
    "message": "Cible en chevauchement"
  },
  "lighthouse-core/audits/seo/tap-targets.js | tapTargetHeader": {
    "message": "Élément tactile"
  },
  "lighthouse-core/audits/seo/tap-targets.js | title": {
    "message": "Les éléments tactiles sont dimensionnés correctement"
  },
  "lighthouse-core/audits/server-response-time.js | description": {
    "message": "Le temps de réponse du serveur pour le document principal doit rester court, car toutes les autres requêtes en dépendent. [En savoir plus](https://web.dev/time-to-first-byte/)"
  },
  "lighthouse-core/audits/server-response-time.js | displayValue": {
    "message": "Le document racine a pris {timeInMs, number, milliseconds} ms"
  },
  "lighthouse-core/audits/server-response-time.js | failureTitle": {
    "message": "Réduire le temps de réponse initial du serveur"
  },
  "lighthouse-core/audits/server-response-time.js | title": {
    "message": "Le temps de réponse initial du serveur était court"
  },
  "lighthouse-core/audits/service-worker.js | description": {
    "message": "Un service worker est une technologie qui permet à votre application d'exploiter de nombreuses fonctionnalités propres aux progressive web apps, comme le fonctionnement hors connexion, l'ajout à un écran d'accueil et les notifications push. [Découvrez-en davantage](https://web.dev/service-worker/)."
  },
  "lighthouse-core/audits/service-worker.js | explanationBadManifest": {
    "message": "Un service worker contrôle cette page. Toutefois, aucun attribut `start_url` n'a été trouvé en raison d'un échec lors de l'analyse du fichier manifeste (JSON non valide)"
  },
  "lighthouse-core/audits/service-worker.js | explanationBadStartUrl": {
    "message": "Un service worker contrôle cette page. Toutefois, l'attribut `start_url` ({startUrl}) est situé en dehors du champ d'application du service worker ({scopeUrl})"
  },
  "lighthouse-core/audits/service-worker.js | explanationNoManifest": {
    "message": "Un service worker contrôle cette page. Toutefois, aucun attribut `start_url` n'a été trouvé, car le fichier manifeste n'a pas pu être récupéré."
  },
  "lighthouse-core/audits/service-worker.js | explanationOutOfScope": {
    "message": "Plusieurs service workers existent pour cette origine. Toutefois, la page ({pageUrl}) est située en dehors du champ d'application."
  },
  "lighthouse-core/audits/service-worker.js | failureTitle": {
    "message": "Aucun service worker de contrôle de la page et de `start_url` n'est enregistré"
  },
  "lighthouse-core/audits/service-worker.js | title": {
    "message": "Un service worker de contrôle de la page et de `start_url` est enregistré"
  },
  "lighthouse-core/audits/splash-screen.js | description": {
    "message": "Avec un écran d'accueil à thème, vous garantissez une expérience de qualité aux utilisateurs qui lancent votre application depuis leur écran d'accueil. [Découvrez-en davantage](https://web.dev/splash-screen/)."
  },
  "lighthouse-core/audits/splash-screen.js | failureTitle": {
    "message": "Écran d'accueil personnalisé non disponible"
  },
  "lighthouse-core/audits/splash-screen.js | title": {
    "message": "Écran d'accueil personnalisé disponible"
  },
  "lighthouse-core/audits/themed-omnibox.js | description": {
    "message": "Vous pouvez définir un thème assorti à votre site pour la barre d'adresse du navigateur. [Découvrez-en davantage](https://web.dev/themed-omnibox/)."
  },
  "lighthouse-core/audits/themed-omnibox.js | failureTitle": {
    "message": "Aucune couleur de thème n'est configurée pour la barre d'adresse."
  },
  "lighthouse-core/audits/themed-omnibox.js | title": {
    "message": "Une couleur de thème est configurée pour la barre d'adresse."
  },
  "lighthouse-core/audits/third-party-summary.js | columnThirdParty": {
    "message": "Tiers"
  },
  "lighthouse-core/audits/third-party-summary.js | description": {
    "message": "Le code tiers peut affecter considérablement les performances de chargement des pages. Limitez le nombre de fournisseurs tiers redondants, et essayez de charger du code tiers une fois le chargement de votre page terminé. [En savoir plus](https://developers.google.com/web/fundamentals/performance/optimizing-content-efficiency/loading-third-party-javascript/)"
  },
  "lighthouse-core/audits/third-party-summary.js | displayValue": {
    "message": "Le thread principal a été bloqué par du code tiers pendant {timeInMs, number, milliseconds} ms"
  },
  "lighthouse-core/audits/third-party-summary.js | failureTitle": {
    "message": "Réduire l'impact du code tiers"
  },
  "lighthouse-core/audits/third-party-summary.js | title": {
    "message": "Réduire au maximum l'utilisation de code tiers"
  },
  "lighthouse-core/audits/timing-budget.js | columnMeasurement": {
    "message": "Mesure"
  },
  "lighthouse-core/audits/timing-budget.js | columnTimingMetric": {
    "message": "Statistique"
  },
  "lighthouse-core/audits/timing-budget.js | description": {
    "message": "Définit un budget de minutage pour vous permettre de surveiller les performances de votre site. Les sites performants se chargent plus vite et répondent plus rapidement aux événements de saisie des utilisateurs. [En savoir plus](https://developers.google.com/web/tools/lighthouse/audits/budgets)"
  },
  "lighthouse-core/audits/timing-budget.js | title": {
    "message": "Budget de minutage"
  },
  "lighthouse-core/audits/unsized-images.js | description": {
    "message": "Indiquez une largeur et une hauteur explicites sur les éléments d'image afin de réduire les décalages de mise en page et d'améliorer le CLS. [En savoir plus](https://web.dev/optimize-cls/#images-without-dimensions)"
  },
  "lighthouse-core/audits/unsized-images.js | failureTitle": {
    "message": "Les éléments d'image ne possèdent pas de `width` ni de `height` explicites"
  },
  "lighthouse-core/audits/unsized-images.js | title": {
    "message": "Les éléments d'image possèdent une `width` et une `height` explicites"
  },
  "lighthouse-core/audits/user-timings.js | columnType": {
    "message": "Type"
  },
  "lighthouse-core/audits/user-timings.js | description": {
    "message": "Envisagez de doter votre application de l'API User Timing pour mesurer ses performances réelles lors d'expériences utilisateur clés. [En savoir plus](https://web.dev/user-timings/)"
  },
  "lighthouse-core/audits/user-timings.js | displayValue": {
    "message": "{itemCount,plural, =1{[=1]1 temps utilisateur}one{# temps utilisateur}many{# user timings}other{# temps utilisateur}}"
  },
  "lighthouse-core/audits/user-timings.js | title": {
    "message": "Marques et mesures du temps utilisateur"
  },
  "lighthouse-core/audits/uses-rel-preconnect.js | crossoriginWarning": {
    "message": "Un élément `<link rel=preconnect>` a été trouvé pour \"{securityOrigin}\", mais il n'a pas été utilisé par le navigateur. Vérifiez que vous utilisez correctement l'attribut `crossorigin`."
  },
  "lighthouse-core/audits/uses-rel-preconnect.js | description": {
    "message": "Envisagez d'ajouter les indices de ressources `preconnect` ou `dns-prefetch` pour établir les premières connexions avec des origines tierces importantes. [Découvrez-en davantage](https://web.dev/uses-rel-preconnect/)."
  },
  "lighthouse-core/audits/uses-rel-preconnect.js | title": {
    "message": "Connectez-vous à l'avance aux origines souhaitées"
  },
  "lighthouse-core/audits/uses-rel-preconnect.js | tooManyPreconnectLinksWarning": {
    "message": "Plusieurs connexions `<link rel=preconnect>` ont été identifiées. Elles doivent être utilisées avec parcimonie et limitées aux origines les plus importantes."
  },
  "lighthouse-core/audits/uses-rel-preconnect.js | unusedWarning": {
    "message": "Un élément `<link rel=preconnect>` a été trouvé pour \"{securityOrigin}\", mais il n'a pas été utilisé par le navigateur. N'utilisez `preconnect` que pour des origines importantes que la page demandera certainement."
  },
  "lighthouse-core/audits/uses-rel-preload.js | crossoriginWarning": {
    "message": "Un préchargement `<link>` a été trouvé pour \"{preloadURL}\", mais il n'a pas été utilisé par le navigateur. Vérifiez que vous utilisez correctement l'attribut `crossorigin`."
  },
  "lighthouse-core/audits/uses-rel-preload.js | description": {
    "message": "Envisagez d'utiliser `<link rel=preload>` pour hiérarchiser la récupération des ressources actuellement requises pour le chargement ultérieur de la page. [En savoir plus](https://web.dev/uses-rel-preload/)"
  },
  "lighthouse-core/audits/uses-rel-preload.js | title": {
    "message": "Préchargez les demandes clés"
  },
  "lighthouse-core/audits/valid-source-maps.js | columnMapURL": {
    "message": "URL de mappage du code source"
  },
  "lighthouse-core/audits/valid-source-maps.js | description": {
    "message": "Les mappages source traduisent le code minimisé pour obtenir le code source d'origine. Ce processus aide les développeurs à effectuer le débogage en phase de production. De plus, Lighthouse est en mesure de fournir d'autres renseignements. Envisagez de déployer des mappages source pour profiter de ces avantages. [En savoir plus](https://developers.google.com/web/tools/chrome-devtools/javascript/source-maps)"
  },
  "lighthouse-core/audits/valid-source-maps.js | failureTitle": {
    "message": "Mappages source manquants pour des fichiers JavaScript propriétaires volumineux"
  },
  "lighthouse-core/audits/valid-source-maps.js | missingSourceMapErrorMessage": {
    "message": "Il manque un mappage source dans un fichier JavaScript volumineux"
  },
  "lighthouse-core/audits/valid-source-maps.js | missingSourceMapItemsWarningMesssage": {
    "message": "{missingItems,plural, =1{Avertissement : 1 élément manquant dans `.sourcesContent`}one{Avertissement : # élément manquant dans `.sourcesContent`}many{Warning: missing # items in `.sourcesContent`}other{Avertissement : # éléments manquants dans `.sourcesContent`}}"
  },
  "lighthouse-core/audits/valid-source-maps.js | title": {
    "message": "La page contient des mappages source valides"
  },
  "lighthouse-core/audits/viewport.js | description": {
    "message": "Ajoutez une balise `<meta name=\"viewport\">` afin d'optimiser votre application pour les écrans mobiles. [Découvrez-en davantage](https://web.dev/viewport/)."
  },
  "lighthouse-core/audits/viewport.js | explanationNoTag": {
    "message": "Aucune balise `<meta name=\"viewport\">` trouvée"
  },
  "lighthouse-core/audits/viewport.js | failureTitle": {
    "message": "Aucune balise `<meta name=\"viewport\">` ayant l'attribut `width` ou `initial-scale` n'est configurée"
  },
  "lighthouse-core/audits/viewport.js | title": {
    "message": "Une balise `<meta name=\"viewport\">` ayant l'attribut `width` ou `initial-scale` est configurée"
  },
<<<<<<< HEAD
  "lighthouse-core/audits/without-javascript.js | description": {
    "message": "Nous vous recommandons d'afficher du contenu même lorsque JavaScript est indisponible. Il peut s'agir d'un simple avertissement informant l'utilisateur que JavaScript est requis pour utiliser votre application. [Découvrez-en davantage](https://web.dev/without-javascript/)."
  },
  "lighthouse-core/audits/without-javascript.js | explanation": {
    "message": "Il est recommandé d'afficher du contenu dans le corps de la page lorsque les scripts sont indisponibles."
  },
  "lighthouse-core/audits/without-javascript.js | failureTitle": {
    "message": "Aucun contenu de remplacement ne s'affiche lorsque JavaScript est indisponible"
  },
  "lighthouse-core/audits/without-javascript.js | title": {
    "message": "Du contenu s'affiche lorsque JavaScript est indisponible"
=======
  "lighthouse-core/audits/works-offline.js | description": {
    "message": "Si vous développez une progressive web app, envisagez d'utiliser un service worker afin que votre application soit accessible hors connexion. [Découvrez-en davantage](https://web.dev/works-offline/)."
  },
  "lighthouse-core/audits/works-offline.js | failureTitle": {
    "message": "La page actuelle ne retourne pas de code 200 en mode hors connexion"
  },
  "lighthouse-core/audits/works-offline.js | title": {
    "message": "La page actuelle retourne un code 200 en mode hors connexion"
  },
  "lighthouse-core/audits/works-offline.js | warningNoLoad": {
    "message": "Il est possible que cette page ne se charge pas hors connexion, car votre URL de test ({requested}) redirige vers \"{final}\". Testez directement la seconde URL."
>>>>>>> 5fc0fce9
  },
  "lighthouse-core/config/default-config.js | a11yAriaGroupDescription": {
    "message": "Servez-vous de ces indications pour améliorer l'utilisation des éléments ARIA dans votre application et ainsi optimiser l'expérience des utilisateurs de technologies d'assistance, comme les lecteurs d'écran."
  },
  "lighthouse-core/config/default-config.js | a11yAriaGroupTitle": {
    "message": "ARIA"
  },
  "lighthouse-core/config/default-config.js | a11yAudioVideoGroupDescription": {
    "message": "Servez-vous de ces indications pour fournir un contenu alternatif pour l'audio et la vidéo. Vous pourrez ainsi améliorer l'expérience des utilisateurs malvoyants ou malentendants."
  },
  "lighthouse-core/config/default-config.js | a11yAudioVideoGroupTitle": {
    "message": "Audio et vidéo"
  },
  "lighthouse-core/config/default-config.js | a11yBestPracticesGroupDescription": {
    "message": "Ces indications présentent les bonnes pratiques courantes en matière d'accessibilité."
  },
  "lighthouse-core/config/default-config.js | a11yBestPracticesGroupTitle": {
    "message": "Bonnes pratiques"
  },
  "lighthouse-core/config/default-config.js | a11yCategoryDescription": {
    "message": "Ces vérifications permettent de connaître les possibilités d'[amélioration de l'accessibilité de vos applications Web](https://developers.google.com/web/fundamentals/accessibility). Seule une partie des problèmes d'accessibilité peut être détectée automatiquement. Il est donc conseillé d'effectuer un test manuel."
  },
  "lighthouse-core/config/default-config.js | a11yCategoryManualDescription": {
    "message": "Ces éléments concernent des zones qu'un outil de test automatique ne peut pas couvrir. Consultez notre guide sur la [réalisation d'un examen d'accessibilité](https://developers.google.com/web/fundamentals/accessibility/how-to-review)."
  },
  "lighthouse-core/config/default-config.js | a11yCategoryTitle": {
    "message": "Accessibilité"
  },
  "lighthouse-core/config/default-config.js | a11yColorContrastGroupDescription": {
    "message": "Servez-vous de ces indications pour améliorer la lisibilité de votre contenu."
  },
  "lighthouse-core/config/default-config.js | a11yColorContrastGroupTitle": {
    "message": "Contraste"
  },
  "lighthouse-core/config/default-config.js | a11yLanguageGroupDescription": {
    "message": "Servez-vous de ces indications pour améliorer l'interprétation de votre contenu en fonction des différents paramètres régionaux choisis par les utilisateurs."
  },
  "lighthouse-core/config/default-config.js | a11yLanguageGroupTitle": {
    "message": "Internationalisation et localisation"
  },
  "lighthouse-core/config/default-config.js | a11yNamesLabelsGroupDescription": {
    "message": "Servez-vous de ces indications pour améliorer la sémantique des éléments de contrôle de votre application. Vous optimiserez ainsi l'expérience des utilisateurs de technologies d'assistance, comme les lecteurs d'écran."
  },
  "lighthouse-core/config/default-config.js | a11yNamesLabelsGroupTitle": {
    "message": "Noms et étiquettes"
  },
  "lighthouse-core/config/default-config.js | a11yNavigationGroupDescription": {
    "message": "Servez-vous de ces indications pour améliorer la navigation au clavier de votre application."
  },
  "lighthouse-core/config/default-config.js | a11yNavigationGroupTitle": {
    "message": "Navigation"
  },
  "lighthouse-core/config/default-config.js | a11yTablesListsVideoGroupDescription": {
    "message": "Servez-vous de ces indications pour améliorer l'expérience de lecture des listes ou tableaux de données en utilisant une technologie d'assistance, comme un lecteur d'écran."
  },
  "lighthouse-core/config/default-config.js | a11yTablesListsVideoGroupTitle": {
    "message": "Tableaux et listes"
  },
  "lighthouse-core/config/default-config.js | bestPracticesBrowserCompatGroupTitle": {
    "message": "Compatibilité du navigateur"
  },
  "lighthouse-core/config/default-config.js | bestPracticesCategoryTitle": {
    "message": "Bonnes pratiques"
  },
  "lighthouse-core/config/default-config.js | bestPracticesGeneralGroupTitle": {
    "message": "Général"
  },
  "lighthouse-core/config/default-config.js | bestPracticesTrustSafetyGroupTitle": {
    "message": "Fiabilité et sécurité"
  },
  "lighthouse-core/config/default-config.js | bestPracticesUXGroupTitle": {
    "message": "Expérience utilisateur"
  },
  "lighthouse-core/config/default-config.js | budgetsGroupDescription": {
    "message": "Les budgets de performances établissent des normes sur les performances de votre site."
  },
  "lighthouse-core/config/default-config.js | budgetsGroupTitle": {
    "message": "Au niveau des budgets"
  },
  "lighthouse-core/config/default-config.js | diagnosticsGroupDescription": {
    "message": "Plus d'informations sur les performances de votre application. Ces chiffres n'ont pas d'[incidence directe](https://web.dev/performance-scoring/) sur le score lié aux performances."
  },
  "lighthouse-core/config/default-config.js | diagnosticsGroupTitle": {
    "message": "Diagnostic"
  },
  "lighthouse-core/config/default-config.js | firstPaintImprovementsGroupDescription": {
    "message": "L'aspect le plus essentiel des performances est la rapidité avec laquelle les pixels sont affichés à l'écran. Statistiques clés : First Contentful Paint, First Meaningful Paint"
  },
  "lighthouse-core/config/default-config.js | firstPaintImprovementsGroupTitle": {
    "message": "Amélioration de First Paint"
  },
  "lighthouse-core/config/default-config.js | loadOpportunitiesGroupDescription": {
    "message": "Ces suggestions peuvent contribuer à charger votre page plus rapidement. En revanche, elles n'ont pas d'[incidence directe](https://web.dev/performance-scoring/) sur le score lié aux performances."
  },
  "lighthouse-core/config/default-config.js | loadOpportunitiesGroupTitle": {
    "message": "Opportunités"
  },
  "lighthouse-core/config/default-config.js | metricGroupTitle": {
    "message": "Statistiques"
  },
  "lighthouse-core/config/default-config.js | overallImprovementsGroupDescription": {
    "message": "Améliorez l'expérience globale de chargement, afin que la page soit réactive et disponible dès que possible. Statistiques clés : Time to Interactive, Speed Index"
  },
  "lighthouse-core/config/default-config.js | overallImprovementsGroupTitle": {
    "message": "Améliorations générales"
  },
  "lighthouse-core/config/default-config.js | performanceCategoryTitle": {
    "message": "Performances"
  },
  "lighthouse-core/config/default-config.js | pwaCategoryDescription": {
    "message": "Ces contrôles permettent de vérifier que les conditions requises pour les progressive web apps sont remplies. [Découvrez-en davantage](https://developers.google.com/web/progressive-web-apps/checklist)."
  },
  "lighthouse-core/config/default-config.js | pwaCategoryManualDescription": {
    "message": "Ces contrôles font partie des [vérifications de base de la checklist PWA](https://developers.google.com/web/progressive-web-apps/checklist), mais ne sont pas exécutés automatiquement par Lighthouse. Même s'ils n'ont pas d'influence sur votre score, il est important de les effectuer manuellement."
  },
  "lighthouse-core/config/default-config.js | pwaCategoryTitle": {
    "message": "Progressive web app"
  },
  "lighthouse-core/config/default-config.js | pwaFastReliableGroupTitle": {
    "message": "Rapide et fiable"
  },
  "lighthouse-core/config/default-config.js | pwaInstallableGroupTitle": {
    "message": "Possibilités d'installation"
  },
  "lighthouse-core/config/default-config.js | pwaOptimizedGroupTitle": {
    "message": "Optimisation PWA"
  },
  "lighthouse-core/config/default-config.js | seoCategoryDescription": {
    "message": "Ces vérifications vous permettent de vous assurer que votre page est optimisée pour le classement dans les résultats sur les moteurs de recherche. Lighthouse ne vérifie pas certains facteurs supplémentaires susceptibles d'avoir un impact sur votre classement dans les moteurs de recherche. [En savoir plus](https://support.google.com/webmasters/answer/35769)"
  },
  "lighthouse-core/config/default-config.js | seoCategoryManualDescription": {
    "message": "Exécutez ces outils de validation supplémentaires sur votre site pour vérifier les bonnes pratiques de SEO complémentaires."
  },
  "lighthouse-core/config/default-config.js | seoCategoryTitle": {
    "message": "SEO"
  },
  "lighthouse-core/config/default-config.js | seoContentGroupDescription": {
    "message": "Rédigez votre code HTML de sorte à autoriser les robots d'exploration à analyser le contenu de votre application."
  },
  "lighthouse-core/config/default-config.js | seoContentGroupTitle": {
    "message": "Bonnes pratiques relatives au contenu"
  },
  "lighthouse-core/config/default-config.js | seoCrawlingGroupDescription": {
    "message": "Pour que votre contenu apparaisse dans les résultats de recherche, les robots d'exploration doivent accéder à votre application."
  },
  "lighthouse-core/config/default-config.js | seoCrawlingGroupTitle": {
    "message": "Exploration et indexation"
  },
  "lighthouse-core/config/default-config.js | seoMobileGroupDescription": {
    "message": "Assurez-vous que vos pages sont adaptées aux mobiles, afin que les utilisateurs n'aient pas besoin de pincer l'écran ni de zoomer pour lire votre contenu. [En savoir plus](https://developers.google.com/search/mobile-sites/)"
  },
  "lighthouse-core/config/default-config.js | seoMobileGroupTitle": {
    "message": "Adapté aux mobiles"
  },
  "lighthouse-core/gather/driver.js | warningData": {
    "message": "{locationCount,plural, =1{L'emplacement suivant peut contenir des données qui affectent les performances de chargement : {locations}. Effectuez un audit de cette page dans une fenêtre de navigation privée afin que ces ressources n'affectent pas vos scores.}one{L'emplacement suivant peut contenir des données qui affectent les performances de chargement : {locations}. Effectuez un audit de cette page dans une fenêtre de navigation privée afin que ces ressources n'affectent pas vos scores.}many{There may be stored data affecting loading performance in these locations: {locations}. Audit this page in an incognito window to prevent those resources from affecting your scores.}other{Les emplacements suivants peuvent contenir des données qui affectent les performances de chargement : : {locations}. Effectuez un audit de cette page dans une fenêtre de navigation privée afin que ces ressources n'affectent pas vos scores.}}"
  },
  "lighthouse-core/gather/gather-runner.js | warningRedirected": {
    "message": "Il est possible que cette page ne se charge pas comme prévu, car votre URL de test ({requested}) redirige vers {final}. Essayez de tester directement la seconde URL."
  },
  "lighthouse-core/gather/gather-runner.js | warningTimeout": {
    "message": "Le chargement de la page a été trop lent et a dépassé la limite de temps. Il est possible que les résultats soient incomplets."
  },
  "lighthouse-core/lib/i18n/i18n.js | columnCacheTTL": {
    "message": "Cache de la valeur TTL"
  },
  "lighthouse-core/lib/i18n/i18n.js | columnDuration": {
    "message": "Durée"
  },
  "lighthouse-core/lib/i18n/i18n.js | columnElement": {
    "message": "Élément"
  },
  "lighthouse-core/lib/i18n/i18n.js | columnFailingElem": {
    "message": "Éléments non conformes"
  },
  "lighthouse-core/lib/i18n/i18n.js | columnLocation": {
    "message": "Emplacement"
  },
  "lighthouse-core/lib/i18n/i18n.js | columnName": {
    "message": "Nom"
  },
  "lighthouse-core/lib/i18n/i18n.js | columnOverBudget": {
    "message": "Au-dessus du budget"
  },
  "lighthouse-core/lib/i18n/i18n.js | columnRequests": {
    "message": "Requêtes"
  },
  "lighthouse-core/lib/i18n/i18n.js | columnResourceSize": {
    "message": "Taille de la ressource"
  },
  "lighthouse-core/lib/i18n/i18n.js | columnResourceType": {
    "message": "Type de ressource"
  },
  "lighthouse-core/lib/i18n/i18n.js | columnSize": {
    "message": "Taille"
  },
  "lighthouse-core/lib/i18n/i18n.js | columnSource": {
    "message": "Source"
  },
  "lighthouse-core/lib/i18n/i18n.js | columnStartTime": {
    "message": "Heure de début"
  },
  "lighthouse-core/lib/i18n/i18n.js | columnTimeSpent": {
    "message": "Temps passé"
  },
  "lighthouse-core/lib/i18n/i18n.js | columnTransferSize": {
    "message": "Taille de transfert"
  },
  "lighthouse-core/lib/i18n/i18n.js | columnURL": {
    "message": "URL"
  },
  "lighthouse-core/lib/i18n/i18n.js | columnWastedBytes": {
    "message": "Économies potentielles"
  },
  "lighthouse-core/lib/i18n/i18n.js | columnWastedMs": {
    "message": "Économies potentielles"
  },
  "lighthouse-core/lib/i18n/i18n.js | cumulativeLayoutShiftMetric": {
    "message": "Cumulative Layout Shift"
  },
  "lighthouse-core/lib/i18n/i18n.js | displayValueByteSavings": {
    "message": "Économies potentielles de {wastedBytes, number, bytes} Kio"
  },
  "lighthouse-core/lib/i18n/i18n.js | displayValueElementsFound": {
    "message": "{nodeCount,plural, =1{1 élément trouvé}one{# élément trouvé}many{# elements found}other{# éléments trouvés}}"
  },
  "lighthouse-core/lib/i18n/i18n.js | displayValueMsSavings": {
    "message": "Économies potentielles de {wastedMs, number, milliseconds} ms"
  },
  "lighthouse-core/lib/i18n/i18n.js | documentResourceType": {
    "message": "Document"
  },
  "lighthouse-core/lib/i18n/i18n.js | estimatedInputLatencyMetric": {
    "message": "Estimation du temps de latence avant intervention"
  },
  "lighthouse-core/lib/i18n/i18n.js | firstCPUIdleMetric": {
    "message": "Premier processeur inactif"
  },
  "lighthouse-core/lib/i18n/i18n.js | firstContentfulPaintMetric": {
    "message": "First Contentful Paint"
  },
  "lighthouse-core/lib/i18n/i18n.js | firstMeaningfulPaintMetric": {
    "message": "First Meaningful Paint"
  },
  "lighthouse-core/lib/i18n/i18n.js | fontResourceType": {
    "message": "Police de caractères"
  },
  "lighthouse-core/lib/i18n/i18n.js | imageResourceType": {
    "message": "Image"
  },
  "lighthouse-core/lib/i18n/i18n.js | interactiveMetric": {
    "message": "Time to Interactive"
  },
  "lighthouse-core/lib/i18n/i18n.js | largestContentfulPaintMetric": {
    "message": "Largest Contentful Paint"
  },
  "lighthouse-core/lib/i18n/i18n.js | maxPotentialFIDMetric": {
    "message": "Max Potential First Input Delay"
  },
  "lighthouse-core/lib/i18n/i18n.js | mediaResourceType": {
    "message": "Contenu multimédia"
  },
  "lighthouse-core/lib/i18n/i18n.js | ms": {
    "message": "{timeInMs, number, milliseconds} ms"
  },
  "lighthouse-core/lib/i18n/i18n.js | otherResourceType": {
    "message": "Autre"
  },
  "lighthouse-core/lib/i18n/i18n.js | scriptResourceType": {
    "message": "Script"
  },
  "lighthouse-core/lib/i18n/i18n.js | seconds": {
    "message": "{timeInMs, number, seconds} s"
  },
  "lighthouse-core/lib/i18n/i18n.js | speedIndexMetric": {
    "message": "Speed Index"
  },
  "lighthouse-core/lib/i18n/i18n.js | stylesheetResourceType": {
    "message": "Feuille de style"
  },
  "lighthouse-core/lib/i18n/i18n.js | thirdPartyResourceType": {
    "message": "Tiers"
  },
  "lighthouse-core/lib/i18n/i18n.js | totalBlockingTimeMetric": {
    "message": "Total Blocking Time"
  },
  "lighthouse-core/lib/i18n/i18n.js | totalResourceType": {
    "message": "Total"
  },
  "lighthouse-core/lib/lh-error.js | badTraceRecording": {
    "message": "Un problème est survenu lors de l'enregistrement de la trace du chargement de votre page. Veuillez relancer Lighthouse. ({errorCode})"
  },
  "lighthouse-core/lib/lh-error.js | criTimeout": {
    "message": "Expiration du délai pendant la tentative de connexion initiale du protocole du débogueur."
  },
  "lighthouse-core/lib/lh-error.js | didntCollectScreenshots": {
    "message": "Chrome n'a collecté aucune capture d'écran pendant le chargement de la page. Veuillez vous assurer que du contenu est visible sur la page, puis essayez de relancer Lighthouse. ({errorCode})"
  },
  "lighthouse-core/lib/lh-error.js | dnsFailure": {
    "message": "Les serveurs DNS n'ont pas pu résoudre le domaine fourni."
  },
  "lighthouse-core/lib/lh-error.js | erroredRequiredArtifact": {
    "message": "Une erreur s'est produite lors de la collecte de la ressource {artifactName} requise : {errorMessage}"
  },
  "lighthouse-core/lib/lh-error.js | internalChromeError": {
    "message": "Une erreur Chrome interne s'est produite. Veuillez redémarrer Chrome et essayer de relancer Lighthouse."
  },
  "lighthouse-core/lib/lh-error.js | missingRequiredArtifact": {
    "message": "La ressource {artifactName} nécessaire n'a pas été collectée."
  },
  "lighthouse-core/lib/lh-error.js | notHtml": {
    "message": "La page fournie n'est pas au format HTML (diffusée avec le type MIME {mimeType})."
  },
  "lighthouse-core/lib/lh-error.js | oldChromeDoesNotSupportFeature": {
    "message": "Cette version de Chrome est trop ancienne pour être compatible avec \"{featureName}\". Utilisez une version plus récente pour afficher les résultats complets."
  },
  "lighthouse-core/lib/lh-error.js | pageLoadFailed": {
    "message": "Lighthouse n'a pas pu charger correctement la page que vous avez demandée. Assurez-vous de tester la bonne URL et vérifiez que le serveur répond correctement à toutes les requêtes."
  },
  "lighthouse-core/lib/lh-error.js | pageLoadFailedHung": {
    "message": "Lighthouse n'a pas pu charger correctement l'URL que vous avez demandée, car la page a cessé de répondre."
  },
  "lighthouse-core/lib/lh-error.js | pageLoadFailedInsecure": {
    "message": "L'URL que vous avez fournie n'est pas associée à un certificat de sécurité valide. {securityMessages}"
  },
  "lighthouse-core/lib/lh-error.js | pageLoadFailedInterstitial": {
    "message": "Le chargement de la page dans Chrome a été bloqué et remplacé par un écran interstitiel. Assurez-vous de tester la bonne URL et vérifiez que le serveur répond correctement à toutes les requêtes."
  },
  "lighthouse-core/lib/lh-error.js | pageLoadFailedWithDetails": {
    "message": "Lighthouse n'a pas pu charger correctement la page que vous avez demandée. Assurez-vous de tester la bonne URL et vérifiez que le serveur répond correctement à toutes les requêtes. (Détails : {errorDetails})"
  },
  "lighthouse-core/lib/lh-error.js | pageLoadFailedWithStatusCode": {
    "message": "Lighthouse n'a pas pu charger correctement la page que vous avez demandée. Assurez-vous de tester la bonne URL et vérifiez que le serveur répond correctement à toutes les requêtes. (Code d'état : {statusCode})"
  },
  "lighthouse-core/lib/lh-error.js | pageLoadTookTooLong": {
    "message": "Le chargement de la page a pris trop de temps. Veuillez suivre les indications du rapport pour réduire le temps de chargement de la page, puis essayez de relancer Lighthouse. ({errorCode})"
  },
  "lighthouse-core/lib/lh-error.js | protocolTimeout": {
    "message": "Le délai d'attente de la réponse du protocole DevTools est arrivé à expiration. (Méthode : {protocolMethod})"
  },
  "lighthouse-core/lib/lh-error.js | requestContentTimeout": {
    "message": "Le délai alloué à la récupération des ressources a été atteint"
  },
  "lighthouse-core/lib/lh-error.js | urlInvalid": {
    "message": "L'URL que vous avez fournie ne semble pas valide."
  },
  "lighthouse-core/report/html/renderer/util.js | auditGroupExpandTooltip": {
    "message": "Afficher les audits"
  },
  "lighthouse-core/report/html/renderer/util.js | calculatorLink": {
    "message": "Affichez la calculatrice."
  },
  "lighthouse-core/report/html/renderer/util.js | crcInitialNavigation": {
    "message": "Navigation initiale"
  },
  "lighthouse-core/report/html/renderer/util.js | crcLongestDurationLabel": {
    "message": "Latence de chemin d'accès critique maximale :"
  },
  "lighthouse-core/report/html/renderer/util.js | dropdownCopyJSON": {
    "message": "Copier l'objet JSON"
  },
  "lighthouse-core/report/html/renderer/util.js | dropdownDarkTheme": {
    "message": "Activer/Désactiver le thème sombre"
  },
  "lighthouse-core/report/html/renderer/util.js | dropdownPrintExpanded": {
    "message": "Imprimer la version complète"
  },
  "lighthouse-core/report/html/renderer/util.js | dropdownPrintSummary": {
    "message": "Imprimer le résumé"
  },
  "lighthouse-core/report/html/renderer/util.js | dropdownSaveGist": {
    "message": "Enregistrer en tant que Gist"
  },
  "lighthouse-core/report/html/renderer/util.js | dropdownSaveHTML": {
    "message": "Enregistrer au format HTML"
  },
  "lighthouse-core/report/html/renderer/util.js | dropdownSaveJSON": {
    "message": "Enregistrer au format JSON"
  },
  "lighthouse-core/report/html/renderer/util.js | dropdownViewer": {
    "message": "Ouvrir dans la visionneuse"
  },
  "lighthouse-core/report/html/renderer/util.js | errorLabel": {
    "message": "Erreur"
  },
  "lighthouse-core/report/html/renderer/util.js | errorMissingAuditInfo": {
    "message": "Erreur de rapport : pas d'information d'audit"
  },
  "lighthouse-core/report/html/renderer/util.js | footerIssue": {
    "message": "Signaler un problème"
  },
  "lighthouse-core/report/html/renderer/util.js | labDataTitle": {
    "message": "Données de test"
  },
  "lighthouse-core/report/html/renderer/util.js | lsPerformanceCategoryDescription": {
    "message": "Analyse [Lighthouse](https://developers.google.com/web/tools/lighthouse/) de la page actuelle sur un réseau mobile émulé. Les valeurs sont estimées et peuvent varier."
  },
  "lighthouse-core/report/html/renderer/util.js | manualAuditsGroupTitle": {
    "message": "Autres éléments à vérifier manuellement"
  },
  "lighthouse-core/report/html/renderer/util.js | notApplicableAuditsGroupTitle": {
    "message": "Non applicable"
  },
  "lighthouse-core/report/html/renderer/util.js | opportunityResourceColumnLabel": {
    "message": "Opportunité"
  },
  "lighthouse-core/report/html/renderer/util.js | opportunitySavingsColumnLabel": {
    "message": "Estimation des économies"
  },
  "lighthouse-core/report/html/renderer/util.js | passedAuditsGroupTitle": {
    "message": "Audits réussis"
  },
  "lighthouse-core/report/html/renderer/util.js | runtimeDesktopEmulation": {
    "message": "Émulation (ordinateur)"
  },
  "lighthouse-core/report/html/renderer/util.js | runtimeMobileEmulation": {
    "message": "Émulation (Moto G4)"
  },
  "lighthouse-core/report/html/renderer/util.js | runtimeNoEmulation": {
    "message": "Aucune émulation"
  },
  "lighthouse-core/report/html/renderer/util.js | runtimeSettingsAxeVersion": {
    "message": "Version d'axe"
  },
  "lighthouse-core/report/html/renderer/util.js | runtimeSettingsBenchmark": {
    "message": "Puissance processeur/mémoire"
  },
  "lighthouse-core/report/html/renderer/util.js | runtimeSettingsCPUThrottling": {
    "message": "Limitation du processeur"
  },
  "lighthouse-core/report/html/renderer/util.js | runtimeSettingsChannel": {
    "message": "Version"
  },
  "lighthouse-core/report/html/renderer/util.js | runtimeSettingsDevice": {
    "message": "Appareil"
  },
  "lighthouse-core/report/html/renderer/util.js | runtimeSettingsFetchTime": {
    "message": "Heure d'exécution"
  },
  "lighthouse-core/report/html/renderer/util.js | runtimeSettingsNetworkThrottling": {
    "message": "Limitation de bande passante réseau"
  },
  "lighthouse-core/report/html/renderer/util.js | runtimeSettingsTitle": {
    "message": "Paramètres d'exécution"
  },
  "lighthouse-core/report/html/renderer/util.js | runtimeSettingsUA": {
    "message": "User-agent (hôte)"
  },
  "lighthouse-core/report/html/renderer/util.js | runtimeSettingsUANetwork": {
    "message": "User-agent (réseau)"
  },
  "lighthouse-core/report/html/renderer/util.js | runtimeSettingsUrl": {
    "message": "URL"
  },
  "lighthouse-core/report/html/renderer/util.js | runtimeUnknown": {
    "message": "Inconnu"
  },
  "lighthouse-core/report/html/renderer/util.js | snippetCollapseButtonLabel": {
    "message": "Réduire l'extrait"
  },
  "lighthouse-core/report/html/renderer/util.js | snippetExpandButtonLabel": {
    "message": "Développer l'extrait"
  },
  "lighthouse-core/report/html/renderer/util.js | thirdPartyResourcesLabel": {
    "message": "Afficher les ressources tierces"
  },
  "lighthouse-core/report/html/renderer/util.js | throttlingProvided": {
    "message": "Limitation fournie par l'environnement"
  },
  "lighthouse-core/report/html/renderer/util.js | toplevelWarningsMessage": {
    "message": "Cette exécution de Lighthouse a rencontré des problèmes :"
  },
  "lighthouse-core/report/html/renderer/util.js | varianceDisclaimer": {
    "message": "Les valeurs sont estimées et peuvent varier. Le [calcul du score lié aux performances](https://web.dev/performance-scoring/) repose directement sur ces statistiques."
  },
  "lighthouse-core/report/html/renderer/util.js | warningAuditsGroupTitle": {
    "message": "Réussite des audits, mais avec des avertissements"
  },
  "lighthouse-core/report/html/renderer/util.js | warningHeader": {
    "message": "Avertissements : "
  },
  "node_modules/lighthouse-stack-packs/packs/amp.js | efficient-animated-content": {
    "message": "Pour le contenu animé, utilisez [`amp-anim`](https://amp.dev/documentation/components/amp-anim/) afin que le processeur soit sollicité le moins possible lorsque le contenu se situe hors écran."
  },
  "node_modules/lighthouse-stack-packs/packs/amp.js | offscreen-images": {
    "message": "Vérifiez si vous utilisez bien [`amp-img`](https://amp.dev/documentation/components/amp-img/?format=websites) pour les images qui doivent être chargées automatiquement de manière différée. [En savoir plus](https://amp.dev/documentation/guides-and-tutorials/develop/media_iframes_3p/?format=websites#images)"
  },
  "node_modules/lighthouse-stack-packs/packs/amp.js | render-blocking-resources": {
    "message": "Utilisez des outils comme [AMP Optimizer](https://github.com/ampproject/amp-toolbox/tree/master/packages/optimizer) pour [effectuer un rendu côté serveur de la mise en page de pages AMP](https://amp.dev/documentation/guides-and-tutorials/optimize-and-measure/server-side-rendering/)."
  },
  "node_modules/lighthouse-stack-packs/packs/amp.js | unminified-css": {
    "message": "Consultez la [documentation AMP](https://amp.dev/documentation/guides-and-tutorials/develop/style_and_layout/style_pages/) pour vérifier si tous les styles sont bien compatibles."
  },
  "node_modules/lighthouse-stack-packs/packs/amp.js | uses-responsive-images": {
    "message": "Le composant [`amp-img`](https://amp.dev/documentation/components/amp-img/?format=websites) accepte l'attribut [`srcset`](https://web.dev/use-srcset-to-automatically-choose-the-right-image/) afin de spécifier les éléments image à utiliser en fonction de la taille de l'écran. [En savoir plus](https://amp.dev/documentation/guides-and-tutorials/develop/style_and_layout/art_direction/)"
  },
  "node_modules/lighthouse-stack-packs/packs/amp.js | uses-webp-images": {
    "message": "Envisagez d'afficher tous vos composants [`amp-img`](https://amp.dev/documentation/components/amp-img/?format=websites) dans des formats WebP tout en spécifiant une solution de remplacement appropriée pour les autres navigateurs. [En savoir plus](https://amp.dev/documentation/components/amp-img/#example:-specifying-a-fallback-image)"
  },
  "node_modules/lighthouse-stack-packs/packs/angular.js | dom-size": {
    "message": "Envisagez d'utiliser le défilement virtuel avec le kit de développement de composants si des listes très volumineuses sont affichées. [En savoir plus](https://web.dev/virtualize-lists-with-angular-cdk/)"
  },
  "node_modules/lighthouse-stack-packs/packs/angular.js | total-byte-weight": {
    "message": "[Divisez le code au niveau du routage](https://web.dev/route-level-code-splitting-in-angular/) afin de réduire au maximum la taille de vos groupes JavaScript. Envisagez également de mettre préalablement en cache les éléments avec le [service worker Angular](https://web.dev/precaching-with-the-angular-service-worker/)."
  },
  "node_modules/lighthouse-stack-packs/packs/angular.js | unminified-warning": {
    "message": "Si vous utilisez Angular CLI, assurez-vous que les builds sont générées en mode de production. [En savoir plus](https://angular.io/guide/deployment#enable-runtime-production-mode)"
  },
  "node_modules/lighthouse-stack-packs/packs/angular.js | unused-javascript": {
    "message": "Si vous utilisez l'interface de ligne de commande Angular, incluez des mappages sources dans votre build de production pour inspecter vos groupes. [En savoir plus](https://angular.io/guide/deployment#inspect-the-bundles)"
  },
  "node_modules/lighthouse-stack-packs/packs/angular.js | uses-rel-preload": {
    "message": "Préchargez les routages à l'avance pour une navigation plus rapide. [En savoir plus](https://web.dev/route-preloading-in-angular/)"
  },
  "node_modules/lighthouse-stack-packs/packs/angular.js | uses-responsive-images": {
    "message": "Envisagez d'utiliser l'outil `BreakpointObserver` du kit de développement de composants pour gérer les points d'arrêt de l'image. [En savoir plus](https://material.angular.io/cdk/layout/overview)"
  },
  "node_modules/lighthouse-stack-packs/packs/drupal.js | efficient-animated-content": {
    "message": "Vous pouvez envisager d'importer votre GIF dans un service qui permettra de l'intégrer dans une vidéo HTML5."
  },
  "node_modules/lighthouse-stack-packs/packs/drupal.js | font-display": {
    "message": "Lorsque vous définissez des polices personnalisées dans votre thème, vous pouvez le spécifier avec `@font-display`."
  },
  "node_modules/lighthouse-stack-packs/packs/drupal.js | offscreen-images": {
    "message": "Installez un [module Drupal](https://www.drupal.org/project/project_module?f%5B0%5D=&f%5B1%5D=&f%5B2%5D=im_vid_3%3A67&f%5B3%5D=&f%5B4%5D=sm_field_project_type%3Afull&f%5B5%5D=&f%5B6%5D=&text=%22lazy+load%22&solrsort=iss_project_release_usage+desc&op=Search) qui peut effectuer le chargement différé des images. Ce type de module offre la possibilité de différer le chargement des images hors écran pour améliorer les performances."
  },
  "node_modules/lighthouse-stack-packs/packs/drupal.js | render-blocking-resources": {
    "message": "Vous pouvez envisager d'utiliser un module permettant d'aligner les codes CSS et JavaScript critiques, ou éventuellement de charger les éléments de manière asynchrone via JavaScript (le module [Advanced CSS/JS Aggregation](https://www.drupal.org/project/advagg), par exemple). Gardez en tête qu'à cause des optimisations fournies par ce module, votre site peut cesser de fonctionner. Vous devrez donc probablement modifier le code."
  },
  "node_modules/lighthouse-stack-packs/packs/drupal.js | time-to-first-byte": {
    "message": "Les thèmes, les modules et les spécifications du serveur sont autant d'éléments qui influent sur le temps de réponse du serveur. Vous pouvez envisager d'utiliser un module plus optimisé ou un plug-in d'optimisation plus performant, ou bien de mettre à niveau votre serveur. Vos serveurs d'hébergement doivent exploiter la mise en cache du code d'opération PHP, la mise en cache de la mémoire pour réduire les temps d'interrogation des bases de données (avec Redis ou Memcached, par exemple), ainsi qu'une logique applicative optimisée pour accélérer la préparation des pages."
  },
  "node_modules/lighthouse-stack-packs/packs/drupal.js | total-byte-weight": {
    "message": "Vous pouvez également envisager d'utiliser [Responsive Image Styles](https://www.drupal.org/docs/8/mobile-guide/responsive-images-in-drupal-8) pour réduire la taille des images chargées sur votre page. Si vous utilisez la fonctionnalité Vues pour afficher plusieurs éléments de contenu sur une même page, pensez à définir la pagination pour limiter le nombre d'éléments de contenu affichés sur une page."
  },
  "node_modules/lighthouse-stack-packs/packs/drupal.js | unminified-css": {
    "message": "Assurez-vous que vous avez activé l'option \"Regrouper les fichiers CSS\" sur la page Administration > Configuration > Développement. Vous pouvez également effectuer une configuration plus avancée des regroupements au moyen de [modules supplémentaires](https://www.drupal.org/project/project_module?f%5B0%5D=&f%5B1%5D=&f%5B2%5D=im_vid_3%3A123&f%5B3%5D=&f%5B4%5D=sm_field_project_type%3Afull&f%5B5%5D=&f%5B6%5D=&text=css+aggregation&solrsort=iss_project_release_usage+desc&op=Search). Ceux-ci vous permettront d'améliorer la rapidité de votre site en concaténant, en minimisant et en compressant vos styles CSS."
  },
  "node_modules/lighthouse-stack-packs/packs/drupal.js | unminified-javascript": {
    "message": "Assurez-vous que vous avez activé l'option \"Regrouper les fichiers JavaScript\" sur la page Administration > Configuration > Développement. Vous pouvez également effectuer une configuration plus avancée des regroupements au moyen de [modules supplémentaires](https://www.drupal.org/project/project_module?f%5B0%5D=&f%5B1%5D=&f%5B2%5D=im_vid_3%3A123&f%5B3%5D=&f%5B4%5D=sm_field_project_type%3Afull&f%5B5%5D=&f%5B6%5D=&text=javascript+aggregation&solrsort=iss_project_release_usage+desc&op=Search). Ceux-ci vous permettront d'améliorer la rapidité de votre site en concaténant, en minimisant et en compressant vos éléments JavaScript."
  },
  "node_modules/lighthouse-stack-packs/packs/drupal.js | unused-css-rules": {
    "message": "Vous pouvez envisager de supprimer les règles CSS inutilisées et de n'attacher que les bibliothèques Drupal nécessaires à la page (ou au composant de page) concernés. Pour plus d'informations, consultez la [documentation Drupal](https://www.drupal.org/docs/8/creating-custom-modules/adding-stylesheets-css-and-javascript-js-to-a-drupal-8-module#library). Pour déterminer quelles bibliothèques attachées ajoutent des CSS superflus, essayez d'exécuter la [couverture de code](https://developers.google.com/web/updates/2017/04/devtools-release-notes#coverage) dans Chrome DevTools. Lorsque le regroupement de CSS est désactivé sur votre site Drupal, vous pouvez identifier le thème ou le module qui en est responsable à partir de l'URL de la feuille de style. Recherchez les thèmes ou les modules pour lesquels un grand nombre de feuilles de style présentent beaucoup d'éléments en rouge dans la couverture de code. Un thème ou un module ne doit mettre une feuille de style en file d'attente que si elle est effectivement utilisée sur la page."
  },
  "node_modules/lighthouse-stack-packs/packs/drupal.js | unused-javascript": {
    "message": "Vous pouvez envisager de supprimer les éléments JavaScript inutilisés et d'attacher uniquement les bibliothèques Drupal nécessaires à la page ou au composant de page concernés. Pour plus d'informations, consultez la [documentation Drupal](https://www.drupal.org/docs/8/creating-custom-modules/adding-stylesheets-css-and-javascript-js-to-a-drupal-8-module#library). Pour déterminer quelles bibliothèques attachées ajoutent des scripts JavaScript superflus, exécutez une [couverture de code](https://developers.google.com/web/updates/2017/04/devtools-release-notes#coverage) dans Chrome DevTools. Lorsque l'agrégation JavaScript est désactivée sur votre site Drupal, vous pouvez identifier le thème ou le module responsable à partir de l'URL du script. Recherchez les thèmes ou les modules pour lesquels un grand nombre de scripts présentent beaucoup d'éléments en rouge dans la couverture de code. Un thème ou un module ne doit mettre un script en file d'attente que s'il est effectivement utilisé dans la page."
  },
  "node_modules/lighthouse-stack-packs/packs/drupal.js | uses-long-cache-ttl": {
    "message": "Définissez le paramètre \"Âge maximum du navigateur et du proxy cache\" sur la page \"Administration > Configuration > Développement. Apprenez-en davantage sur le [cache Drupal et l'optimisation des performances](https://www.drupal.org/docs/7/managing-site-performance-and-scalability/caching-to-improve-performance/caching-overview#s-drupal-performance-resources)."
  },
  "node_modules/lighthouse-stack-packs/packs/drupal.js | uses-optimized-images": {
    "message": "Vous pouvez envisager d'utiliser [un module](https://www.drupal.org/project/project_module?f%5B0%5D=&f%5B1%5D=&f%5B2%5D=im_vid_3%3A123&f%5B3%5D=&f%5B4%5D=sm_field_project_type%3Afull&f%5B5%5D=&f%5B6%5D=&text=optimize+images&solrsort=iss_project_release_usage+desc&op=Search) qui optimise et réduit automatiquement la taille des images importées sur le site sans perdre en qualité. Assurez-vous également que vous utilisez le module natif [Responsive Image Styles](https://www.drupal.org/docs/8/mobile-guide/responsive-images-in-drupal-8) fourni par Drupal (disponible avec Drupal 8 et versions ultérieures)."
  },
  "node_modules/lighthouse-stack-packs/packs/drupal.js | uses-rel-preconnect": {
    "message": "Il est possible d'ajouter des indices de ressources de préconnexion ou dns-prefetch en installant et en configurant [un module](https://www.drupal.org/project/project_module?f%5B0%5D=&f%5B1%5D=&f%5B2%5D=&f%5B3%5D=&f%5B4%5D=sm_field_project_type%3Afull&f%5B5%5D=&f%5B6%5D=&text=dns-prefetch&solrsort=iss_project_release_usage+desc&op=Search) qui fournit une fonction pour les indices de ressources user-agent."
  },
  "node_modules/lighthouse-stack-packs/packs/drupal.js | uses-responsive-images": {
    "message": "Assurez-vous que vous utilisez le module natif [Responsive Image Styles](https://www.drupal.org/docs/8/mobile-guide/responsive-images-in-drupal-8) fourni par Drupal (disponible sous Drupal 8 et versions ultérieures). Utilisez Responsive Image Styles lors du rendu des champs d'image par les modes Vue, les vues ou les images importés via l'éditeur WYSIWYG."
  },
  "node_modules/lighthouse-stack-packs/packs/drupal.js | uses-webp-images": {
    "message": "Vous pouvez envisager d'installer et de configurer un [module pour utiliser les images au format WebP](https://www.drupal.org/project/project_module?f%5B0%5D=&f%5B1%5D=&f%5B2%5D=&f%5B3%5D=&f%5B4%5D=sm_field_project_type%3Afull&f%5B5%5D=&f%5B6%5D=&text=webp&solrsort=iss_project_release_usage+desc&op=Search) sur votre site. Ces modules génèrent automatiquement une version WebP de vos images importées afin d'optimiser les temps de chargement."
  },
  "node_modules/lighthouse-stack-packs/packs/joomla.js | efficient-animated-content": {
    "message": "Vous pouvez envisager d'importer votre GIF dans un service qui permettra de l'intégrer dans une vidéo HTML5."
  },
  "node_modules/lighthouse-stack-packs/packs/joomla.js | offscreen-images": {
    "message": "Installez un [plug-in Joomla de chargement différé](https://extensions.joomla.org/instant-search/?jed_live%5Bquery%5D=lazy%20loading) pour différer le chargement des images hors écran, ou basculez vers un modèle qui offre cette fonctionnalité. À partir de Joomla 4.0, un plug-in de chargement différé dédié peut être activé en utilisant le plug-in \"Content - Lazy Loading Images\". Vous pouvez également envisager d'utiliser [un plug-in AMP](https://extensions.joomla.org/instant-search/?jed_live%5Bquery%5D=amp)."
  },
  "node_modules/lighthouse-stack-packs/packs/joomla.js | render-blocking-resources": {
    "message": "Divers plug-ins Joomla peuvent vous aider à [aligner des éléments critiques](https://extensions.joomla.org/instant-search/?jed_live%5Bquery%5D=performance) ou à [différer le chargement des ressources moins importantes](https://extensions.joomla.org/instant-search/?jed_live%5Bquery%5D=performance). Gardez en tête qu'à cause des optimisations fournies par ces plug-ins, certaines fonctionnalités de votre thème ou de vos plug-ins peuvent rencontrer des problèmes. Vous devez donc les tester minutieusement."
  },
  "node_modules/lighthouse-stack-packs/packs/joomla.js | server-response-time": {
    "message": "Les thèmes, les extensions et les spécifications du serveur sont autant d'éléments qui influent sur le temps de réponse du serveur. Vous pouvez envisager d'utiliser un thème plus optimisé ou une extension d'optimisation plus performante, ou bien de mettre à niveau votre serveur."
  },
  "node_modules/lighthouse-stack-packs/packs/joomla.js | total-byte-weight": {
    "message": "Vous pouvez envisager d'afficher des extraits dans vos catégories d'articles (par exemple en utilisant les liens \"en savoir plus\"), de réduire le nombre d'articles affichés dans une page donnée, de répartir vos articles longs sur plusieurs pages ou d'utiliser un plug-in qui charge de façon différée les commentaires."
  },
  "node_modules/lighthouse-stack-packs/packs/joomla.js | unminified-css": {
    "message": "Un certain nombre d'[extensions Joomla](https://extensions.joomla.org/instant-search/?jed_live%5Bquery%5D=performance) peuvent accélérer l'affichage de votre site en concaténant, en minimisant et en compressant vos styles CSS. Certains thèmes offrent également cette fonctionnalité."
  },
  "node_modules/lighthouse-stack-packs/packs/joomla.js | unminified-javascript": {
    "message": "Un certain nombre d'[extensions Joomla](https://extensions.joomla.org/instant-search/?jed_live%5Bquery%5D=performance) peuvent accélérer l'affichage de votre site en concaténant, en minimisant et en compressant vos scripts. Certains thèmes offrent également cette fonctionnalité."
  },
  "node_modules/lighthouse-stack-packs/packs/joomla.js | unused-css-rules": {
    "message": "Envisagez de réduire le nombre d'[extensions Joomla](https://extensions.joomla.org/) qui chargent du code CSS inutilisé dans votre page. Pour déterminer les extensions qui ajoutent des feuilles de style CSS superflues, exécutez une [couverture de code](https://developers.google.com/web/updates/2017/04/devtools-release-notes#coverage) dans Chrome DevTools. Vous pouvez identifier le thème ou le plug-in responsable à partir de l'URL de la feuille de style. Recherchez les plug-ins pour lesquels un grand nombre de feuilles de style présentent beaucoup d'éléments en rouge dans la couverture de code. Un plug-in ne doit mettre une feuille de style en file d'attente que si elle est effectivement utilisée dans la page."
  },
  "node_modules/lighthouse-stack-packs/packs/joomla.js | unused-javascript": {
    "message": "Envisagez de réduire le nombre d'[extensions Joomla](https://extensions.joomla.org/) qui chargent du code JavaScript inutilisé dans votre page. Pour déterminer les plug-ins qui ajoutent des scripts JavaScript superflus, exécutez une [couverture de code](https://developers.google.com/web/updates/2017/04/devtools-release-notes#coverage) dans Chrome DevTools. Vous pouvez déterminer quelle extension en est responsable à partir de l'URL de votre script. Recherchez les extensions pour lesquelles un grand nombre de scripts présentent beaucoup d'éléments en rouge dans la couverture de code. Une extension ne doit mettre un script en file d'attente que s'il est effectivement utilisé dans la page."
  },
  "node_modules/lighthouse-stack-packs/packs/joomla.js | uses-long-cache-ttl": {
    "message": "En savoir plus sur la [mise en cache dans le navigateur dans Joomla](https://docs.joomla.org/Cache)."
  },
  "node_modules/lighthouse-stack-packs/packs/joomla.js | uses-optimized-images": {
    "message": "Vous pouvez envisager d'utiliser un [plug-in d'optimisation d'image](https://extensions.joomla.org/instant-search/?jed_live%5Bquery%5D=performance) pour compresser vos images sans dégrader leur qualité."
  },
  "node_modules/lighthouse-stack-packs/packs/joomla.js | uses-responsive-images": {
    "message": "Vous pouvez envisager d'utiliser un [plug-in d'images responsives](https://extensions.joomla.org/instant-search/?jed_live%5Bquery%5D=responsive%20images) pour ajouter des images responsives à votre contenu."
  },
  "node_modules/lighthouse-stack-packs/packs/joomla.js | uses-text-compression": {
    "message": "Vous pouvez permettre la compression de texte en activant la compression des pages avec Gzip dans Joomla (Système > Configuration globale > Serveur)."
  },
  "node_modules/lighthouse-stack-packs/packs/joomla.js | uses-webp-images": {
    "message": "Vous pouvez envisager d'utiliser un [plug-in](https://extensions.joomla.org/instant-search/?jed_live%5Bquery%5D=webp) ou un service qui convertit automatiquement les images que vous importez dans un format optimal."
  },
  "node_modules/lighthouse-stack-packs/packs/magento.js | critical-request-chains": {
    "message": "Si vous ne groupez pas vos éléments JavaScript, envisagez d'utiliser [baler](https://github.com/magento/baler)."
  },
  "node_modules/lighthouse-stack-packs/packs/magento.js | disable-bundling": {
    "message": "Désactivez les fonctionnalités de [regroupement et minimisation JavaScript](https://devdocs.magento.com/guides/v2.3/frontend-dev-guide/themes/js-bundling.html) de Magento, et envisagez plutôt d'utiliser [baler](https://github.com/magento/baler/)."
  },
  "node_modules/lighthouse-stack-packs/packs/magento.js | font-display": {
    "message": "Indiquez `@font-display` quand [vous définissez des polices personnalisées](https://devdocs.magento.com/guides/v2.3/frontend-dev-guide/css-topics/using-fonts.html)."
  },
  "node_modules/lighthouse-stack-packs/packs/magento.js | offscreen-images": {
    "message": "Envisagez de modifier vos modèles de produit et de catalogue pour utiliser la fonctionnalité de [chargement différé](https://web.dev/native-lazy-loading) de la plate-forme Web."
  },
  "node_modules/lighthouse-stack-packs/packs/magento.js | time-to-first-byte": {
    "message": "Utilisez l'[intégration de Varnish](https://devdocs.magento.com/guides/v2.3/config-guide/varnish/config-varnish.html) de Magento."
  },
  "node_modules/lighthouse-stack-packs/packs/magento.js | unminified-css": {
    "message": "Activez l'option \"Minifier les fichiers CSS\" dans les paramètres développeur. [En savoir plus](https://devdocs.magento.com/guides/v2.3/performance-best-practices/configuration.html?itm_source=devdocs&itm_medium=search_page&itm_campaign=federated_search&itm_term=minify%20css%20files)"
  },
  "node_modules/lighthouse-stack-packs/packs/magento.js | unminified-javascript": {
    "message": "Utilisez [Terser](https://www.npmjs.com/package/terser) pour minimiser tous les éléments JavaScript en commençant par le déploiement de contenu statique, et désactivez la fonctionnalité de minimisation intégrée."
  },
  "node_modules/lighthouse-stack-packs/packs/magento.js | unused-javascript": {
    "message": "Désactivez la fonctionnalité de [regroupement JavaScript](https://devdocs.magento.com/guides/v2.3/frontend-dev-guide/themes/js-bundling.html) intégrée de Magento."
  },
  "node_modules/lighthouse-stack-packs/packs/magento.js | uses-optimized-images": {
    "message": "Pensez à rechercher des extensions tierces sur la [Place de marché de Magento](https://marketplace.magento.com/catalogsearch/result/?q=optimize%20image) afin d'optimiser les images."
  },
  "node_modules/lighthouse-stack-packs/packs/magento.js | uses-rel-preconnect": {
    "message": "Vous pouvez ajouter des indices de ressources de préconnexion ou dns-prefetch en [modifiant la mise en page d'un thème](https://devdocs.magento.com/guides/v2.3/frontend-dev-guide/layouts/xml-manage.html)."
  },
  "node_modules/lighthouse-stack-packs/packs/magento.js | uses-rel-preload": {
    "message": "Vous pouvez ajouter des balises `<link rel=preload>` [en modifiant la mise en page d'un thème](https://devdocs.magento.com/guides/v2.3/frontend-dev-guide/layouts/xml-manage.html)."
  },
  "node_modules/lighthouse-stack-packs/packs/magento.js | uses-webp-images": {
    "message": "Pensez à rechercher des extensions tierces sur la [Place de marché de Magento](https://marketplace.magento.com/catalogsearch/result/?q=webp) afin de profiter des nouveaux formats d'image."
  },
  "node_modules/lighthouse-stack-packs/packs/react.js | dom-size": {
    "message": "Envisagez d'utiliser une bibliothèque de fenêtrage comme `react-window` pour réduire au maximum le nombre de nœuds DOM créés si vous affichez de nombreux éléments répétés sur la page. [En savoir plus](https://web.dev/virtualize-long-lists-react-window/) Limitez également autant que possible les nouveaux rendus inutiles avec [`shouldComponentUpdate`](https://reactjs.org/docs/optimizing-performance.html#shouldcomponentupdate-in-action), [`PureComponent`](https://reactjs.org/docs/react-api.html#reactpurecomponent) ou [`React.memo`](https://reactjs.org/docs/react-api.html#reactmemo), et [ignorez les effets](https://reactjs.org/docs/hooks-effect.html#tip-optimizing-performance-by-skipping-effects) jusqu'à ce que certaines dépendances aient changé si vous utilisez le hook `Effect` pour améliorer les performances d'exécution."
  },
  "node_modules/lighthouse-stack-packs/packs/react.js | redirects": {
    "message": "Si vous utilisez React Router, réduisez au maximum l'utilisation du composant `<Redirect>` pour la [navigation vers des itinéraires](https://reacttraining.com/react-router/web/api/Redirect)."
  },
  "node_modules/lighthouse-stack-packs/packs/react.js | time-to-first-byte": {
    "message": "Si vous êtes en train d'effectuer un rendu de composants React côté serveur, envisagez d'utiliser `renderToNodeStream()` ou `renderToStaticNodeStream()` pour permettre au client de recevoir et d'hydrater différentes parties du balisage au lieu de tout faire simultanément. [En savoir plus](https://reactjs.org/docs/react-dom-server.html#rendertonodestream)"
  },
  "node_modules/lighthouse-stack-packs/packs/react.js | unminified-css": {
    "message": "Si votre système de compilation réduit automatiquement la taille de vos fichiers CSS, assurez-vous de déployer le build de production de votre application. Vous pouvez le vérifier avec l'extension React Developer Tools. [En savoir plus](https://reactjs.org/docs/optimizing-performance.html#use-the-production-build)"
  },
  "node_modules/lighthouse-stack-packs/packs/react.js | unminified-javascript": {
    "message": "Si votre système de compilation réduit automatiquement la taille des fichiers JS, assurez-vous de déployer le build de production de votre application. Vous pouvez le vérifier avec l'extension React Developer Tools. [En savoir plus](https://reactjs.org/docs/optimizing-performance.html#use-the-production-build)"
  },
  "node_modules/lighthouse-stack-packs/packs/react.js | unused-javascript": {
    "message": "Si vous n'effectuez pas de rendu côté serveur, [divisez vos groupes JavaScript](https://web.dev/code-splitting-suspense/) avec `React.lazy()`. Sinon, divisez le code en utilisant une bibliothèque tierce, telle que [loadable-components](https://www.smooth-code.com/open-source/loadable-components/docs/getting-started/)."
  },
  "node_modules/lighthouse-stack-packs/packs/react.js | user-timings": {
    "message": "Utilisez React DevTools Profiler, qui utilise l'API Profiler, pour mesurer les performances de rendu de vos composants. [En savoir plus](https://reactjs.org/blog/2018/09/10/introducing-the-react-profiler.html)"
  },
  "node_modules/lighthouse-stack-packs/packs/wordpress.js | efficient-animated-content": {
    "message": "Vous pouvez envisager d'importer votre GIF dans un service qui permettra de l'intégrer dans une vidéo HTML5."
  },
  "node_modules/lighthouse-stack-packs/packs/wordpress.js | offscreen-images": {
    "message": "Installez un [plug-in WordPress de chargement différé](https://wordpress.org/plugins/search/lazy+load/) pour différer le chargement des images qui ne sont pas à l'écran, ou remplacez le thème par un autre qui offre cette fonctionnalité. Vous pouvez également envisager d'utiliser [le plug-in AMP](https://wordpress.org/plugins/amp/)."
  },
  "node_modules/lighthouse-stack-packs/packs/wordpress.js | render-blocking-resources": {
    "message": "Divers plug-ins WordPress peuvent vous aider à [aligner des éléments critiques](https://wordpress.org/plugins/search/critical+css/) ou à [différer le chargement des ressources moins importantes](https://wordpress.org/plugins/search/defer+css+javascript/). Gardez en tête qu'à cause des optimisations fournies par ces plug-ins, certaines fonctionnalités de votre thème ou de vos plug-ins peuvent cesser de fonctionner. Vous devrez donc probablement modifier le code."
  },
  "node_modules/lighthouse-stack-packs/packs/wordpress.js | time-to-first-byte": {
    "message": "Les thèmes, les plug-ins et les spécifications du serveur sont autant d'éléments qui influent sur le temps de réponse du serveur. Vous pouvez envisager d'utiliser un thème plus optimisé ou un plug-in d'optimisation plus performant, ou bien de mettre à niveau votre serveur."
  },
  "node_modules/lighthouse-stack-packs/packs/wordpress.js | total-byte-weight": {
    "message": "Vous pouvez envisager d'afficher des extraits dans vos listes d'articles (par exemple en utilisant la balise \"more\"), de réduire le nombre d'articles affichés dans une page donnée, de répartir vos articles longs sur plusieurs pages ou d'utiliser un plug-in qui charge de façon différée les commentaires."
  },
  "node_modules/lighthouse-stack-packs/packs/wordpress.js | unminified-css": {
    "message": "Un certain nombre de [plug-ins WordPress](https://wordpress.org/plugins/search/minify+css/) peuvent accélérer l'affichage de votre site en concaténant, en minimisant et en compressant vos styles. Si possible, utilisez un processus de build pour réaliser cette minimisation en amont."
  },
  "node_modules/lighthouse-stack-packs/packs/wordpress.js | unminified-javascript": {
    "message": "Un certain nombre de [plug-ins WordPress](https://wordpress.org/plugins/search/minify+javascript/) peuvent accélérer l'affichage de votre site en concaténant, en minimisant et en compressant vos scripts. Si possible, utilisez un processus de build pour réaliser cette minimisation en amont."
  },
  "node_modules/lighthouse-stack-packs/packs/wordpress.js | unused-css-rules": {
    "message": "Vous pouvez envisager de réduire le nombre de [plug-ins WordPress](https://wordpress.org/plugins/) qui chargent des feuilles de style CSS inutilisées dans votre page, ou désactiver certains de ces plug-ins. Pour déterminer les plug-ins qui ajoutent des feuilles de style CSS superflues, exécutez une [couverture de code](https://developers.google.com/web/updates/2017/04/devtools-release-notes#coverage) dans Chrome DevTools. Vous pouvez identifier le thème ou le plug-in responsable à partir de l'URL de la feuille de style. Recherchez les plug-ins pour lesquels un grand nombre de feuilles de style présentent beaucoup d'éléments en rouge dans la couverture de code. Un plug-in ne doit mettre une feuille de style en file d'attente que si elle est effectivement utilisée dans la page."
  },
  "node_modules/lighthouse-stack-packs/packs/wordpress.js | unused-javascript": {
    "message": "Vous pouvez envisager de réduire le nombre de [plug-ins WordPress](https://wordpress.org/plugins/) qui chargent des scripts JavaScript inutilisés dans votre page, ou désactiver certains de ces plug-ins. Pour déterminer les plug-ins qui ajoutent des scripts JavaScript superflus, exécutez une [couverture de code](https://developers.google.com/web/updates/2017/04/devtools-release-notes#coverage) dans Chrome DevTools. Vous pouvez identifier le thème ou le plug-in responsable à partir de l'URL du script. Recherchez les plug-ins pour lesquels un grand nombre de scripts présentent beaucoup d'éléments en rouge dans la couverture de code. Un plug-in ne doit mettre un script en file d'attente que s'il est effectivement utilisé dans la page."
  },
  "node_modules/lighthouse-stack-packs/packs/wordpress.js | uses-long-cache-ttl": {
    "message": "En savoir plus sur la [mise en cache dans le navigateur dans WordPress](https://wordpress.org/support/article/optimization/#browser-caching)"
  },
  "node_modules/lighthouse-stack-packs/packs/wordpress.js | uses-optimized-images": {
    "message": "Vous pouvez envisager d'utiliser un [plug-in WordPress d'optimisation d'image](https://wordpress.org/plugins/search/optimize+images/) pour compresser vos images sans dégrader leur qualité."
  },
  "node_modules/lighthouse-stack-packs/packs/wordpress.js | uses-responsive-images": {
    "message": "Importez des images directement via la [bibliothèque multimédia](https://wordpress.org/support/article/media-library-screen/) pour vous assurer que les tailles d'images requises sont disponibles. Ensuite, insérez-les depuis la bibliothèque multimédia ou utilisez le widget d'image pour vous assurer que les tailles d'images optimales sont utilisées (y compris celles pour les points d'arrêt réactifs). Évitez d'utiliser les images `Full Size`, sauf si les dimensions sont adéquates pour l'utilisation prévue. [En savoir plus](https://wordpress.org/support/article/inserting-images-into-posts-and-pages/)"
  },
  "node_modules/lighthouse-stack-packs/packs/wordpress.js | uses-text-compression": {
    "message": "Vous pouvez activer la compression du texte dans la configuration de votre serveur Web."
  },
  "node_modules/lighthouse-stack-packs/packs/wordpress.js | uses-webp-images": {
    "message": "Vous pouvez envisager d'utiliser un [plug-in](https://wordpress.org/plugins/search/convert+webp/) ou un service qui convertit automatiquement les images que vous importez dans un format optimal."
  }
}<|MERGE_RESOLUTION|>--- conflicted
+++ resolved
@@ -1381,32 +1381,6 @@
   },
   "lighthouse-core/audits/viewport.js | title": {
     "message": "Une balise `<meta name=\"viewport\">` ayant l'attribut `width` ou `initial-scale` est configurée"
-  },
-<<<<<<< HEAD
-  "lighthouse-core/audits/without-javascript.js | description": {
-    "message": "Nous vous recommandons d'afficher du contenu même lorsque JavaScript est indisponible. Il peut s'agir d'un simple avertissement informant l'utilisateur que JavaScript est requis pour utiliser votre application. [Découvrez-en davantage](https://web.dev/without-javascript/)."
-  },
-  "lighthouse-core/audits/without-javascript.js | explanation": {
-    "message": "Il est recommandé d'afficher du contenu dans le corps de la page lorsque les scripts sont indisponibles."
-  },
-  "lighthouse-core/audits/without-javascript.js | failureTitle": {
-    "message": "Aucun contenu de remplacement ne s'affiche lorsque JavaScript est indisponible"
-  },
-  "lighthouse-core/audits/without-javascript.js | title": {
-    "message": "Du contenu s'affiche lorsque JavaScript est indisponible"
-=======
-  "lighthouse-core/audits/works-offline.js | description": {
-    "message": "Si vous développez une progressive web app, envisagez d'utiliser un service worker afin que votre application soit accessible hors connexion. [Découvrez-en davantage](https://web.dev/works-offline/)."
-  },
-  "lighthouse-core/audits/works-offline.js | failureTitle": {
-    "message": "La page actuelle ne retourne pas de code 200 en mode hors connexion"
-  },
-  "lighthouse-core/audits/works-offline.js | title": {
-    "message": "La page actuelle retourne un code 200 en mode hors connexion"
-  },
-  "lighthouse-core/audits/works-offline.js | warningNoLoad": {
-    "message": "Il est possible que cette page ne se charge pas hors connexion, car votre URL de test ({requested}) redirige vers \"{final}\". Testez directement la seconde URL."
->>>>>>> 5fc0fce9
   },
   "lighthouse-core/config/default-config.js | a11yAriaGroupDescription": {
     "message": "Servez-vous de ces indications pour améliorer l'utilisation des éléments ARIA dans votre application et ainsi optimiser l'expérience des utilisateurs de technologies d'assistance, comme les lecteurs d'écran."
