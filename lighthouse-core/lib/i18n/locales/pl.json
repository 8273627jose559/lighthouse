{
  "lighthouse-core/audits/accessibility/accesskeys.js | description": {
    "message": "Klawisze dostępu umożliwiają szybkie ustawienie fokusu na określonej części strony. Aby nawigacja działała dobrze, każdy klawisz dostępu musi być unikalny. [Więcej informacji](https://web.dev/accesskeys/)"
  },
  "lighthouse-core/audits/accessibility/accesskeys.js | failureTitle": {
    "message": "Wartości `[accesskey]` nie są unikalne"
  },
  "lighthouse-core/audits/accessibility/accesskeys.js | title": {
    "message": "Wartości `[accesskey]` są unikalne"
  },
  "lighthouse-core/audits/accessibility/aria-allowed-attr.js | description": {
    "message": "Każda `role` ARIA obsługuje podzbiór atrybutów `aria-*`. Brak ich dopasowania skutkuje niepoprawnością atrybutów `aria-*`. [Więcej informacji](https://web.dev/aria-allowed-attr/)"
  },
  "lighthouse-core/audits/accessibility/aria-allowed-attr.js | failureTitle": {
    "message": "Atrybuty `[aria-*]` nie pasują do swoich ról"
  },
  "lighthouse-core/audits/accessibility/aria-allowed-attr.js | title": {
    "message": "Atrybuty `[aria-*]` odpowiadają swoim rolom"
  },
  "lighthouse-core/audits/accessibility/aria-hidden-body.js | description": {
    "message": "Technologie wspomagające, takie jak czytniki ekranu, mogą działać nieprawidłowo, gdy dokument `<body>` ma ustawiony atrybut `aria-hidden=\"true\"`. [Więcej informacji](https://web.dev/aria-hidden-body/)"
  },
  "lighthouse-core/audits/accessibility/aria-hidden-body.js | failureTitle": {
    "message": "Dokument `<body>` zawiera atrybut `[aria-hidden=\"true\"]`"
  },
  "lighthouse-core/audits/accessibility/aria-hidden-body.js | title": {
    "message": "Dokument `<body>` nie zawiera atrybutu `[aria-hidden=\"true\"]`"
  },
  "lighthouse-core/audits/accessibility/aria-hidden-focus.js | description": {
    "message": "Element `[aria-hidden=\"true\"]` zawiera interaktywne elementy podrzędne z możliwością zaznaczenia, które są niedostępne dla użytkowników technologii wspomagających, takich jak czytniki ekranu. [Więcej informacji](https://web.dev/aria-hidden-focus/)"
  },
  "lighthouse-core/audits/accessibility/aria-hidden-focus.js | failureTitle": {
    "message": "Elementy `[aria-hidden=\"true\"]` zawierają elementy podrzędne, które można zaznaczyć"
  },
  "lighthouse-core/audits/accessibility/aria-hidden-focus.js | title": {
    "message": "Elementy `[aria-hidden=\"true\"]` nie zawierają elementów podrzędnych, które można zaznaczyć"
  },
  "lighthouse-core/audits/accessibility/aria-input-field-name.js | description": {
    "message": "Gdy pole do wprowadzania danych nie ma nazwy na potrzeby ułatwień dostępu, czytniki ekranu określają je nazwą ogólną, przez co jest ono bezużyteczne dla ich użytkowników. [Więcej informacji](https://web.dev/aria-input-field-name/)"
  },
  "lighthouse-core/audits/accessibility/aria-input-field-name.js | failureTitle": {
    "message": "Pola do wprowadzania danych ARIA nie mają nazw na potrzeby ułatwień dostępu"
  },
  "lighthouse-core/audits/accessibility/aria-input-field-name.js | title": {
    "message": "Pola do wprowadzania danych ARIA mają nazwy na potrzeby ułatwień dostępu"
  },
  "lighthouse-core/audits/accessibility/aria-required-attr.js | description": {
    "message": "Niektóre role ARIA mają atrybuty wymagane, które opisują stan elementu na potrzeby czytników ekranu. [Więcej informacji](https://web.dev/aria-required-attr/)"
  },
  "lighthouse-core/audits/accessibility/aria-required-attr.js | failureTitle": {
    "message": "Elementy z atrybutem `[role]` nie mają wszystkich wymaganych atrybutów `[aria-*]`"
  },
  "lighthouse-core/audits/accessibility/aria-required-attr.js | title": {
    "message": "Elementy `[role]` mają wszystkie wymagane atrybuty `[aria-*]`"
  },
  "lighthouse-core/audits/accessibility/aria-required-children.js | description": {
    "message": "Niektóre role nadrzędne ARIA muszą zawierać określone role podrzędne, by poprawnie realizować funkcje ułatwień dostępu. [Więcej informacji](https://web.dev/aria-required-children/)"
  },
  "lighthouse-core/audits/accessibility/aria-required-children.js | failureTitle": {
    "message": "Elementy z atrybutem ARIA `[role]`, których elementy podrzędne muszą zawierać określony atrybut `[role]`, nie mają niektórych lub wszystkich tych wymaganych elementów podrzędnych."
  },
  "lighthouse-core/audits/accessibility/aria-required-children.js | title": {
    "message": "Elementy z atrybutem ARIA `[role]`, których elementy podrzędne muszą zawierać określony atrybut `[role]`, mają wszystkie wymagane elementy podrzędne."
  },
  "lighthouse-core/audits/accessibility/aria-required-parent.js | description": {
    "message": "Niektóre role podrzędne ARIA muszą znajdować się wewnątrz określonych ról nadrzędnych, by poprawnie realizować funkcje ułatwień dostępu. [Więcej informacji](https://web.dev/aria-required-parent/)"
  },
  "lighthouse-core/audits/accessibility/aria-required-parent.js | failureTitle": {
    "message": "Elementy `[role]` nie znajdują się wewnątrz wymaganych elementów nadrzędnych"
  },
  "lighthouse-core/audits/accessibility/aria-required-parent.js | title": {
    "message": "Elementy `[role]` znajdują się wewnątrz wymaganych elementów nadrzędnych"
  },
  "lighthouse-core/audits/accessibility/aria-roles.js | description": {
    "message": "Role ARIA muszą mieć prawidłowe wartości, by poprawnie realizować funkcje ułatwień dostępu. [Więcej informacji](https://web.dev/aria-roles/)"
  },
  "lighthouse-core/audits/accessibility/aria-roles.js | failureTitle": {
    "message": "Wartości `[role]` są nieprawidłowe"
  },
  "lighthouse-core/audits/accessibility/aria-roles.js | title": {
    "message": "Wartości `[role]` są prawidłowe"
  },
  "lighthouse-core/audits/accessibility/aria-toggle-field-name.js | description": {
    "message": "Gdy pole przełączania nie ma nazwy na potrzeby ułatwień dostępu, czytniki ekranu określają je nazwą ogólną, przez co jest ono bezużyteczne dla ich użytkowników. [Więcej informacji](https://web.dev/aria-toggle-field-name/)"
  },
  "lighthouse-core/audits/accessibility/aria-toggle-field-name.js | failureTitle": {
    "message": "Pola przełączania ARIA nie mają nazw na potrzeby ułatwień dostępu"
  },
  "lighthouse-core/audits/accessibility/aria-toggle-field-name.js | title": {
    "message": "Pola przełączania ARIA mają nazwy na potrzeby ułatwień dostępu"
  },
  "lighthouse-core/audits/accessibility/aria-valid-attr-value.js | description": {
    "message": "Technologie wspomagające, takie jak czytniki ekranu, nie potrafią interpretować atrybutów ARIA o nieprawidłowej wartości. [Więcej informacji](https://web.dev/aria-valid-attr-value/)"
  },
  "lighthouse-core/audits/accessibility/aria-valid-attr-value.js | failureTitle": {
    "message": "Atrybuty `[aria-*]` nie mają prawidłowych wartości"
  },
  "lighthouse-core/audits/accessibility/aria-valid-attr-value.js | title": {
    "message": "Atrybuty `[aria-*]` mają prawidłowe wartości"
  },
  "lighthouse-core/audits/accessibility/aria-valid-attr.js | description": {
    "message": "Technologie wspomagające, takie jak czytniki ekranu, nie potrafią interpretować atrybutów ARIA o nieprawidłowych nazwach. [Więcej informacji](https://web.dev/aria-valid-attr/)"
  },
  "lighthouse-core/audits/accessibility/aria-valid-attr.js | failureTitle": {
    "message": "Atrybuty `[aria-*]` są nieprawidłowe lub są w nich literówki"
  },
  "lighthouse-core/audits/accessibility/aria-valid-attr.js | title": {
    "message": "Atrybuty `[aria-*]` są prawidłowe i nie ma w nich literówek"
  },
  "lighthouse-core/audits/accessibility/axe-audit.js | failingElementsHeader": {
    "message": "Nieprawidłowe elementy"
  },
  "lighthouse-core/audits/accessibility/button-name.js | description": {
    "message": "Gdy przycisk nie ma nazwy na potrzeby ułatwień dostępu, czytniki ekranu określają go jako „przycisk”, przez co jest on bezużyteczny dla ich użytkowników. [Więcej informacji](https://web.dev/button-name/)"
  },
  "lighthouse-core/audits/accessibility/button-name.js | failureTitle": {
    "message": "Przyciski nie mają nazw dostępnych dla czytników ekranu"
  },
  "lighthouse-core/audits/accessibility/button-name.js | title": {
    "message": "Przyciski mają nazwy dostępne dla czytników ekranu"
  },
  "lighthouse-core/audits/accessibility/bypass.js | description": {
    "message": "Dodanie sposobu na ominięcie powtarzających się treści ułatwia nawigację na stronie za pomocą klawiatury. [Więcej informacji](https://web.dev/bypass/)"
  },
  "lighthouse-core/audits/accessibility/bypass.js | failureTitle": {
    "message": "Strona nie zawiera nagłówka, linku pomijającego ani regionu orientacyjnego"
  },
  "lighthouse-core/audits/accessibility/bypass.js | title": {
    "message": "Strona zawiera nagłówek, link pomijający lub region orientacyjny"
  },
  "lighthouse-core/audits/accessibility/color-contrast.js | description": {
    "message": "Wielu użytkowników ma problemy z czytaniem tekstu o niskim kontraście. [Więcej informacji](https://web.dev/color-contrast/)"
  },
  "lighthouse-core/audits/accessibility/color-contrast.js | failureTitle": {
    "message": "Kolory tła i pierwszego planu mają niewystarczający współczynnik kontrastu."
  },
  "lighthouse-core/audits/accessibility/color-contrast.js | title": {
    "message": "Kolory tła i pierwszego planu mają wystarczający współczynnik kontrastu"
  },
  "lighthouse-core/audits/accessibility/definition-list.js | description": {
    "message": "Gdy listy definicji nie mają właściwej struktury, czytniki ekranu mogą odczytywać je niedokładnie lub błędnie. [Więcej informacji](https://web.dev/definition-list/)"
  },
  "lighthouse-core/audits/accessibility/definition-list.js | failureTitle": {
    "message": "Elementy `<dl>` nie zawierają tylko właściwie uporządkowanych grup elementów `<dt>` i `<dd>` oraz elementów `<script>`, `<template>` lub `<div>`."
  },
  "lighthouse-core/audits/accessibility/definition-list.js | title": {
    "message": "Elementy `<dl>` zawierają tylko właściwie uporządkowane grupy elementów `<dt>` i `<dd>` oraz elementy `<script>`, `<template>` lub `<div>`."
  },
  "lighthouse-core/audits/accessibility/dlitem.js | description": {
    "message": "Elementy listy definicji (`<dt>` i `<dd>`) muszą znajdować się wewnątrz nadrzędnego elementu `<dl>`, by mogły je poprawnie odczytać czytniki ekranu. [Więcej informacji](https://web.dev/dlitem/)"
  },
  "lighthouse-core/audits/accessibility/dlitem.js | failureTitle": {
    "message": "Elementy listy definicji nie znajdują się wewnątrz elementów `<dl>`"
  },
  "lighthouse-core/audits/accessibility/dlitem.js | title": {
    "message": "Elementy listy definicji znajdują się wewnątrz elementów `<dl>`"
  },
  "lighthouse-core/audits/accessibility/document-title.js | description": {
    "message": "Tytuł informuje użytkowników czytnika ekranu o ogólnej zawartości strony, a użytkownicy wyszukiwarki mogą dowiedzieć się z niego, czy strona zawiera szukane informacje. [Więcej informacji](https://web.dev/document-title/)"
  },
  "lighthouse-core/audits/accessibility/document-title.js | failureTitle": {
    "message": "W dokumencie nie ma elementu `<title>`"
  },
  "lighthouse-core/audits/accessibility/document-title.js | title": {
    "message": "Dokument zawiera element `<title>`"
  },
  "lighthouse-core/audits/accessibility/duplicate-id-active.js | description": {
    "message": "Wszystkie elementy, które można zaznaczyć, muszą mieć unikalny atrybut `id`, aby były widoczne dla technologii wspomagających. [Więcej informacji](https://web.dev/duplicate-id-active/)"
  },
  "lighthouse-core/audits/accessibility/duplicate-id-active.js | failureTitle": {
    "message": "Atrybuty `[id]` aktywnych elementów, które można zaznaczyć, nie są unikalne"
  },
  "lighthouse-core/audits/accessibility/duplicate-id-active.js | title": {
    "message": "Atrybuty `[id]` aktywnych elementów, które można zaznaczyć, są unikalne"
  },
  "lighthouse-core/audits/accessibility/duplicate-id-aria.js | description": {
    "message": "Wartość identyfikatora ARIA musi być unikalna, by technologie wspomagające nie pominęły innych wystąpień. [Więcej informacji](https://web.dev/duplicate-id-aria/)"
  },
  "lighthouse-core/audits/accessibility/duplicate-id-aria.js | failureTitle": {
    "message": "Identyfikatory ARIA nie są unikalne"
  },
  "lighthouse-core/audits/accessibility/duplicate-id-aria.js | title": {
    "message": "Identyfikatory ARIA są unikalne"
  },
  "lighthouse-core/audits/accessibility/form-field-multiple-labels.js | description": {
    "message": "Technologie wspomagające, takie jak czytniki ekranu, które używają pierwszych, ostatnich lub wszystkich etykiet, mogą błędnie interpretować pola formularzy z wieloma etykietami. [Więcej informacji](https://web.dev/form-field-multiple-labels/)"
  },
  "lighthouse-core/audits/accessibility/form-field-multiple-labels.js | failureTitle": {
    "message": "Pola formularza mają wiele etykiet"
  },
  "lighthouse-core/audits/accessibility/form-field-multiple-labels.js | title": {
    "message": "Żadne pola formularza nie mają wielu etykiet"
  },
  "lighthouse-core/audits/accessibility/frame-title.js | description": {
    "message": "Tytuły ramek służą użytkownikom czytników ekranu jako opisy zawartości ramek. [Więcej informacji](https://web.dev/frame-title/)"
  },
  "lighthouse-core/audits/accessibility/frame-title.js | failureTitle": {
    "message": "Element `<frame>` lub `<iframe>` nie ma tytułu"
  },
  "lighthouse-core/audits/accessibility/frame-title.js | title": {
    "message": "Elementy `<frame>` i `<iframe>` mają tytuł"
  },
  "lighthouse-core/audits/accessibility/heading-order.js | description": {
    "message": "Nagłówki w prawidłowej kolejności, które nie pomijają poziomów, odwzorowują semantyczną strukturę strony. Dzięki temu poruszanie się po nich i korzystanie z ich treści za pomocą technologii wspomagających jest łatwiejsze. [Więcej informacji](https://web.dev/heading-order/)"
  },
  "lighthouse-core/audits/accessibility/heading-order.js | failureTitle": {
    "message": "Elementy nagłówków nie pojawiają się w kolejności malejącej"
  },
  "lighthouse-core/audits/accessibility/heading-order.js | title": {
    "message": "Elementy nagłówków pojawiają się w kolejności malejącej"
  },
  "lighthouse-core/audits/accessibility/html-has-lang.js | description": {
    "message": "Jeśli strona nie ma atrybutu lang, czytnik ekranu przyjmuje, że strona jest w języku domyślnym, który użytkownik wybrał podczas konfigurowania czytnika. Jeśli strona nie jest w języku domyślnym, czytnik ekranu może niepoprawnie wymawiać tekst strony. [Więcej informacji](https://web.dev/html-has-lang/)"
  },
  "lighthouse-core/audits/accessibility/html-has-lang.js | failureTitle": {
    "message": "Element `<html>` nie ma atrybutu `[lang]`"
  },
  "lighthouse-core/audits/accessibility/html-has-lang.js | title": {
    "message": "Element `<html>` ma atrybut `[lang]`"
  },
  "lighthouse-core/audits/accessibility/html-lang-valid.js | description": {
    "message": "Określenie prawidłowego [języka w formacie BCP 47](https://www.w3.org/International/questions/qa-choosing-language-tags#question) pomaga czytnikom ekranu prawidłowo wymawiać tekst. [Więcej informacji](https://web.dev/html-lang-valid/)"
  },
  "lighthouse-core/audits/accessibility/html-lang-valid.js | failureTitle": {
    "message": "Element `<html>` nie ma prawidłowej wartości atrybutu `[lang]`."
  },
  "lighthouse-core/audits/accessibility/html-lang-valid.js | title": {
    "message": "Element `<html>` ma prawidłową wartość atrybutu `[lang]`"
  },
  "lighthouse-core/audits/accessibility/image-alt.js | description": {
    "message": "Elementy informacyjne powinny mieć krótki, opisowy tekst zastępczy. Elementy dekoracyjne można zignorować, podając pusty atrybut alt. [Więcej informacji](https://web.dev/image-alt/)"
  },
  "lighthouse-core/audits/accessibility/image-alt.js | failureTitle": {
    "message": "Elementy graficzne nie mają atrybutów `[alt]`"
  },
  "lighthouse-core/audits/accessibility/image-alt.js | title": {
    "message": "Elementy graficzne mają atrybuty `[alt]`"
  },
  "lighthouse-core/audits/accessibility/input-image-alt.js | description": {
    "message": "Gdy jako przycisk `<input>` używany jest obraz, warto dodać tekst zastępczy, by ułatwić użytkownikom czytnika ekranu zrozumienie, do czego służy ten przycisk. [Więcej informacji](https://web.dev/input-image-alt/)"
  },
  "lighthouse-core/audits/accessibility/input-image-alt.js | failureTitle": {
    "message": "Elementy `<input type=\"image\">` nie mają tekstu `[alt]`"
  },
  "lighthouse-core/audits/accessibility/input-image-alt.js | title": {
    "message": "Elementy `<input type=\"image\">` mają tekst `[alt]`"
  },
  "lighthouse-core/audits/accessibility/label.js | description": {
    "message": "Etykiety zapewniają prawidłowe odczytywanie kontrolek formularzy przez technologie wspomagające takie jak czytniki ekranu. [Więcej informacji](https://web.dev/label/)"
  },
  "lighthouse-core/audits/accessibility/label.js | failureTitle": {
    "message": "Z elementami formularzy nie są powiązane etykiety"
  },
  "lighthouse-core/audits/accessibility/label.js | title": {
    "message": "Z elementami formularzy są powiązane etykiety"
  },
  "lighthouse-core/audits/accessibility/layout-table.js | description": {
    "message": "Tabela używana do tworzenia układu graficznego nie powinna zawierać elementów danych, takich jak elementy th czy caption albo atrybut summary, ponieważ mogą one utrudniać korzystanie z czytnika ekranu. [Więcej informacji](https://web.dev/layout-table/)"
  },
  "lighthouse-core/audits/accessibility/layout-table.js | failureTitle": {
    "message": "W prezentacyjnych elementach `<table>` są używane elementy `<th>` lub `<caption>` albo atrybut `[summary]`."
  },
  "lighthouse-core/audits/accessibility/layout-table.js | title": {
    "message": "W prezentacyjnych elementach `<table>` nie są używane elementy `<th>` i `<caption>` ani atrybut `[summary]`."
  },
  "lighthouse-core/audits/accessibility/link-name.js | description": {
    "message": "Tekst linków (i tekst zastępczy obrazów używanych jako linki), który jest charakterystyczny, unikalny i możliwy do wybrania, ułatwia nawigację użytkownikom czytników ekranu. [Więcej informacji](https://web.dev/link-name/)"
  },
  "lighthouse-core/audits/accessibility/link-name.js | failureTitle": {
    "message": "Linki nie mają wyróżniających je nazw"
  },
  "lighthouse-core/audits/accessibility/link-name.js | title": {
    "message": "Linki mają wyróżniające je nazwy"
  },
  "lighthouse-core/audits/accessibility/list.js | description": {
    "message": "Czytniki ekranu odczytują listy w specjalny sposób. Właściwa struktura list pomaga czytnikom poprawnie odczytać tekst. [Więcej informacji](https://web.dev/list/)"
  },
  "lighthouse-core/audits/accessibility/list.js | failureTitle": {
    "message": "Listy nie zawierają tylko elementów `<li>` i elementów skryptowych (`<script>` i `<template>`)."
  },
  "lighthouse-core/audits/accessibility/list.js | title": {
    "message": "Listy zawierają tylko elementy `<li>` i elementy skryptowe (`<script>` i `<template>`)."
  },
  "lighthouse-core/audits/accessibility/listitem.js | description": {
    "message": "Elementy list (`<li>`) muszą być zawarte w elementach nadrzędnych `<ul>` lub `<ol>`, by czytniki ekranu mogły je poprawnie odczytać. [Więcej informacji](https://web.dev/listitem/)"
  },
  "lighthouse-core/audits/accessibility/listitem.js | failureTitle": {
    "message": "Elementy list (`<li>`) nie znajdują się wewnątrz elementów nadrzędnych `<ul>` lub `<ol>`."
  },
  "lighthouse-core/audits/accessibility/listitem.js | title": {
    "message": "Elementy list (`<li>`) znajdują się wewnątrz elementów nadrzędnych `<ul>` lub `<ol>`"
  },
  "lighthouse-core/audits/accessibility/meta-refresh.js | description": {
    "message": "Użytkownicy nie spodziewają się automatycznego odświeżania strony – powoduje ono powrót zaznaczenia na jej początek. Może to dezorientować i irytować użytkowników. [Więcej informacji](https://web.dev/meta-refresh/)"
  },
  "lighthouse-core/audits/accessibility/meta-refresh.js | failureTitle": {
    "message": "Dokument używa tagu `<meta http-equiv=\"refresh\">`"
  },
  "lighthouse-core/audits/accessibility/meta-refresh.js | title": {
    "message": "Dokument nie używa tagu `<meta http-equiv=\"refresh\">`"
  },
  "lighthouse-core/audits/accessibility/meta-viewport.js | description": {
    "message": "Wyłączenie powiększania to problem dla użytkowników niedowidzących, którzy muszą korzystać z powiększenia ekranu, by dobrze widzieć zawartość stron internetowych. [Więcej informacji](https://web.dev/meta-viewport/)"
  },
  "lighthouse-core/audits/accessibility/meta-viewport.js | failureTitle": {
    "message": "W elemencie `<meta name=\"viewport\">` jest używany atrybut `[user-scalable=\"no\"]` lub atrybut `[maximum-scale]` ma wartość mniejszą niż 5."
  },
  "lighthouse-core/audits/accessibility/meta-viewport.js | title": {
    "message": "W elemencie `<meta name=\"viewport\">` nie jest używany atrybut `[user-scalable=\"no\"]`, a atrybut `[maximum-scale]` ma wartość nie mniejszą niż 5."
  },
  "lighthouse-core/audits/accessibility/object-alt.js | description": {
    "message": "Czytniki ekranu nie potrafią tłumaczyć treści innych niż tekst. Dodanie do elementów `<object>` tekstu zastępczego pomaga czytnikom ekranu w przekazywaniu użytkownikom właściwego znaczenia. [Więcej informacji](https://web.dev/object-alt/)"
  },
  "lighthouse-core/audits/accessibility/object-alt.js | failureTitle": {
    "message": "Elementy `<object>` nie mają tekstu `[alt]`"
  },
  "lighthouse-core/audits/accessibility/object-alt.js | title": {
    "message": "Elementy `<object>` mają tekst `[alt]`"
  },
  "lighthouse-core/audits/accessibility/tabindex.js | description": {
    "message": "Wartość większa niż 0 implikuje określoną wprost kolejność nawigacji. Chociaż takie rozwiązanie jest technicznie poprawne, często powoduje frustrację użytkowników technologii wspomagających. [Więcej informacji](https://web.dev/tabindex/)"
  },
  "lighthouse-core/audits/accessibility/tabindex.js | failureTitle": {
    "message": "Niektóre elementy mają atrybut `[tabindex]` o wartości większej niż 0"
  },
  "lighthouse-core/audits/accessibility/tabindex.js | title": {
    "message": "Żaden element nie ma wartości atrybutu `[tabindex]` większej niż 0"
  },
  "lighthouse-core/audits/accessibility/td-headers-attr.js | description": {
    "message": "Czytniki ekranu mają funkcje, które ułatwiają nawigację w tabelach. Gdy komórki `<td>` używające atrybutu `[headers]` odwołują się tylko do innych komórek w tej samej tabeli, użytkownicy czytników ekranu mogą wygodniej korzystać z tabel. [Więcej informacji](https://web.dev/td-headers-attr/)"
  },
  "lighthouse-core/audits/accessibility/td-headers-attr.js | failureTitle": {
    "message": "Komórki w elemencie `<table>`, które używają atrybutu `[headers]`, odwołują się do elementu `id`, którego nie znaleziono w tej samej tabeli."
  },
  "lighthouse-core/audits/accessibility/td-headers-attr.js | title": {
    "message": "Komórki w elemencie `<table>`, które używają atrybutu `[headers]`, odwołują się do komórek w tej samej tabeli."
  },
  "lighthouse-core/audits/accessibility/th-has-data-cells.js | description": {
    "message": "Czytniki ekranu mają funkcje, które ułatwiają nawigację w tabelach. Gdy nagłówki tabel zawsze odwołują się do jakiegoś zbioru komórek, użytkownicy czytników ekranu mogą wygodniej korzystać z tabel. [Więcej informacji](https://web.dev/th-has-data-cells/)"
  },
  "lighthouse-core/audits/accessibility/th-has-data-cells.js | failureTitle": {
    "message": "Nie istnieją komórki danych opisywane przez elementy `<th>` i elementy z atrybutem `[role=\"columnheader\"/\"rowheader\"]`."
  },
  "lighthouse-core/audits/accessibility/th-has-data-cells.js | title": {
    "message": "Istnieją komórki danych opisywane przez elementy `<th>` i elementy z atrybutem `[role=\"columnheader\"/\"rowheader\"]`."
  },
  "lighthouse-core/audits/accessibility/valid-lang.js | description": {
    "message": "Określenie w elementach prawidłowego [tagu języka w formacie BCP 47](https://www.w3.org/International/questions/qa-choosing-language-tags#question) pomaga zapewnić prawidłową wymowę tekstu przez czytnik ekranu. [Więcej informacji](https://web.dev/valid-lang/)"
  },
  "lighthouse-core/audits/accessibility/valid-lang.js | failureTitle": {
    "message": "Atrybuty `[lang]` nie mają prawidłowej wartości"
  },
  "lighthouse-core/audits/accessibility/valid-lang.js | title": {
    "message": "Atrybuty `[lang]` mają prawidłową wartość"
  },
  "lighthouse-core/audits/accessibility/video-caption.js | description": {
    "message": "Filmy z napisami są bardziej dostępne dla osób niesłyszących i niedosłyszących. [Więcej informacji](https://web.dev/video-caption/)"
  },
  "lighthouse-core/audits/accessibility/video-caption.js | failureTitle": {
    "message": "Elementy `<video>` nie zawierają elementu `<track>` z atrybutem `[kind=\"captions\"]`."
  },
  "lighthouse-core/audits/accessibility/video-caption.js | title": {
    "message": "Elementy `<video>` zawierają element `<track>` z atrybutem `[kind=\"captions\"]`"
  },
  "lighthouse-core/audits/accessibility/video-description.js | description": {
    "message": "Audiodeskrypcja dostarcza ważnych informacji, których nie ma w dialogach – na przykład o wyrazie twarzy i scenerii. [Więcej informacji](https://web.dev/video-description/)"
  },
  "lighthouse-core/audits/accessibility/video-description.js | failureTitle": {
    "message": "Elementy `<video>` nie zawierają elementu `<track>` z atrybutem `[kind=\"description\"]`."
  },
  "lighthouse-core/audits/accessibility/video-description.js | title": {
    "message": "Elementy `<video>` zawierają element `<track>` z atrybutem `[kind=\"description\"]`"
  },
  "lighthouse-core/audits/apple-touch-icon.js | description": {
    "message": "Zdefiniuj element `apple-touch-icon`, by Twoja progresywna aplikacja internetowa wyglądała idealnie na iOS, gdy użytkownicy dodadzą ją do ekranu głównego. Element musi wskazywać kwadratowy obraz PNG o rozmiarze 192 (lub 180) pikseli bez przezroczystości. [Więcej informacji](https://web.dev/apple-touch-icon/)"
  },
  "lighthouse-core/audits/apple-touch-icon.js | failureTitle": {
    "message": "Nie dostarcza prawidłowego atrybutu `apple-touch-icon`"
  },
  "lighthouse-core/audits/apple-touch-icon.js | precomposedWarning": {
    "message": "Atrybut `apple-touch-icon-precomposed` jest przestarzały. Preferowany jest `apple-touch-icon`."
  },
  "lighthouse-core/audits/apple-touch-icon.js | title": {
    "message": "Dostarcza prawidłowy atrybut `apple-touch-icon`"
  },
  "lighthouse-core/audits/autocomplete.js | columnCurrent": {
    "message": "Bieżąca wartość"
  },
  "lighthouse-core/audits/autocomplete.js | columnSuggestions": {
    "message": "Sugerowany token"
  },
  "lighthouse-core/audits/autocomplete.js | description": {
    "message": "Atrybut `autocomplete` ułatwia użytkownikom szybkie wypełnianie formularzy. Aby pomóc użytkownikom, ustaw prawidłową wartość atrybutu `autocomplete`. [Więcej informacji](https://developers.google.com/web/fundamentals/design-and-ux/input/forms#use_metadata_to_enable_auto-complete)"
  },
  "lighthouse-core/audits/autocomplete.js | failureTitle": {
    "message": "Elementy `<input>` nie mają prawidłowych atrybutów `autocomplete`"
  },
  "lighthouse-core/audits/autocomplete.js | manualReview": {
    "message": "Wymaga ręcznego sprawdzenia"
  },
  "lighthouse-core/audits/autocomplete.js | reviewOrder": {
    "message": "Sprawdź kolejność tokenów"
  },
  "lighthouse-core/audits/autocomplete.js | title": {
    "message": "Elementy `<input>` prawidłowo wykorzystują `autocomplete`"
  },
  "lighthouse-core/audits/autocomplete.js | warningInvalid": {
    "message": "Token(y) `autocomplete`: „{token}” jest nieprawidłowy w {snippet}"
  },
  "lighthouse-core/audits/autocomplete.js | warningOrder": {
    "message": "Sprawdź kolejność tokenów: „{tokens}” w {snippet}"
  },
  "lighthouse-core/audits/bootup-time.js | chromeExtensionsWarning": {
    "message": "Rozszerzenia Chrome pogorszyły szybkość ładowania tej strony. Przeprowadź audyt strony w trybie incognito lub w profilu Chrome bez rozszerzeń."
  },
  "lighthouse-core/audits/bootup-time.js | columnScriptEval": {
    "message": "Ocena skryptu"
  },
  "lighthouse-core/audits/bootup-time.js | columnScriptParse": {
    "message": "Analiza skryptów"
  },
  "lighthouse-core/audits/bootup-time.js | columnTotal": {
    "message": "Łączny czas pracy procesora"
  },
  "lighthouse-core/audits/bootup-time.js | description": {
    "message": "Pomyśl o skróceniu czasu poświęcanego na analizowanie, kompilowanie i wykonywanie kodu JS. Może w tym pomóc dostarczanie mniejszych ładunków JS. [Więcej informacji](https://web.dev/bootup-time/)"
  },
  "lighthouse-core/audits/bootup-time.js | failureTitle": {
    "message": "Skróć czas wykonywania JavaScriptu"
  },
  "lighthouse-core/audits/bootup-time.js | title": {
    "message": "Czas wykonania JavaScriptu"
  },
  "lighthouse-core/audits/byte-efficiency/duplicated-javascript.js | description": {
    "message": "Usuń z pakietów duplikaty dużych modułów JavaScript, by zmniejszyć ilość danych niepotrzebnie przesyłanych w sieci. "
  },
  "lighthouse-core/audits/byte-efficiency/duplicated-javascript.js | title": {
    "message": "Usuń zduplikowane moduły w pakietach JavaScript"
  },
  "lighthouse-core/audits/byte-efficiency/efficient-animated-content.js | description": {
    "message": "Duże pliki GIF są nieefektywnym sposobem dostarczania animacji. Proponujemy użyć zamiast nich filmów MPEG4/WebM (animacje) lub plików PNG/WebP (obrazy statyczne), by zmniejszyć ilość przesyłanych danych. [Więcej informacji](https://web.dev/efficient-animated-content/)"
  },
  "lighthouse-core/audits/byte-efficiency/efficient-animated-content.js | title": {
    "message": "Użyj formatów wideo dla animacji"
  },
  "lighthouse-core/audits/byte-efficiency/legacy-javascript.js | description": {
    "message": "Elementy polyfill i przekształcenia umożliwiają obsługę nowych funkcji JavaScript przez starsze przeglądarki. Jednak nowoczesne przeglądarki nie potrzebują wielu takich elementów. W przypadku pakietów JavaScript zastosuj nowoczesną strategię wdrażania skryptów opartą na wykrywaniu ich atrybutów „module” i „nomodule”. Pozwala to ograniczyć ilość kodu przesyłanego do nowoczesnych przeglądarek i jednocześnie umożliwia obsługę przeglądarek starszych. [Więcej informacji](https://philipwalton.com/articles/deploying-es2015-code-in-production-today/)"
  },
  "lighthouse-core/audits/byte-efficiency/legacy-javascript.js | title": {
    "message": "Unikaj wyświetlania starszych skryptów JavaScript w nowoczesnych przeglądarkach"
  },
  "lighthouse-core/audits/byte-efficiency/offscreen-images.js | description": {
    "message": "Aby skrócić czas do pełnej interaktywności, warto skorzystać z leniwego ładowania. Dzięki temu najpierw będą ładowane wszystkie zasoby kluczowe, a dopiero potem obrazy ukryte i znajdujące się poza ekranem. [Więcej informacji](https://web.dev/offscreen-images/)"
  },
  "lighthouse-core/audits/byte-efficiency/offscreen-images.js | title": {
    "message": "Odłóż ładowanie obrazów poza ekranem"
  },
  "lighthouse-core/audits/byte-efficiency/render-blocking-resources.js | description": {
    "message": "Zasoby blokują pierwsze wyrenderowanie strony. Sugerujemy umieszczenie krytycznego kodu JS/CSS w kodzie strony i opóźnienie ładowania wszystkich niekrytycznych plików JS i stylów. [Więcej informacji](https://web.dev/render-blocking-resources/)"
  },
  "lighthouse-core/audits/byte-efficiency/render-blocking-resources.js | title": {
    "message": "Wyeliminuj zasoby blokujące renderowanie"
  },
  "lighthouse-core/audits/byte-efficiency/total-byte-weight.js | description": {
    "message": "Duże ładunki sieciowe powodują wyższe koszty dla użytkowników i są mocno powiązane z długim czasem ładowania. [Więcej informacji](https://web.dev/total-byte-weight/)"
  },
  "lighthouse-core/audits/byte-efficiency/total-byte-weight.js | displayValue": {
    "message": "Łączny rozmiar to {totalBytes, number, bytes} KiB"
  },
  "lighthouse-core/audits/byte-efficiency/total-byte-weight.js | failureTitle": {
    "message": "Unikaj bardzo dużych ładunków sieciowych"
  },
  "lighthouse-core/audits/byte-efficiency/total-byte-weight.js | title": {
    "message": "Unikaj bardzo dużych ładunków sieciowych"
  },
  "lighthouse-core/audits/byte-efficiency/unminified-css.js | description": {
    "message": "Minifikacja plików CSS może zmniejszyć ładunki sieciowe. [Więcej informacji](https://web.dev/unminified-css/)"
  },
  "lighthouse-core/audits/byte-efficiency/unminified-css.js | title": {
    "message": "Minifikuj CSS"
  },
  "lighthouse-core/audits/byte-efficiency/unminified-javascript.js | description": {
    "message": "Minifikacja plików JavaScript może zmniejszyć ładunki i skrócić czas analizowania skryptów. [Więcej informacji](https://web.dev/unminified-javascript/)"
  },
  "lighthouse-core/audits/byte-efficiency/unminified-javascript.js | title": {
    "message": "Minifikuj JavaScript"
  },
  "lighthouse-core/audits/byte-efficiency/unused-css-rules.js | description": {
    "message": "Usuń nieużywane reguły z arkuszy stylów i opóźnij ładowanie kodu CSS, który nie jest używany w części strony widocznej na ekranie bez przewijania, by zmniejszyć ilość danych niepotrzebnie przesyłanych w sieci. [Więcej informacji](https://web.dev/unused-css-rules/)"
  },
  "lighthouse-core/audits/byte-efficiency/unused-css-rules.js | title": {
    "message": "Usuń nieużywany kod CSS"
  },
  "lighthouse-core/audits/byte-efficiency/unused-javascript.js | description": {
    "message": "Usuń nieużywany kod JavaScript, by zmniejszyć ilość danych przesyłanych w sieci. [Więcej informacji](https://web.dev/unused-javascript/)"
  },
  "lighthouse-core/audits/byte-efficiency/unused-javascript.js | title": {
    "message": "Usuń nieużywany JavaScript"
  },
  "lighthouse-core/audits/byte-efficiency/uses-long-cache-ttl.js | description": {
    "message": "Długi czas przechowywania w pamięci podręcznej może przyśpieszyć ponowne otwarcie strony. [Więcej informacji](https://web.dev/uses-long-cache-ttl/)"
  },
  "lighthouse-core/audits/byte-efficiency/uses-long-cache-ttl.js | displayValue": {
    "message": "{itemCount,plural, =1{Znaleziono 1 zasób}few{Znaleziono # zasoby}many{Znaleziono # zasobów}other{Znaleziono # zasobu}}"
  },
  "lighthouse-core/audits/byte-efficiency/uses-long-cache-ttl.js | failureTitle": {
    "message": "Wyświetlaj zasoby statyczne, stosując efektywne zasady pamięci podręcznej"
  },
  "lighthouse-core/audits/byte-efficiency/uses-long-cache-ttl.js | title": {
    "message": "Stosuje efektywne zasady pamięci podręcznej dla zasobów statycznych"
  },
  "lighthouse-core/audits/byte-efficiency/uses-optimized-images.js | description": {
    "message": "Zoptymalizowane obrazy ładują się szybciej i wykorzystują mniej komórkowej transmisji danych. [Więcej informacji](https://web.dev/uses-optimized-images/)"
  },
  "lighthouse-core/audits/byte-efficiency/uses-optimized-images.js | title": {
    "message": "Użyj efektywnego kodowania obrazów"
  },
  "lighthouse-core/audits/byte-efficiency/uses-responsive-images.js | description": {
    "message": "Wyświetlaj obrazy o odpowiednim rozmiarze, by oszczędzać komórkową transmisję danych i przyśpieszyć ładowanie. [Więcej informacji](https://web.dev/uses-responsive-images/)"
  },
  "lighthouse-core/audits/byte-efficiency/uses-responsive-images.js | title": {
    "message": "Zmień rozmiar obrazów"
  },
  "lighthouse-core/audits/byte-efficiency/uses-text-compression.js | description": {
    "message": "Zasoby tekstowe powinny być kompresowane (gzip, deflate lub brotli), by zminimalizować ilość danych przesyłanych w sieci. [Więcej informacji](https://web.dev/uses-text-compression/)"
  },
  "lighthouse-core/audits/byte-efficiency/uses-text-compression.js | title": {
    "message": "Włącz kompresję tekstu"
  },
  "lighthouse-core/audits/byte-efficiency/uses-webp-images.js | description": {
    "message": "Takie formaty obrazów jak JPEG 2000, JPEG XR i WebP często zapewniają lepszą kompresję niż PNG czy JPEG, co przekłada się na szybsze pobieranie i mniejsze wykorzystanie danych. [Więcej informacji](https://web.dev/uses-webp-images/)"
  },
  "lighthouse-core/audits/byte-efficiency/uses-webp-images.js | title": {
    "message": "Wyświetlaj obrazy w formatach nowej generacji"
  },
  "lighthouse-core/audits/content-width.js | description": {
    "message": "Jeśli szerokość zawartości aplikacji nie odpowiada szerokości widocznego obszaru, aplikacja może nie być zoptymalizowana pod kątem ekranów urządzeń mobilnych. [Więcej informacji](https://web.dev/content-width/)"
  },
  "lighthouse-core/audits/content-width.js | explanation": {
    "message": "Rozmiar widocznego obszaru ({innerWidth} piks.) nie odpowiada rozmiarowi okna ({outerWidth} piks.)."
  },
  "lighthouse-core/audits/content-width.js | failureTitle": {
    "message": "Zawartość nie jest odpowiednio dopasowana do widocznego obszaru"
  },
  "lighthouse-core/audits/content-width.js | title": {
    "message": "Zawartość jest odpowiednio dopasowana do widocznego obszaru"
  },
  "lighthouse-core/audits/critical-request-chains.js | description": {
    "message": "Poniższe łańcuchy żądań krytycznych pokazują zasoby ładowane z wysokim priorytetem. Aby przyśpieszyć ładowanie strony, możesz skrócić łańcuchy, zmniejszyć rozmiar pobieranych zasobów lub opóźnić pobieranie zasobów, które nie są niezbędne. [Więcej informacji](https://web.dev/critical-request-chains/)"
  },
  "lighthouse-core/audits/critical-request-chains.js | displayValue": {
    "message": "{itemCount,plural, =1{Znaleziono 1 łańcuch}few{Znaleziono # łańcuchy}many{Znaleziono # łańcuchów}other{Znaleziono # łańcucha}}"
  },
  "lighthouse-core/audits/critical-request-chains.js | title": {
    "message": "Unikaj tworzenia łańcuchów żądań krytycznych"
  },
  "lighthouse-core/audits/deprecations.js | columnDeprecate": {
    "message": "Wycofanie/ostrzeżenie"
  },
  "lighthouse-core/audits/deprecations.js | columnLine": {
    "message": "Wiersz"
  },
  "lighthouse-core/audits/deprecations.js | description": {
    "message": "Wycofane interfejsy API zostaną w przyszłości usunięte z przeglądarki. [Więcej informacji](https://web.dev/deprecations/)"
  },
  "lighthouse-core/audits/deprecations.js | displayValue": {
    "message": "{itemCount,plural, =1{Znaleziono 1 ostrzeżenie}few{Znaleziono # ostrzeżenia}many{Znaleziono # ostrzeżeń}other{Znaleziono # ostrzeżenia}}"
  },
  "lighthouse-core/audits/deprecations.js | failureTitle": {
    "message": "Używa wycofanych interfejsów API"
  },
  "lighthouse-core/audits/deprecations.js | title": {
    "message": "Nie używa wycofanych interfejsów API"
  },
  "lighthouse-core/audits/dobetterweb/appcache-manifest.js | description": {
    "message": "Pamięć podręczna aplikacji została wycofana. [Więcej informacji](https://web.dev/appcache-manifest/)"
  },
  "lighthouse-core/audits/dobetterweb/appcache-manifest.js | displayValue": {
    "message": "Znaleziono „{AppCacheManifest}”"
  },
  "lighthouse-core/audits/dobetterweb/appcache-manifest.js | failureTitle": {
    "message": "Używa pamięci podręcznej aplikacji"
  },
  "lighthouse-core/audits/dobetterweb/appcache-manifest.js | title": {
    "message": "Nie używa pamięci podręcznej aplikacji"
  },
  "lighthouse-core/audits/dobetterweb/charset.js | description": {
    "message": "Wymagana jest deklaracja kodowania znaków. Możesz ją dodać za pomocą tagu `<meta>` w pierwszych 1024 bajtach kodu HTML lub w nagłówku odpowiedzi HTTP Content-Type. [Więcej informacji](https://web.dev/charset/)"
  },
  "lighthouse-core/audits/dobetterweb/charset.js | failureTitle": {
    "message": "Brakuje deklaracji zestawu znaków lub występuje ona zbyt późno w kodzie HTML"
  },
  "lighthouse-core/audits/dobetterweb/charset.js | title": {
    "message": "Prawidłowo definiuje zestaw znaków"
  },
  "lighthouse-core/audits/dobetterweb/doctype.js | description": {
    "message": "Podanie definicji doctype zapobiega przełączaniu przeglądarki w tryb osobliwości. [Więcej informacji](https://web.dev/doctype/)"
  },
  "lighthouse-core/audits/dobetterweb/doctype.js | explanationBadDoctype": {
    "message": "Nazwa określona w doctype musi być ciągiem małych liter `html`"
  },
  "lighthouse-core/audits/dobetterweb/doctype.js | explanationNoDoctype": {
    "message": "Dokument musi zawierać deklarację doctype"
  },
  "lighthouse-core/audits/dobetterweb/doctype.js | explanationPublicId": {
    "message": "Oczekiwano pustego ciągu w polu publicId"
  },
  "lighthouse-core/audits/dobetterweb/doctype.js | explanationSystemId": {
    "message": "Oczekiwano pustego ciągu w polu systemId"
  },
  "lighthouse-core/audits/dobetterweb/doctype.js | failureTitle": {
    "message": "Strona nie zawiera elementu HTML doctype, przez co aktywuje tryb osobliwości"
  },
  "lighthouse-core/audits/dobetterweb/doctype.js | title": {
    "message": "Strona ma deklarację doctype HTML"
  },
  "lighthouse-core/audits/dobetterweb/dom-size.js | columnStatistic": {
    "message": "Statystyki"
  },
  "lighthouse-core/audits/dobetterweb/dom-size.js | columnValue": {
    "message": "Wartość"
  },
  "lighthouse-core/audits/dobetterweb/dom-size.js | description": {
    "message": "Duży DOM zwiększy wykorzystanie pamięci, wydłuży [obliczanie stylów](https://developers.google.com/web/fundamentals/performance/rendering/reduce-the-scope-and-complexity-of-style-calculations) i spowoduje kosztowne [przeformatowania układu](https://developers.google.com/speed/articles/reflow). [Więcej informacji](https://web.dev/dom-size/)"
  },
  "lighthouse-core/audits/dobetterweb/dom-size.js | displayValue": {
    "message": "{itemCount,plural, =1{1 element}few{# elementy}many{# elementów}other{# elementu}}"
  },
  "lighthouse-core/audits/dobetterweb/dom-size.js | failureTitle": {
    "message": "Unikaj zbyt dużego DOM"
  },
  "lighthouse-core/audits/dobetterweb/dom-size.js | statisticDOMDepth": {
    "message": "Maksymalna głębokość DOM"
  },
  "lighthouse-core/audits/dobetterweb/dom-size.js | statisticDOMElements": {
    "message": "Łączna liczba elementów DOM"
  },
  "lighthouse-core/audits/dobetterweb/dom-size.js | statisticDOMWidth": {
    "message": "Maksymalna liczba elementów podrzędnych"
  },
  "lighthouse-core/audits/dobetterweb/dom-size.js | title": {
    "message": "Unika zbyt dużego DOM"
  },
  "lighthouse-core/audits/dobetterweb/external-anchors-use-rel-noopener.js | columnFailingAnchors": {
    "message": "Nieprawidłowe kotwice"
  },
  "lighthouse-core/audits/dobetterweb/external-anchors-use-rel-noopener.js | description": {
    "message": "Dodaj atrybut `rel=\"noopener\"` lub `rel=\"noreferrer\"` do wszystkich linków zewnętrznych, by przyśpieszyć działanie i zapobiec lukom w zabezpieczeniach. [Więcej informacji](https://web.dev/external-anchors-use-rel-noopener/)"
  },
  "lighthouse-core/audits/dobetterweb/external-anchors-use-rel-noopener.js | failureTitle": {
    "message": "Linki do innych domen są niebezpieczne"
  },
  "lighthouse-core/audits/dobetterweb/external-anchors-use-rel-noopener.js | title": {
    "message": "Linki do innych domen są bezpieczne"
  },
  "lighthouse-core/audits/dobetterweb/external-anchors-use-rel-noopener.js | warning": {
    "message": "Nie można ustalić miejsca docelowego dla kotwicy ({anchorHTML}). Jeśli nie jest używana jako hiperlink, sugerujemy usunięcie atrybutu target=_blank."
  },
  "lighthouse-core/audits/dobetterweb/geolocation-on-start.js | description": {
    "message": "Witryny, które bez kontekstu pytają o zgodę na dostęp do lokalizacji, nie budzą zaufania użytkowników lub ich dezorientują. Sugerujemy powiązanie wyświetlenia tej prośby z działaniem użytkownika. [Więcej informacji](https://web.dev/geolocation-on-start/)"
  },
  "lighthouse-core/audits/dobetterweb/geolocation-on-start.js | failureTitle": {
    "message": "Pyta o zgodę na geolokalizację podczas wczytywania strony"
  },
  "lighthouse-core/audits/dobetterweb/geolocation-on-start.js | title": {
    "message": "Nie pyta o zgodę na geolokalizację podczas wczytywania strony"
  },
  "lighthouse-core/audits/dobetterweb/js-libraries.js | columnVersion": {
    "message": "Wersja"
  },
  "lighthouse-core/audits/dobetterweb/js-libraries.js | description": {
    "message": "Wszystkie biblioteki JavaScript interfejsu użytkownika wykryte na stronie. [Więcej informacji](https://web.dev/js-libraries/)"
  },
  "lighthouse-core/audits/dobetterweb/js-libraries.js | title": {
    "message": "Wykryte biblioteki JavaScript"
  },
  "lighthouse-core/audits/dobetterweb/no-document-write.js | description": {
    "message": "W przypadku wolnego połączenia sieciowego skrypty zewnętrzne dodawane dynamicznie przy użyciu instrukcji `document.write()` mogą opóźnić wczytanie strony o dziesiątki sekund. [Więcej informacji](https://web.dev/no-document-write/)"
  },
  "lighthouse-core/audits/dobetterweb/no-document-write.js | failureTitle": {
    "message": "Unikaj `document.write()`"
  },
  "lighthouse-core/audits/dobetterweb/no-document-write.js | title": {
    "message": "Nie używa instrukcji `document.write()`"
  },
  "lighthouse-core/audits/dobetterweb/no-vulnerable-libraries.js | columnSeverity": {
    "message": "Najwyższy poziom zagrożenia"
  },
  "lighthouse-core/audits/dobetterweb/no-vulnerable-libraries.js | columnVersion": {
    "message": "Wersja biblioteki"
  },
  "lighthouse-core/audits/dobetterweb/no-vulnerable-libraries.js | columnVuln": {
    "message": "Liczba luk w zabezpieczeniach"
  },
  "lighthouse-core/audits/dobetterweb/no-vulnerable-libraries.js | description": {
    "message": "Niektóre skrypty spoza witryny mogą mieć znane luki w zabezpieczeniach, które mogą łatwo odkryć i wykorzystać hakerzy. [Więcej informacji](https://web.dev/no-vulnerable-libraries/)"
  },
  "lighthouse-core/audits/dobetterweb/no-vulnerable-libraries.js | displayValue": {
    "message": "{itemCount,plural, =1{Wykryto 1 lukę w zabezpieczeniach}few{Wykryto # luki w zabezpieczeniach}many{Wykryto # luk w zabezpieczeniach}other{Wykryto # luki w zabezpieczeniach}}"
  },
  "lighthouse-core/audits/dobetterweb/no-vulnerable-libraries.js | failureTitle": {
    "message": "Używa bibliotek JavaScript interfejsu użytkownika, które mają znane luki w zabezpieczeniach"
  },
  "lighthouse-core/audits/dobetterweb/no-vulnerable-libraries.js | rowSeverityHigh": {
    "message": "Wysoki"
  },
  "lighthouse-core/audits/dobetterweb/no-vulnerable-libraries.js | rowSeverityLow": {
    "message": "Niski"
  },
  "lighthouse-core/audits/dobetterweb/no-vulnerable-libraries.js | rowSeverityMedium": {
    "message": "Średni"
  },
  "lighthouse-core/audits/dobetterweb/no-vulnerable-libraries.js | title": {
    "message": "Nie używa bibliotek JavaScript interfejsu użytkownika, które mają znane luki w zabezpieczeniach"
  },
  "lighthouse-core/audits/dobetterweb/notification-on-start.js | description": {
    "message": "Witryny, które bez kontekstu pytają o zgodę na wyświetlanie powiadomień, nie budzą zaufania użytkowników lub ich dezorientują. Sugerujemy powiązanie wyświetlenia tej prośby z gestami użytkownika. [Więcej informacji](https://web.dev/notification-on-start/)"
  },
  "lighthouse-core/audits/dobetterweb/notification-on-start.js | failureTitle": {
    "message": "Pyta o zgodę na wyświetlanie powiadomień podczas wczytywania strony"
  },
  "lighthouse-core/audits/dobetterweb/notification-on-start.js | title": {
    "message": "Nie pyta o zgodę na wyświetlanie powiadomień podczas wczytywania strony"
  },
  "lighthouse-core/audits/dobetterweb/password-inputs-can-be-pasted-into.js | description": {
    "message": "Uniemożliwianie wklejania haseł jest sprzeczne z dobrymi zasadami bezpieczeństwa. [Więcej informacji](https://web.dev/password-inputs-can-be-pasted-into/)"
  },
  "lighthouse-core/audits/dobetterweb/password-inputs-can-be-pasted-into.js | failureTitle": {
    "message": "Uniemożliwia wklejanie tekstu w polach haseł"
  },
  "lighthouse-core/audits/dobetterweb/password-inputs-can-be-pasted-into.js | title": {
    "message": "Pozwala wklejać tekst w polach haseł"
  },
  "lighthouse-core/audits/dobetterweb/uses-http2.js | columnProtocol": {
    "message": "Protokół"
  },
  "lighthouse-core/audits/dobetterweb/uses-http2.js | description": {
    "message": "HTTP/2 ma wiele funkcji niedostępnych w HTTP/1.1, m.in. nagłówki binarne, multipleksowanie i komunikaty push z serwera. [Więcej informacji](https://web.dev/uses-http2/)"
  },
  "lighthouse-core/audits/dobetterweb/uses-http2.js | displayValue": {
    "message": "{itemCount,plural, =1{1 żądanie nieprzesłane przez HTTP/2}few{# żądania nieprzesłane przez HTTP/2}many{# żądań nieprzesłanych przez HTTP/2}other{# żądania nieprzesłanego przez HTTP/2}}"
  },
  "lighthouse-core/audits/dobetterweb/uses-http2.js | title": {
    "message": "Użyj HTTP/2"
  },
  "lighthouse-core/audits/dobetterweb/uses-passive-event-listeners.js | description": {
    "message": "Proponujemy oznaczenie detektorów zdarzeń dotyku i kółka myszy jako `passive`, by poprawić działanie przewijania strony. [Więcej informacji](https://web.dev/uses-passive-event-listeners/)"
  },
  "lighthouse-core/audits/dobetterweb/uses-passive-event-listeners.js | failureTitle": {
    "message": "Nie używa pasywnych detektorów do poprawy działania przewijania"
  },
  "lighthouse-core/audits/dobetterweb/uses-passive-event-listeners.js | title": {
    "message": "Używa detektorów pasywnych do poprawy działania przewijania"
  },
  "lighthouse-core/audits/errors-in-console.js | description": {
    "message": "Błędy zarejestrowane w konsoli wskazują na nierozwiązane problemy. Mogą być spowodowane nieudanymi żądaniami sieciowymi i innymi problemami w przeglądarce. [Więcej informacji](https://web.dev/errors-in-console/)"
  },
  "lighthouse-core/audits/errors-in-console.js | failureTitle": {
    "message": "Błędy przeglądarki zostały zarejestrowane w konsoli"
  },
  "lighthouse-core/audits/errors-in-console.js | title": {
    "message": "W konsoli nie zostały zarejestrowane żadne błędy przeglądarki"
  },
  "lighthouse-core/audits/font-display.js | description": {
    "message": "Użyj funkcji CSS „font-display”, by zapewnić widoczność tekstu dla użytkownika podczas ładowania czcionek internetowych. [Więcej informacji](https://web.dev/font-display/)"
  },
  "lighthouse-core/audits/font-display.js | failureTitle": {
    "message": "Zapewnij widoczność tekstu podczas ładowania czcionek internetowych"
  },
  "lighthouse-core/audits/font-display.js | title": {
    "message": "Cały tekst pozostaje widoczny podczas ładowania czcionek internetowych"
  },
  "lighthouse-core/audits/font-display.js | undeclaredFontOriginWarning": {
    "message": "{fontCountForOrigin,plural, =1{Narzędziu Lighthouse nie udało się automatycznie sprawdzić wartości `font-display` dla strony źródłowej {fontOrigin}.}few{Narzędziu Lighthouse nie udało się automatycznie sprawdzić wartości `font-display` dla strony źródłowej {fontOrigin}.}many{Narzędziu Lighthouse nie udało się automatycznie sprawdzić wartości `font-display` dla strony źródłowej {fontOrigin}.}other{Narzędziu Lighthouse nie udało się automatycznie sprawdzić wartości `font-display` dla strony źródłowej {fontOrigin}.}}"
  },
  "lighthouse-core/audits/image-aspect-ratio.js | columnActual": {
    "message": "Współczynnik proporcji (rzeczywisty)"
  },
  "lighthouse-core/audits/image-aspect-ratio.js | columnDisplayed": {
    "message": "Współczynnik proporcji (wyświetlany)"
  },
  "lighthouse-core/audits/image-aspect-ratio.js | description": {
    "message": "Wymiary wyświetlanego obrazu muszą odpowiadać naturalnemu współczynnikowi proporcji. [Więcej informacji](https://web.dev/image-aspect-ratio/)"
  },
  "lighthouse-core/audits/image-aspect-ratio.js | failureTitle": {
    "message": "Wyświetla obrazy o niepoprawnym współczynniku proporcji"
  },
  "lighthouse-core/audits/image-aspect-ratio.js | title": {
    "message": "Wyświetla obrazy o poprawnym współczynniku proporcji"
  },
  "lighthouse-core/audits/image-size-responsive.js | columnActual": {
    "message": "Rozmiar rzeczywisty"
  },
  "lighthouse-core/audits/image-size-responsive.js | columnDisplayed": {
    "message": "Rozmiar wyświetlany"
  },
  "lighthouse-core/audits/image-size-responsive.js | columnExpected": {
    "message": "Rozmiar oczekiwany"
  },
  "lighthouse-core/audits/image-size-responsive.js | description": {
    "message": "Aby obraz był maksymalnie wyraźny, jego naturalne wymiary powinny być zgodne z rozmiarem i rozdzielczością ekranu. [Więcej informacji](https://web.dev/serve-responsive-images/)"
  },
  "lighthouse-core/audits/image-size-responsive.js | failureTitle": {
    "message": "Wyświetla obrazy w niskiej rozdzielczości"
  },
  "lighthouse-core/audits/image-size-responsive.js | title": {
    "message": "Wyświetla obrazy w odpowiedniej rozdzielczości"
  },
  "lighthouse-core/audits/installable-manifest.js | description": {
    "message": "Przeglądarki mogą aktywnie prosić użytkowników o dodanie Twojej aplikacji do ekranu głównego, co może przekładać się na większe zaangażowanie. [Więcej informacji](https://web.dev/installable-manifest/)"
  },
  "lighthouse-core/audits/installable-manifest.js | failureTitle": {
    "message": "Plik manifestu aplikacji internetowej nie spełnia wymagań instalowalności"
  },
  "lighthouse-core/audits/installable-manifest.js | title": {
    "message": "Plik manifestu aplikacji internetowej spełnia wymagania instalowalności"
  },
  "lighthouse-core/audits/is-on-https.js | allowed": {
    "message": "Dozwolony"
  },
  "lighthouse-core/audits/is-on-https.js | blocked": {
    "message": "Zablokowany"
  },
  "lighthouse-core/audits/is-on-https.js | columnInsecureURL": {
    "message": "Niezabezpieczony URL"
  },
  "lighthouse-core/audits/is-on-https.js | columnResolution": {
    "message": "Obsługa żądań"
  },
  "lighthouse-core/audits/is-on-https.js | description": {
    "message": "Wszystkie witryny powinny być zabezpieczone przy użyciu HTTPS – również te, które nie obsługują danych wrażliwych. Dotyczy to również unikania [treści mieszanej](https://developers.google.com/web/fundamentals/security/prevent-mixed-content/what-is-mixed-content), jeśli część zasobów wczytuje się przez HTTP, mimo że wstępne żądanie używa HTTPS. HTTPS uniemożliwia intruzom modyfikowanie i podsłuchiwanie komunikacji między aplikacją a użytkownikami. HTTP/2 i liczne nowe interfejsy API platformy WWW wymagają używania HTTPS. [Więcej informacji](https://web.dev/is-on-https/)"
  },
  "lighthouse-core/audits/is-on-https.js | displayValue": {
    "message": "{itemCount,plural, =1{Wykryto 1 niezabezpieczone żądanie}few{Wykryto # niezabezpieczone żądania}many{Wykryto # niezabezpieczonych żądań}other{Wykryto # niezabezpieczonego żądania}}"
  },
  "lighthouse-core/audits/is-on-https.js | failureTitle": {
    "message": "Nie używa HTTPS"
  },
  "lighthouse-core/audits/is-on-https.js | title": {
    "message": "Używa HTTPS"
  },
  "lighthouse-core/audits/is-on-https.js | upgraded": {
    "message": "Automatycznie uaktualniony do HTTPS"
  },
  "lighthouse-core/audits/is-on-https.js | warning": {
    "message": "Dozwolony z ostrzeżeniem"
  },
  "lighthouse-core/audits/large-javascript-libraries.js | columnLibraryName": {
    "message": "Biblioteka"
  },
  "lighthouse-core/audits/large-javascript-libraries.js | description": {
    "message": "Duże biblioteki JavaScript mogą obniżać wydajność. Aby zmniejszyć rozmiar pakietu, korzystaj z mniejszych bibliotek z takimi samymi funkcjami. [Więcej informacji](https://developers.google.com/web/fundamentals/performance/webpack/decrease-frontend-size#optimize_dependencies)"
  },
  "lighthouse-core/audits/large-javascript-libraries.js | displayValue": {
    "message": "{libraryCount,plural, =1{Znaleziono 1 dużą bibliotekę}few{Znaleziono # duże biblioteki}many{Znaleziono # dużych bibliotek}other{Znaleziono # dużej biblioteki}}"
  },
  "lighthouse-core/audits/large-javascript-libraries.js | failureTitle": {
    "message": "Zastąp biblioteki JavaScript, które są niepotrzebnie duże"
  },
  "lighthouse-core/audits/large-javascript-libraries.js | title": {
    "message": "Używa mniejszych odpowiedników zamiast dużych bibliotek JavaScript"
  },
  "lighthouse-core/audits/largest-contentful-paint-element.js | description": {
    "message": "To największy wyrenderowany element treści w widocznym obszarze. [Więcej informacji](https://web.dev/lighthouse-largest-contentful-paint/)"
  },
  "lighthouse-core/audits/largest-contentful-paint-element.js | title": {
    "message": "Element największego wyrenderowania treści"
  },
  "lighthouse-core/audits/layout-shift-elements.js | columnContribution": {
    "message": "Wpływ na CLS"
  },
  "lighthouse-core/audits/layout-shift-elements.js | description": {
    "message": "Te elementy DOM mają największy wpływ na CLS strony."
  },
  "lighthouse-core/audits/layout-shift-elements.js | title": {
    "message": "Unikaj dużych przesunięć układu"
  },
  "lighthouse-core/audits/long-tasks.js | description": {
    "message": "Pokazuje najdłuższe zadania na liście w wątku głównym. Służy do rozpoznawania czynników, które mają największy wpływ na opóźnienia działania. [Więcej informacji](https://web.dev/long-tasks-devtools/)"
  },
  "lighthouse-core/audits/long-tasks.js | displayValue": {
    "message": "{itemCount,plural, =1{Znaleziono # długie zadanie}few{Znaleziono # długie zadania}many{Znaleziono # długich zadań}other{Znaleziono # długiego zadania}}"
  },
  "lighthouse-core/audits/long-tasks.js | title": {
    "message": "Unikaj długich zadań w wątku głównym"
  },
  "lighthouse-core/audits/mainthread-work-breakdown.js | columnCategory": {
    "message": "Kategoria"
  },
  "lighthouse-core/audits/mainthread-work-breakdown.js | description": {
    "message": "Pomyśl o skróceniu czasu poświęcanego na analizowanie, kompilowanie i wykonywanie kodu JS. Może w tym pomóc dostarczanie mniejszych ładunków JS. [Więcej informacji](https://web.dev/mainthread-work-breakdown/)"
  },
  "lighthouse-core/audits/mainthread-work-breakdown.js | failureTitle": {
    "message": "Zminimalizuj aktywność głównego wątku"
  },
  "lighthouse-core/audits/mainthread-work-breakdown.js | title": {
    "message": "Minimalizuje aktywność głównego wątku"
  },
  "lighthouse-core/audits/manual/pwa-cross-browser.js | description": {
    "message": "Witryny powinny działać w każdej popularnej przeglądarce, by mogło do nich dotrzeć jak najwięcej użytkowników. [Więcej informacji](https://web.dev/pwa-cross-browser/)"
  },
  "lighthouse-core/audits/manual/pwa-cross-browser.js | title": {
    "message": "Witryna działa w różnych przeglądarkach"
  },
  "lighthouse-core/audits/manual/pwa-each-page-has-url.js | description": {
    "message": "Upewnij się, że do poszczególnych stron można dotrzeć za pomocą precyzyjnych linków w postaci adresów URL i że adresy URL są unikalne na potrzeby udostępniania w mediach społecznościowych. [Więcej informacji](https://web.dev/pwa-each-page-has-url/)"
  },
  "lighthouse-core/audits/manual/pwa-each-page-has-url.js | title": {
    "message": "Każda strona ma swój URL"
  },
  "lighthouse-core/audits/manual/pwa-page-transitions.js | description": {
    "message": "Przejścia po kliknięciu powinny być płynne, nawet jeśli sieć jest wolna. Ma to kluczowe znaczenie dla postrzegania szybkości działania przeglądarki. [Więcej informacji](https://web.dev/pwa-page-transitions/)"
  },
  "lighthouse-core/audits/manual/pwa-page-transitions.js | title": {
    "message": "Przejścia między stronami nie sprawiają wrażenia, jakby zacinały się z powodu opóźnień w sieci"
  },
  "lighthouse-core/audits/maskable-icon.js | description": {
    "message": "Ikona z możliwością maskowania daje pewność, że podczas instalowania aplikacji na urządzeniu obraz wypełni cały kształt, nie pozostawiając pustych przestrzeni. [Więcej informacji](https://web.dev/maskable-icon-audit/)"
  },
  "lighthouse-core/audits/maskable-icon.js | failureTitle": {
    "message": "Plik manifestu nie ma ikony z możliwością maskowania"
  },
  "lighthouse-core/audits/maskable-icon.js | title": {
    "message": "Plik manifestu ma ikonę z możliwością maskowania"
  },
  "lighthouse-core/audits/metrics/cumulative-layout-shift.js | description": {
    "message": "Skumulowane przesunięcie układu to miara ruchu elementów w widocznym obszarze. [Więcej informacji](https://web.dev/cls/)"
  },
  "lighthouse-core/audits/metrics/estimated-input-latency.js | description": {
    "message": "Szacowane opóźnienie reakcji jest szacunkowym czasem (w milisekundach), po którym aplikacja reaguje na działanie użytkownika w trakcie najbardziej intensywnego, pięciosekundowego okresu ładowania strony. Jeśli opóźnienie jest większe niż 50 ms, użytkownicy mogą uznać aplikację za powolną. [Więcej informacji](https://web.dev/estimated-input-latency/)"
  },
  "lighthouse-core/audits/metrics/first-contentful-paint.js | description": {
    "message": "Pierwsze wyrenderowanie treści oznacza czas wyrenderowania pierwszego tekstu lub obrazu. [Więcej informacji](https://web.dev/first-contentful-paint/)"
  },
  "lighthouse-core/audits/metrics/first-cpu-idle.js | description": {
    "message": "CPU bezczynny po raz pierwszy oznacza czas, gdy wątek główny na stronie jest po raz pierwszy na tyle mało obciążony, że może obsługiwać działania użytkownika.  [Więcej informacji](https://web.dev/first-cpu-idle/)"
  },
  "lighthouse-core/audits/metrics/first-meaningful-paint.js | description": {
    "message": "Pierwsze wyrenderowanie elementu znaczącego oznacza czas pojawienia się na ekranie głównej zawartości strony. [Więcej informacji](https://web.dev/first-meaningful-paint/)"
  },
  "lighthouse-core/audits/metrics/interactive.js | description": {
    "message": "Czas do pełnej interaktywności to czas, po którym strona staje się w pełni interaktywna. [Więcej informacji](https://web.dev/interactive/)"
  },
  "lighthouse-core/audits/metrics/largest-contentful-paint.js | description": {
    "message": "Największe wyrenderowanie treści oznacza czas wyrenderowania największego tekstu lub obrazu. [Więcej informacji](https://web.dev/lighthouse-largest-contentful-paint/)"
  },
  "lighthouse-core/audits/metrics/max-potential-fid.js | description": {
    "message": "Maksymalne opóźnienie przy pierwszym działaniu, którego mogą doświadczyć użytkownicy, to czas wykonywania najdłuższego zadania. [Więcej informacji](https://web.dev/lighthouse-max-potential-fid/)"
  },
  "lighthouse-core/audits/metrics/speed-index.js | description": {
    "message": "Indeks szybkości wskazuje, jak szybko strona zapełnia się widocznymi treściami. [Więcej informacji](https://web.dev/speed-index/)"
  },
  "lighthouse-core/audits/metrics/total-blocking-time.js | description": {
    "message": "Wyrażona w milisekundach suma wszystkich okresów między pierwszym wyrenderowaniem treści a czasem do pełnej interaktywności, gdy długość zadania przekroczyła 50 ms. [Więcej informacji](https://web.dev/lighthouse-total-blocking-time/)"
  },
  "lighthouse-core/audits/network-rtt.js | description": {
    "message": "Czas błądzenia w sieci (RTT) ma duży wpływ na szybkość działania. Jeśli RTT do źródła jest duży, serwery znajdujące się bliżej użytkownika mogą przyśpieszyć działanie. [Więcej informacji](https://hpbn.co/primer-on-latency-and-bandwidth/)"
  },
  "lighthouse-core/audits/network-rtt.js | title": {
    "message": "Czasy błądzenia w sieci (Network Round Trip Times)"
  },
  "lighthouse-core/audits/network-server-latency.js | description": {
    "message": "Opóźnienie serwera może wpływać na szybkość stron internetowych. Jeśli opóźnienie serwera źródłowego jest duże, serwer może być przeciążony lub mieć mało wydajny backend. [Więcej informacji](https://hpbn.co/primer-on-web-performance/#analyzing-the-resource-waterfall)"
  },
  "lighthouse-core/audits/network-server-latency.js | title": {
    "message": "Opóźnienia backendu serwera"
  },
  "lighthouse-core/audits/no-unload-listeners.js | description": {
    "message": "Zdarzenie `unload` nie zawsze jest uruchamiane prawidłowo, a wykrywanie go może uniemożliwić działanie mechanizmów optymalizujących pracę przeglądarki takich jak np. Back-Forward Cache. Rozważ używanie zdarzeń `pagehide` lub `visibilitychange`. [Więcej informacji](https://developers.google.com/web/updates/2018/07/page-lifecycle-api#the-unload-event)"
  },
  "lighthouse-core/audits/no-unload-listeners.js | failureTitle": {
    "message": "Zarejestrowanie detektora zdarzeń `unload`"
  },
  "lighthouse-core/audits/no-unload-listeners.js | title": {
    "message": "Zarejestrowanie braku detektorów zdarzeń `unload`"
  },
  "lighthouse-core/audits/non-composited-animations.js | description": {
    "message": "Nieskomponowane animacje mogą działać nieprawidłowo i zwiększać CLS. [Więcej informacji](https://web.dev/non-composited-animations)"
  },
  "lighthouse-core/audits/non-composited-animations.js | displayValue": {
    "message": "{itemCount,plural, =1{Znaleziono # animowany element}few{Znaleziono # animowane elementy}many{Znaleziono # animowanych elementów}other{Znaleziono # animowanego elementu}}"
  },
  "lighthouse-core/audits/non-composited-animations.js | filterMayMovePixels": {
    "message": "Właściwość związana z filtrowaniem może powodować przemieszczanie pikseli"
  },
  "lighthouse-core/audits/non-composited-animations.js | incompatibleAnimations": {
    "message": "Obiekt docelowy zawiera inną, niezgodną animację"
  },
  "lighthouse-core/audits/non-composited-animations.js | nonReplaceCompositeMode": {
    "message": "Efekt ma tryb komponowania inny niż „replace”"
  },
  "lighthouse-core/audits/non-composited-animations.js | title": {
    "message": "Unikaj nieskomponowanych animacji"
  },
  "lighthouse-core/audits/non-composited-animations.js | transformDependsBoxSize": {
    "message": "Właściwość związana z przekształceniem zależy od rozmiaru pola"
  },
  "lighthouse-core/audits/non-composited-animations.js | unsupportedCSSProperty": {
    "message": "{propertyCount,plural, =1{Nieobsługiwana właściwość CSS: {properties}}few{Nieobsługiwane właściwości CSS: {properties}}many{Nieobsługiwane właściwości CSS: {properties}}other{Nieobsługiwane właściwości CSS: {properties}}}"
  },
  "lighthouse-core/audits/non-composited-animations.js | unsupportedTimingParameters": {
    "message": "Efekt ma nieobsługiwane parametry czasowe"
  },
  "lighthouse-core/audits/performance-budget.js | description": {
    "message": "Liczba ani rozmiar żądań sieciowych nie mogą przekraczać wartości określonych przez podany budżet wydajności. [Więcej informacji](https://developers.google.com/web/tools/lighthouse/audits/budgets)"
  },
  "lighthouse-core/audits/performance-budget.js | requestCountOverBudget": {
    "message": "{count,plural, =1{1 żądanie}few{# żądania}many{# żądań}other{# żądania}}"
  },
  "lighthouse-core/audits/performance-budget.js | title": {
    "message": "Budżet wydajności"
  },
  "lighthouse-core/audits/preload-fonts.js | description": {
    "message": "Włącz wstępne wczytywanie czcionek z atrybutem `optional`, by mogli z nich korzystać nowi użytkownicy. [Więcej informacji](https://web.dev/preload-optional-fonts/)"
  },
  "lighthouse-core/audits/preload-fonts.js | failureTitle": {
    "message": "Czcionki z atrybutem `font-display: optional` nie są wstępnie wczytywane"
  },
  "lighthouse-core/audits/preload-fonts.js | title": {
    "message": "Czcionki z atrybutem `font-display: optional` są wstępnie wczytywane"
  },
  "lighthouse-core/audits/preload-lcp-image.js | description": {
    "message": "Stosuj wstępne wczytywanie obrazu używanego przez element LCP, by poprawić czas LCP. [Więcej informacji](https://web.dev/optimize-lcp/#preload-important-resources)"
  },
  "lighthouse-core/audits/preload-lcp-image.js | title": {
    "message": "Wstępnie wczytuj obraz największego wyrenderowania treści"
  },
  "lighthouse-core/audits/redirects-http.js | description": {
    "message": "Jeśli HTTPS jest już skonfigurowany, upewnij się, że cały ruch HTTP jest przekierowywany do HTTPS, by wszyscy użytkownicy mogli korzystać z bezpiecznych funkcji. [Więcej informacji](https://web.dev/redirects-http/)"
  },
  "lighthouse-core/audits/redirects-http.js | failureTitle": {
    "message": "Nie przekierowuje ruchu HTTP do HTTPS"
  },
  "lighthouse-core/audits/redirects-http.js | title": {
    "message": "Przekierowuje ruch HTTP do HTTPS"
  },
  "lighthouse-core/audits/redirects.js | description": {
    "message": "Przekierowania wprowadzają dodatkowe opóźnienia przed rozpoczęciem ładowania strony. [Więcej informacji](https://web.dev/redirects/)"
  },
  "lighthouse-core/audits/redirects.js | title": {
    "message": "Unikaj wielokrotnych przekierowań"
  },
  "lighthouse-core/audits/resource-summary.js | description": {
    "message": "Aby określić budżety dla liczby i rozmiaru zasobów strony, dodaj plik budget.json. [Więcej informacji](https://web.dev/use-lighthouse-for-performance-budgets/)"
  },
  "lighthouse-core/audits/resource-summary.js | displayValue": {
    "message": "{requestCount,plural, =1{1 żądanie • {byteCount, number, bytes} KiB}few{# żądania • {byteCount, number, bytes} KiB}many{# żądań • {byteCount, number, bytes} KiB}other{# żądania • {byteCount, number, bytes} KiB}}"
  },
  "lighthouse-core/audits/resource-summary.js | title": {
    "message": "Liczba żądań i ilość przesyłanych danych powinny być małe"
  },
  "lighthouse-core/audits/seo/canonical.js | description": {
    "message": "Linki kanoniczne sugerują URL, który ma być pokazywany w wynikach wyszukiwania. [Więcej informacji](https://web.dev/canonical/)"
  },
  "lighthouse-core/audits/seo/canonical.js | explanationConflict": {
    "message": "Niezgodne ze sobą adresy URL ({urlList})"
  },
  "lighthouse-core/audits/seo/canonical.js | explanationDifferentDomain": {
    "message": "Wskazuje inną domenę ({url})"
  },
  "lighthouse-core/audits/seo/canonical.js | explanationInvalid": {
    "message": "Nieprawidłowy URL ({url})"
  },
  "lighthouse-core/audits/seo/canonical.js | explanationPointsElsewhere": {
    "message": "Wskazuje inną lokalizację atrybutu `hreflang` ({url})"
  },
  "lighthouse-core/audits/seo/canonical.js | explanationRelative": {
    "message": "Względny URL ({url})"
  },
  "lighthouse-core/audits/seo/canonical.js | explanationRoot": {
    "message": "Wskazuje główny URL domeny (stronę główną) zamiast odpowiedniej strony z treścią"
  },
  "lighthouse-core/audits/seo/canonical.js | failureTitle": {
    "message": "Dokument nie zawiera prawidłowego atrybutu `rel=canonical`"
  },
  "lighthouse-core/audits/seo/canonical.js | title": {
    "message": "Dokument ma prawidłowy atrybut `rel=canonical`"
  },
  "lighthouse-core/audits/seo/crawlable-anchors.js | columnFailingLink": {
    "message": "Link niemożliwy do zindeksowania"
  },
  "lighthouse-core/audits/seo/crawlable-anchors.js | description": {
    "message": "Wyszukiwarki mogą korzystać z atrybutów `href` w linkach, by móc indeksować witryny. Upewnij się, że atrybut `href` zakotwiczonych elementów prowadzi do odpowiedniego miejsca docelowego, by możliwe było odnalezienie większej liczby stron w witrynie. [Więcej informacji](https://support.google.com/webmasters/answer/9112205)"
  },
  "lighthouse-core/audits/seo/crawlable-anchors.js | failureTitle": {
    "message": "Linków  nie  można zindeksować"
  },
  "lighthouse-core/audits/seo/crawlable-anchors.js | title": {
    "message": "Linki  można  zindeksować"
  },
  "lighthouse-core/audits/seo/font-size.js | additionalIllegibleText": {
    "message": "Dodatkowy nieczytelny tekst"
  },
  "lighthouse-core/audits/seo/font-size.js | columnFontSize": {
    "message": "Rozmiar czcionki"
  },
  "lighthouse-core/audits/seo/font-size.js | columnPercentPageText": {
    "message": "% tekstu na stronie"
  },
  "lighthouse-core/audits/seo/font-size.js | columnSelector": {
    "message": "Selektor"
  },
  "lighthouse-core/audits/seo/font-size.js | description": {
    "message": "Na urządzeniach mobilnych czcionka o rozmiarze mniejszym niż 12 pikseli jest nieczytelna, dlatego użytkownicy muszą powiększać ekran, by odczytać tekst. Ponad 60% tekstu na stronie powinno mieć rozmiar co najmniej 12 pikseli. [Więcej informacji](https://web.dev/font-size/)"
  },
  "lighthouse-core/audits/seo/font-size.js | displayValue": {
    "message": "{decimalProportion, number, extendedPercent} czytelnego tekstu"
  },
  "lighthouse-core/audits/seo/font-size.js | explanationViewport": {
    "message": "Tekst jest nieczytelny z powodu braku metatagu viewport zoptymalizowanego na potrzeby ekranów telefonów."
  },
  "lighthouse-core/audits/seo/font-size.js | failureTitle": {
    "message": "W dokumencie nie są używane czytelne rozmiary czcionek"
  },
  "lighthouse-core/audits/seo/font-size.js | legibleText": {
    "message": "Czytelny tekst"
  },
  "lighthouse-core/audits/seo/font-size.js | title": {
    "message": "W dokumencie używane są czytelne rozmiary czcionek"
  },
  "lighthouse-core/audits/seo/hreflang.js | description": {
    "message": "Linki hreflang informują wyszukiwarki, którą wersję strony pokazywać w wynikach wyszukiwania dla danego języka lub regionu. [Więcej informacji](https://web.dev/hreflang/)"
  },
  "lighthouse-core/audits/seo/hreflang.js | failureTitle": {
    "message": "Dokument nie ma prawidłowego atrybutu `hreflang`"
  },
  "lighthouse-core/audits/seo/hreflang.js | notFullyQualified": {
    "message": "Względna wartość href"
  },
  "lighthouse-core/audits/seo/hreflang.js | title": {
    "message": "Dokument ma prawidłowy atrybut `hreflang`"
  },
  "lighthouse-core/audits/seo/hreflang.js | unexpectedLanguage": {
    "message": "Nieoczekiwany kod języka"
  },
  "lighthouse-core/audits/seo/http-status-code.js | description": {
    "message": "Strony z kodem stanu HTTP oznaczającym niepowodzenie mogą nie być indeksowane poprawnie. [Więcej informacji](https://web.dev/http-status-code/)"
  },
  "lighthouse-core/audits/seo/http-status-code.js | failureTitle": {
    "message": "Strona ma kod stanu HTTP oznaczający niepowodzenie"
  },
  "lighthouse-core/audits/seo/http-status-code.js | title": {
    "message": "Strona ma kod stanu HTTP oznaczający powodzenie"
  },
  "lighthouse-core/audits/seo/is-crawlable.js | description": {
    "message": "Wyszukiwarki nie mogą umieszczać Twoich stron w wynikach wyszukiwania, jeśli nie mają uprawnień, by je indeksować. [Więcej informacji](https://web.dev/is-crawable/)"
  },
  "lighthouse-core/audits/seo/is-crawlable.js | failureTitle": {
    "message": "Zablokowano indeksowanie strony"
  },
  "lighthouse-core/audits/seo/is-crawlable.js | title": {
    "message": "Indeksowanie strony nie jest zablokowane"
  },
  "lighthouse-core/audits/seo/link-text.js | description": {
    "message": "Opisowy tekst linków ułatwia wyszukiwarkom zrozumienie zawartości stron. [Więcej informacji](https://web.dev/link-text/)"
  },
  "lighthouse-core/audits/seo/link-text.js | displayValue": {
    "message": "{itemCount,plural, =1{Znaleziono 1 link}few{Znaleziono # linki}many{Znaleziono # linków}other{Znaleziono # linku}}"
  },
  "lighthouse-core/audits/seo/link-text.js | failureTitle": {
    "message": "Linki nie mają opisowego tekstu"
  },
  "lighthouse-core/audits/seo/link-text.js | title": {
    "message": "Linki mają tekst opisowy"
  },
  "lighthouse-core/audits/seo/manual/structured-data.js | description": {
    "message": "Uruchom [Narzędzie do testowania uporządkowanych danych](https://search.google.com/structured-data/testing-tool/) i narzędzie [Structured Data Linter](http://linter.structured-data.org/), by sprawdzić uporządkowane dane. [Więcej informacji](https://web.dev/structured-data/)"
  },
  "lighthouse-core/audits/seo/manual/structured-data.js | title": {
    "message": "Uporządkowane dane są prawidłowe"
  },
  "lighthouse-core/audits/seo/meta-description.js | description": {
    "message": "Metaopis można umieścić w wynikach wyszukiwania, by krótko podsumować zawartość strony. [Więcej informacji](https://web.dev/meta-description/)"
  },
  "lighthouse-core/audits/seo/meta-description.js | explanation": {
    "message": "Tekst opisu jest pusty."
  },
  "lighthouse-core/audits/seo/meta-description.js | failureTitle": {
    "message": "Dokument nie ma metaopisu"
  },
  "lighthouse-core/audits/seo/meta-description.js | title": {
    "message": "Dokument ma metaopis"
  },
  "lighthouse-core/audits/seo/plugins.js | description": {
    "message": "Wyszukiwarki nie potrafią indeksować treści z wtyczek, a wiele urządzeń nie obsługuje wtyczek lub ogranicza ich działanie. [Więcej informacji](https://web.dev/plugins/)"
  },
  "lighthouse-core/audits/seo/plugins.js | failureTitle": {
    "message": "Dokument używa wtyczek"
  },
  "lighthouse-core/audits/seo/plugins.js | title": {
    "message": "Dokument nie wymaga wtyczek"
  },
  "lighthouse-core/audits/seo/robots-txt.js | description": {
    "message": "Jeśli plik robots.txt ma nieprawidłowy format, roboty indeksujące mogą nie wiedzieć, jak mają indeksować witrynę. [Więcej informacji](https://web.dev/robots-txt/)"
  },
  "lighthouse-core/audits/seo/robots-txt.js | displayValueHttpBadCode": {
    "message": "Żądanie pliku robots.txt zwróciło stan HTTP: {statusCode}"
  },
  "lighthouse-core/audits/seo/robots-txt.js | displayValueValidationError": {
    "message": "{itemCount,plural, =1{Znaleziono 1 błąd}few{Znaleziono # błędy}many{Znaleziono # błędów}other{Znaleziono # błędu}}"
  },
  "lighthouse-core/audits/seo/robots-txt.js | explanation": {
    "message": "Lighthouse nie udało się pobrać pliku robots.txt"
  },
  "lighthouse-core/audits/seo/robots-txt.js | failureTitle": {
    "message": "Plik robots.txt jest nieprawidłowy"
  },
  "lighthouse-core/audits/seo/robots-txt.js | title": {
    "message": "Plik robots.txt jest prawidłowy"
  },
  "lighthouse-core/audits/seo/tap-targets.js | description": {
    "message": "Elementy interaktywne, takie jak przyciski i linki, powinny być dostatecznie duże (48 x 48 pikseli) i mieć wokół siebie odpowiednią ilość miejsca, by można było je łatwo dotknąć, nie zahaczając o inne elementy. [Więcej informacji](https://web.dev/tap-targets/)"
  },
  "lighthouse-core/audits/seo/tap-targets.js | displayValue": {
    "message": "{decimalProportion, number, percent} elementów dotykowych ma odpowiednią wielkość"
  },
  "lighthouse-core/audits/seo/tap-targets.js | explanationViewportMetaNotOptimized": {
    "message": "Elementy dotykowe są zbyt małe z powodu braku metatagu viewport zoptymalizowanego na potrzeby ekranów telefonów"
  },
  "lighthouse-core/audits/seo/tap-targets.js | failureTitle": {
    "message": "Elementy dotykowe nie mają odpowiedniej wielkości"
  },
  "lighthouse-core/audits/seo/tap-targets.js | overlappingTargetHeader": {
    "message": "Pokrywające się elementy dotykowe"
  },
  "lighthouse-core/audits/seo/tap-targets.js | tapTargetHeader": {
    "message": "Element dotykowy"
  },
  "lighthouse-core/audits/seo/tap-targets.js | title": {
    "message": "Elementy dotykowe mają odpowiednią wielkość"
  },
  "lighthouse-core/audits/server-response-time.js | description": {
    "message": "Zadbaj o to, by czas reakcji serwera był jak najkrótszy dla głównego dokumentu na stronie, bo to od niego zależą wszystkie inne żądania. [Więcej informacji](https://web.dev/time-to-first-byte/)"
  },
  "lighthouse-core/audits/server-response-time.js | displayValue": {
    "message": "Czas odpowiedzi głównego dokumentu: {timeInMs, number, milliseconds} ms"
  },
  "lighthouse-core/audits/server-response-time.js | failureTitle": {
    "message": "Skróć wstępny czas reakcji serwera"
  },
  "lighthouse-core/audits/server-response-time.js | title": {
    "message": "Wstępny czas reakcji serwera był krótki"
  },
  "lighthouse-core/audits/service-worker.js | description": {
    "message": "Skrypt service worker pozwala aplikacji na korzystanie z wielu funkcji progresywnych aplikacji internetowych – takich jak działanie offline, dodawanie do ekranu głównego czy powiadomienia push. [Więcej informacji](https://web.dev/service-worker/)"
  },
  "lighthouse-core/audits/service-worker.js | explanationBadManifest": {
    "message": "Stroną steruje skrypt service worker, ale nie znaleziono elementu `start_url`, ponieważ nie udało się przetworzyć pliku manifestu jako prawidłowego pliku JSON"
  },
  "lighthouse-core/audits/service-worker.js | explanationBadStartUrl": {
    "message": "Tą stroną steruje skrypt service worker, ale element `start_url` ({startUrl}) nie znajduje się w jego zakresie ({scopeUrl})"
  },
  "lighthouse-core/audits/service-worker.js | explanationNoManifest": {
    "message": "Tą stroną steruje skrypt service worker, ale nie znaleziono elementu `start_url`, ponieważ nie został pobrany żaden plik manifestu."
  },
  "lighthouse-core/audits/service-worker.js | explanationOutOfScope": {
    "message": "Ta witryna zawiera co najmniej jeden skrypt service worker, ale strona ({pageUrl}) nie jest w zakresie."
  },
  "lighthouse-core/audits/service-worker.js | failureTitle": {
    "message": "Nie rejestruje skryptu service worker, który steruje stroną i elementem `start_url`"
  },
  "lighthouse-core/audits/service-worker.js | title": {
    "message": "Rejestruje skrypt service worker, który steruje stroną i elementem `start_url`"
  },
  "lighthouse-core/audits/splash-screen.js | description": {
    "message": "Ekran powitalny z niestandardowym motywem zapewnia użytkownikom lepsze wrażenia podczas otwierania aplikacji z ekranu głównego. [Więcej informacji](https://web.dev/splash-screen/)"
  },
  "lighthouse-core/audits/splash-screen.js | failureTitle": {
    "message": "Nie skonfigurowano niestandardowego ekranu powitalnego"
  },
  "lighthouse-core/audits/splash-screen.js | title": {
    "message": "Skonfigurowano niestandardowy ekran powitalny"
  },
  "lighthouse-core/audits/themed-omnibox.js | description": {
    "message": "Motyw paska adresu w przeglądarce możesz dopasować do swojej witryny. [Więcej informacji](https://web.dev/themed-omnibox/)"
  },
  "lighthouse-core/audits/themed-omnibox.js | failureTitle": {
    "message": "Nie ustawia motywu kolorystycznego paska adresu."
  },
  "lighthouse-core/audits/themed-omnibox.js | title": {
    "message": "Ustawia motyw kolorystyczny paska adresu."
  },
  "lighthouse-core/audits/third-party-summary.js | columnThirdParty": {
    "message": "Dostawca zewnętrzny"
  },
  "lighthouse-core/audits/third-party-summary.js | description": {
    "message": "Kod spoza witryny może znacznie spowalniać wczytywanie stron. Ogranicz liczbę zewnętrznych dostawców kodu i spróbuj wczytywać kod spoza witryny dopiero po zakończeniu wczytywania podstawowej strony. [Więcej informacji](https://developers.google.com/web/fundamentals/performance/optimizing-content-efficiency/loading-third-party-javascript/)"
  },
  "lighthouse-core/audits/third-party-summary.js | displayValue": {
    "message": "Kod spoza witryny zablokował główny wątek na {timeInMs, number, milliseconds} ms"
  },
  "lighthouse-core/audits/third-party-summary.js | failureTitle": {
    "message": "Ogranicz wpływ kodu spoza witryny"
  },
  "lighthouse-core/audits/third-party-summary.js | title": {
    "message": "Minimalizacja wykorzystania kodu zewnętrznego"
  },
  "lighthouse-core/audits/timing-budget.js | columnMeasurement": {
    "message": "Pomiary"
  },
  "lighthouse-core/audits/timing-budget.js | columnTimingMetric": {
    "message": "Dane"
  },
  "lighthouse-core/audits/timing-budget.js | description": {
    "message": "Ustaw budżet czasowy, by łatwiej monitorować wydajność witryny. Wydajne strony szybko się ładują i reagują na zdarzenia wejściowe użytkowników. [Więcej informacji](https://developers.google.com/web/tools/lighthouse/audits/budgets)"
  },
  "lighthouse-core/audits/timing-budget.js | title": {
    "message": "Budżet czasowy"
  },
  "lighthouse-core/audits/unsized-images.js | description": {
    "message": "W elementach graficznych określ wyraźnie szerokość i wysokość, by ograniczyć przesunięcia układu i ulepszyć CLS. [Więcej informacji](https://web.dev/optimize-cls/#images-without-dimensions)"
  },
  "lighthouse-core/audits/unsized-images.js | failureTitle": {
    "message": "Elementy graficzne nie mają bezpośrednio określonych atrybutów `width` ani `height`"
  },
  "lighthouse-core/audits/unsized-images.js | title": {
    "message": "Elementy graficzne mają bezpośrednio określone atrybuty `width` i `height`"
  },
  "lighthouse-core/audits/user-timings.js | columnType": {
    "message": "Typ"
  },
  "lighthouse-core/audits/user-timings.js | description": {
    "message": "Do aplikacji możesz dodać obsługę interfejsu User Timing API, by mierzyć rzeczywistą szybkość aplikacji z punktu widzenia użytkownika. [Więcej informacji](https://web.dev/user-timings/)"
  },
  "lighthouse-core/audits/user-timings.js | displayValue": {
    "message": "{itemCount,plural, =1{1 czas działań użytkownika}few{# czasy działań użytkownika}many{# czasów działań użytkownika}other{# czasu działań użytkownika}}"
  },
  "lighthouse-core/audits/user-timings.js | title": {
    "message": "Znaczniki i odcinki Czasu działań użytkownika"
  },
  "lighthouse-core/audits/uses-rel-preconnect.js | crossoriginWarning": {
    "message": "Znaleziono element `<link rel=preconnect>` dla „{securityOrigin}”, który nie jest używany przez przeglądarkę. Sprawdź, czy poprawnie używasz atrybutu `crossorigin`."
  },
  "lighthouse-core/audits/uses-rel-preconnect.js | description": {
    "message": "Rozważ dodanie wskazówek `preconnect` lub `dns-prefetch`, by wcześniej nawiązać połączenia z ważnymi źródłami w innych domenach. [Więcej informacji](https://web.dev/uses-rel-preconnect/)"
  },
  "lighthouse-core/audits/uses-rel-preconnect.js | title": {
    "message": "Wcześniej nawiąż połączenia z wymaganymi źródłami"
  },
  "lighthouse-core/audits/uses-rel-preconnect.js | tooManyPreconnectLinksWarning": {
    "message": "Znaleziono więcej niż 2 linki `<link rel=preconnect>`. Takich linków należy używać oszczędnie i tylko w przypadku najważniejszych źródeł."
  },
  "lighthouse-core/audits/uses-rel-preconnect.js | unusedWarning": {
    "message": "Znaleziono element `<link rel=preconnect>` dla „{securityOrigin}”, który nie jest używany przez przeglądarkę. Elementy `preconnect` stosuj tylko do ważnych źródeł, o które strona na pewno poprosi."
  },
  "lighthouse-core/audits/uses-rel-preload.js | crossoriginWarning": {
    "message": "Znaleziono element `<link>` typu preload dla „{preloadURL}”, który nie jest używany przez przeglądarkę. Sprawdź, czy poprawnie używasz atrybutu `crossorigin`."
  },
  "lighthouse-core/audits/uses-rel-preload.js | description": {
    "message": "Pomyśl o użyciu elementu `<link rel=preload>`, by szybciej pobierały się zasoby, które są obecnie żądane na dalszym etapie ładowania strony. [Więcej informacji](https://web.dev/uses-rel-preload/)"
  },
  "lighthouse-core/audits/uses-rel-preload.js | title": {
    "message": "Załaduj wstępnie kluczowe żądania"
  },
  "lighthouse-core/audits/valid-source-maps.js | columnMapURL": {
    "message": "URL mapy"
  },
  "lighthouse-core/audits/valid-source-maps.js | description": {
    "message": "Mapy źródeł tłumaczą zminifikowany kod na oryginalny kod źródłowy. Ułatwia to programistom debugowanie w środowisku produkcyjnym. Oprócz tego Lighthouse może udostępniać dodatkowe statystyki. Warto wdrożyć mapy źródeł, aby korzystać z tych możliwości. [Więcej informacji](https://developers.google.com/web/tools/chrome-devtools/javascript/source-maps)"
  },
  "lighthouse-core/audits/valid-source-maps.js | failureTitle": {
    "message": "Brakuje map źródeł dla własnych dużych plików JavaScript"
  },
  "lighthouse-core/audits/valid-source-maps.js | missingSourceMapErrorMessage": {
    "message": "Duży plik JavaScript nie ma mapy źródeł"
  },
  "lighthouse-core/audits/valid-source-maps.js | missingSourceMapItemsWarningMesssage": {
    "message": "{missingItems,plural, =1{Ostrzeżenie: brak 1 elementu w atrybucie `.sourcesContent`}few{Ostrzeżenie: brak # elementów w atrybucie `.sourcesContent`}many{Ostrzeżenie: brak # elementów w atrybucie `.sourcesContent`}other{Ostrzeżenie: brak # elementu w atrybucie `.sourcesContent`}}"
  },
  "lighthouse-core/audits/valid-source-maps.js | title": {
    "message": "Strona ma prawidłowe mapy źródeł"
  },
  "lighthouse-core/audits/viewport.js | description": {
    "message": "Dodaj tag `<meta name=\"viewport\">`, by zoptymalizować aplikację pod kątem ekranów urządzeń mobilnych. [Więcej informacji](https://web.dev/viewport/)"
  },
  "lighthouse-core/audits/viewport.js | explanationNoTag": {
    "message": "Nie znaleziono tagu `<meta name=\"viewport\">`"
  },
  "lighthouse-core/audits/viewport.js | failureTitle": {
    "message": "Nie zawiera tagu `<meta name=\"viewport\">` z elementem `width` lub `initial-scale`"
  },
  "lighthouse-core/audits/viewport.js | title": {
    "message": "Zawiera tag `<meta name=\"viewport\">` z elementem `width` lub `initial-scale`"
  },
<<<<<<< HEAD
  "lighthouse-core/audits/without-javascript.js | description": {
    "message": "Aplikacja powinna wyświetlać jakieś treści, jeśli JavaScript jest wyłączony. Wystarczy nawet ostrzeżenie, że JavaScript jest wymagany do korzystania z aplikacji. [Więcej informacji](https://web.dev/without-javascript/)"
  },
  "lighthouse-core/audits/without-javascript.js | explanation": {
    "message": "Główna część strony powinna renderować jakieś treści, kiedy jej skrypty są niedostępne"
  },
  "lighthouse-core/audits/without-javascript.js | failureTitle": {
    "message": "Nie zawiera treści zastępczych na wypadek niedostępności JavaScriptu"
  },
  "lighthouse-core/audits/without-javascript.js | title": {
    "message": "Zawiera jakieś treści na wypadek niedostępności JavaScriptu"
=======
  "lighthouse-core/audits/works-offline.js | description": {
    "message": "Jeśli tworzysz progresywną aplikację internetową, rozważ użycie skryptu service worker, który pozwoli na działanie aplikacji w trybie offline. [Więcej informacji](https://web.dev/works-offline/)"
  },
  "lighthouse-core/audits/works-offline.js | failureTitle": {
    "message": "Strona nie wyświetla błędu 200, kiedy jest offline"
  },
  "lighthouse-core/audits/works-offline.js | title": {
    "message": "Bieżąca strona wyświetla błąd 200, kiedy jest offline"
  },
  "lighthouse-core/audits/works-offline.js | warningNoLoad": {
    "message": "Strona może nie wczytywać się offline, ponieważ testowy URL ({requested}) został przekierowany pod adres „{final}”. Przetestuj drugi URL bezpośrednio."
>>>>>>> 5fc0fce9
  },
  "lighthouse-core/config/default-config.js | a11yAriaGroupDescription": {
    "message": "To są możliwości lepszego wykorzystania atrybutów ARIA w Twojej aplikacji, by była ona wygodniejsza dla użytkowników technologii wspomagających, takich jak czytniki ekranu."
  },
  "lighthouse-core/config/default-config.js | a11yAriaGroupTitle": {
    "message": "ARIA"
  },
  "lighthouse-core/config/default-config.js | a11yAudioVideoGroupDescription": {
    "message": "To są możliwości dostarczenia alternatywnej treści dla audio i wideo. Dzięki temu treści mogą stać się bardziej przystępne dla osób niedowidzących i niedosłyszących."
  },
  "lighthouse-core/config/default-config.js | a11yAudioVideoGroupTitle": {
    "message": "Dźwięk i obraz"
  },
  "lighthouse-core/config/default-config.js | a11yBestPracticesGroupDescription": {
    "message": "Te pozycje wskazują typowe sprawdzone metody ułatwień dostępu."
  },
  "lighthouse-core/config/default-config.js | a11yBestPracticesGroupTitle": {
    "message": "Sprawdzone metody"
  },
  "lighthouse-core/config/default-config.js | a11yCategoryDescription": {
    "message": "Te testy wskazują możliwości [poprawy ułatwień dostępu Twojej aplikacji internetowej](https://developers.google.com/web/fundamentals/accessibility). Ponieważ wykryć automatycznie można tylko część problemów z ułatwieniami dostępu, wskazane jest przeprowadzenie też testów ręcznych."
  },
  "lighthouse-core/config/default-config.js | a11yCategoryManualDescription": {
    "message": "Te pozycje dotyczą obszarów, których narzędzie do testów automatycznych nie może zbadać. Więcej informacji w naszym przewodniku po [prowadzeniu przeglądu ułatwień dostępu](https://developers.google.com/web/fundamentals/accessibility/how-to-review)."
  },
  "lighthouse-core/config/default-config.js | a11yCategoryTitle": {
    "message": "Ułatwienia dostępu"
  },
  "lighthouse-core/config/default-config.js | a11yColorContrastGroupDescription": {
    "message": "To są możliwości poprawy czytelności treści."
  },
  "lighthouse-core/config/default-config.js | a11yColorContrastGroupTitle": {
    "message": "Kontrast"
  },
  "lighthouse-core/config/default-config.js | a11yLanguageGroupDescription": {
    "message": "To są możliwości ulepszenia interpretacji treści przez użytkowników mających różne ustawienia języka."
  },
  "lighthouse-core/config/default-config.js | a11yLanguageGroupTitle": {
    "message": "Internacjonalizacja i lokalizacja"
  },
  "lighthouse-core/config/default-config.js | a11yNamesLabelsGroupDescription": {
    "message": "To są możliwości ulepszenia semantyki kontrolek aplikacji. Dzięki temu treści mogą stać się bardziej przystępne dla użytkowników technologii wspomagających, takich jak czytniki ekranu."
  },
  "lighthouse-core/config/default-config.js | a11yNamesLabelsGroupTitle": {
    "message": "Nazwy i etykiety"
  },
  "lighthouse-core/config/default-config.js | a11yNavigationGroupDescription": {
    "message": "To są możliwości ulepszenia nawigacji za pomocą klawiatury w Twojej aplikacji."
  },
  "lighthouse-core/config/default-config.js | a11yNavigationGroupTitle": {
    "message": "Nawigacja"
  },
  "lighthouse-core/config/default-config.js | a11yTablesListsVideoGroupDescription": {
    "message": "Tutaj znajdziesz informacje o tym, jak możesz ułatwić odczytywanie danych z tabel i list za pomocą technologii wspomagających osoby z niepełnosprawnością (np. czytników ekranu)."
  },
  "lighthouse-core/config/default-config.js | a11yTablesListsVideoGroupTitle": {
    "message": "Tabele i listy"
  },
  "lighthouse-core/config/default-config.js | bestPracticesBrowserCompatGroupTitle": {
    "message": "Zgodność z przeglądarką"
  },
  "lighthouse-core/config/default-config.js | bestPracticesCategoryTitle": {
    "message": "Sprawdzone metody"
  },
  "lighthouse-core/config/default-config.js | bestPracticesGeneralGroupTitle": {
    "message": "Ogólne"
  },
  "lighthouse-core/config/default-config.js | bestPracticesTrustSafetyGroupTitle": {
    "message": "Zaufanie i bezpieczeństwo"
  },
  "lighthouse-core/config/default-config.js | bestPracticesUXGroupTitle": {
    "message": "Wygoda użytkowników"
  },
  "lighthouse-core/config/default-config.js | budgetsGroupDescription": {
    "message": "Budżety wydajności są podstawą do określania standardów wydajności witryny."
  },
  "lighthouse-core/config/default-config.js | budgetsGroupTitle": {
    "message": "Budżety"
  },
  "lighthouse-core/config/default-config.js | diagnosticsGroupDescription": {
    "message": "Więcej o wydajności aplikacji. Te liczby nie mają [bezpośredniego wpływu](https://web.dev/performance-scoring/) na wyniki w kategorii Wydajność."
  },
  "lighthouse-core/config/default-config.js | diagnosticsGroupTitle": {
    "message": "Diagnostyka"
  },
  "lighthouse-core/config/default-config.js | firstPaintImprovementsGroupDescription": {
    "message": "Najważniejszym aspektem wydajności jest to, jak szybko piksele zostaną wyświetlone na ekranie. Kluczowe wskaźniki: Pierwsze wyrenderowanie treści, Pierwsze wyrenderowanie elementu znaczącego"
  },
  "lighthouse-core/config/default-config.js | firstPaintImprovementsGroupTitle": {
    "message": "Ulepszenia pierwszego renderowania"
  },
  "lighthouse-core/config/default-config.js | loadOpportunitiesGroupDescription": {
    "message": "Te sugestie mogą pomóc przyśpieszyć wczytywanie strony. Nie mają one [bezpośredniego wpływu](https://web.dev/performance-scoring/) na wynik w kategorii Wydajność."
  },
  "lighthouse-core/config/default-config.js | loadOpportunitiesGroupTitle": {
    "message": "Możliwości"
  },
  "lighthouse-core/config/default-config.js | metricGroupTitle": {
    "message": "Dane"
  },
  "lighthouse-core/config/default-config.js | overallImprovementsGroupDescription": {
    "message": "Usprawnij całe ładowanie, by strona jak najszybciej była gotowa do używania i reagowała na działania użytkownika. Główne wskaźniki: Czas do pełnej interaktywności, Indeks szybkości"
  },
  "lighthouse-core/config/default-config.js | overallImprovementsGroupTitle": {
    "message": "Ogólne usprawnienia"
  },
  "lighthouse-core/config/default-config.js | performanceCategoryTitle": {
    "message": "Wydajność"
  },
  "lighthouse-core/config/default-config.js | pwaCategoryDescription": {
    "message": "Te testy służą do sprawdzenia różnych aspektów progresywnej aplikacji internetowej. [Więcej informacji](https://developers.google.com/web/progressive-web-apps/checklist)"
  },
  "lighthouse-core/config/default-config.js | pwaCategoryManualDescription": {
    "message": "Te testy są wymagane w ramach podstawowej [listy kontrolnej PWA](https://developers.google.com/web/progressive-web-apps/checklist), ale narzędzie Lighthouse nie przeprowadza ich automatycznie. Nie mają wpływu na wynik, ale należy pamiętać o wykonaniu ich ręcznie."
  },
  "lighthouse-core/config/default-config.js | pwaCategoryTitle": {
    "message": "Progresywna aplikacja internetowa"
  },
  "lighthouse-core/config/default-config.js | pwaFastReliableGroupTitle": {
    "message": "Szybka i niezawodna"
  },
  "lighthouse-core/config/default-config.js | pwaInstallableGroupTitle": {
    "message": "Możliwa do zainstalowania"
  },
  "lighthouse-core/config/default-config.js | pwaOptimizedGroupTitle": {
    "message": "Optymalizacja dla PWA"
  },
  "lighthouse-core/config/default-config.js | seoCategoryDescription": {
    "message": "Te testy sprawdzają, czy strona jest zoptymalizowana pod kątem rankingu wyników wyszukiwarki. Na ranking mogą wpływać inne czynniki, których Lighthouse nie sprawdza. [Więcej informacji](https://support.google.com/webmasters/answer/35769)"
  },
  "lighthouse-core/config/default-config.js | seoCategoryManualDescription": {
    "message": "Uruchom te dodatkowe walidatory w swojej witrynie, by skontrolować więcej sprawdzonych metod SEO."
  },
  "lighthouse-core/config/default-config.js | seoCategoryTitle": {
    "message": "SEO"
  },
  "lighthouse-core/config/default-config.js | seoContentGroupDescription": {
    "message": "Dostosuj kod HTML w taki sposób, by roboty lepiej rozumiały zawartość aplikacji."
  },
  "lighthouse-core/config/default-config.js | seoContentGroupTitle": {
    "message": "Sprawdzone metody publikowania treści"
  },
  "lighthouse-core/config/default-config.js | seoCrawlingGroupDescription": {
    "message": "Jeśli Twoja aplikacja ma pojawiać się w wynikach wyszukiwania, muszą mieć do niej dostęp roboty."
  },
  "lighthouse-core/config/default-config.js | seoCrawlingGroupTitle": {
    "message": "Skanowanie i indeksowanie"
  },
  "lighthouse-core/config/default-config.js | seoMobileGroupDescription": {
    "message": "Dostosuj strony do komórek, by użytkownicy nie musieli pomniejszać ani powiększać ekranu, gdy będą chcieli coś przeczytać. [Więcej informacji](https://developers.google.com/search/mobile-sites/)"
  },
  "lighthouse-core/config/default-config.js | seoMobileGroupTitle": {
    "message": "Na komórki"
  },
  "lighthouse-core/gather/driver.js | warningData": {
    "message": "{locationCount,plural, =1{Możliwe, że przechowywane są dane, które mają wpływ na szybkość wczytywania w tej lokalizacji: {locations}. Aby uchronić się przed wpływem tych zasobów na wyniki, sprawdź tę stronę w oknie incognito.}few{Możliwe, że przechowywane są dane, które mają wpływ na szybkość wczytywania w tych lokalizacjach: {locations}. Aby uchronić się przed wpływem tych zasobów na wyniki, sprawdź tę stronę w oknie incognito.}many{Możliwe, że przechowywane są dane, które mają wpływ na szybkość wczytywania w tych lokalizacjach: {locations}. Aby uchronić się przed wpływem tych zasobów na wyniki, sprawdź tę stronę w oknie incognito.}other{Możliwe, że przechowywane są dane, które mają wpływ na szybkość wczytywania w tych lokalizacjach: {locations}. Aby uchronić się przed wpływem tych zasobów na wyniki, sprawdź tę stronę w oknie incognito.}}"
  },
  "lighthouse-core/gather/gather-runner.js | warningRedirected": {
    "message": "Strona może nie wczytywać się prawidłowo, ponieważ testowy URL ({requested}) został przekierowany pod adres {final}. Przetestuj drugi adres URL bezpośrednio."
  },
  "lighthouse-core/gather/gather-runner.js | warningTimeout": {
    "message": "Wczytywanie strony trwało za długo i nie zostało ukończone w przewidzianym na to czasie. Wyniki mogą być niepełne."
  },
  "lighthouse-core/lib/i18n/i18n.js | columnCacheTTL": {
    "message": "Czas przechowywania danych w pamięci podręcznej"
  },
  "lighthouse-core/lib/i18n/i18n.js | columnDuration": {
    "message": "Czas trwania"
  },
  "lighthouse-core/lib/i18n/i18n.js | columnElement": {
    "message": "Element"
  },
  "lighthouse-core/lib/i18n/i18n.js | columnFailingElem": {
    "message": "Nieprawidłowe elementy"
  },
  "lighthouse-core/lib/i18n/i18n.js | columnLocation": {
    "message": "Lokalizacja"
  },
  "lighthouse-core/lib/i18n/i18n.js | columnName": {
    "message": "Nazwa"
  },
  "lighthouse-core/lib/i18n/i18n.js | columnOverBudget": {
    "message": "Przekroczenie budżetu"
  },
  "lighthouse-core/lib/i18n/i18n.js | columnRequests": {
    "message": "Żądania"
  },
  "lighthouse-core/lib/i18n/i18n.js | columnResourceSize": {
    "message": "Rozmiar zasobu"
  },
  "lighthouse-core/lib/i18n/i18n.js | columnResourceType": {
    "message": "Typ zasobu"
  },
  "lighthouse-core/lib/i18n/i18n.js | columnSize": {
    "message": "Rozmiar"
  },
  "lighthouse-core/lib/i18n/i18n.js | columnSource": {
    "message": "Źródło"
  },
  "lighthouse-core/lib/i18n/i18n.js | columnStartTime": {
    "message": "Czas rozpoczęcia"
  },
  "lighthouse-core/lib/i18n/i18n.js | columnTimeSpent": {
    "message": "Spędzony czas"
  },
  "lighthouse-core/lib/i18n/i18n.js | columnTransferSize": {
    "message": "Rozmiar przesłanych danych"
  },
  "lighthouse-core/lib/i18n/i18n.js | columnURL": {
    "message": "URL"
  },
  "lighthouse-core/lib/i18n/i18n.js | columnWastedBytes": {
    "message": "Potencjalne oszczędności"
  },
  "lighthouse-core/lib/i18n/i18n.js | columnWastedMs": {
    "message": "Potencjalne oszczędności"
  },
  "lighthouse-core/lib/i18n/i18n.js | cumulativeLayoutShiftMetric": {
    "message": "Cumulative Layout Shift"
  },
  "lighthouse-core/lib/i18n/i18n.js | displayValueByteSavings": {
    "message": "Potencjalna oszczędność: {wastedBytes, number, bytes} KiB"
  },
  "lighthouse-core/lib/i18n/i18n.js | displayValueElementsFound": {
    "message": "{nodeCount,plural, =1{Znaleziono 1 element}few{Znaleziono # elementy}many{Znaleziono # elementów}other{Znaleziono # elementu}}"
  },
  "lighthouse-core/lib/i18n/i18n.js | displayValueMsSavings": {
    "message": "Potencjalne przyspieszenie o {wastedMs, number, milliseconds} ms"
  },
  "lighthouse-core/lib/i18n/i18n.js | documentResourceType": {
    "message": "Dokument"
  },
  "lighthouse-core/lib/i18n/i18n.js | estimatedInputLatencyMetric": {
    "message": "Szacowane opóźnienie reakcji"
  },
  "lighthouse-core/lib/i18n/i18n.js | firstCPUIdleMetric": {
    "message": "CPU bezczynny po raz pierwszy"
  },
  "lighthouse-core/lib/i18n/i18n.js | firstContentfulPaintMetric": {
    "message": "First Contentful Paint"
  },
  "lighthouse-core/lib/i18n/i18n.js | firstMeaningfulPaintMetric": {
    "message": "Pierwsze wyrenderowanie elementu znaczącego"
  },
  "lighthouse-core/lib/i18n/i18n.js | fontResourceType": {
    "message": "Czcionka"
  },
  "lighthouse-core/lib/i18n/i18n.js | imageResourceType": {
    "message": "Obraz"
  },
  "lighthouse-core/lib/i18n/i18n.js | interactiveMetric": {
    "message": "Time to Interactive"
  },
  "lighthouse-core/lib/i18n/i18n.js | largestContentfulPaintMetric": {
    "message": "Largest Contentful Paint"
  },
  "lighthouse-core/lib/i18n/i18n.js | maxPotentialFIDMetric": {
    "message": "Maks. potencjalne opóźnienie przy 1. działaniu"
  },
  "lighthouse-core/lib/i18n/i18n.js | mediaResourceType": {
    "message": "Multimedia"
  },
  "lighthouse-core/lib/i18n/i18n.js | ms": {
    "message": "{timeInMs, number, milliseconds} ms"
  },
  "lighthouse-core/lib/i18n/i18n.js | otherResourceType": {
    "message": "Inne"
  },
  "lighthouse-core/lib/i18n/i18n.js | scriptResourceType": {
    "message": "Skrypt"
  },
  "lighthouse-core/lib/i18n/i18n.js | seconds": {
    "message": "{timeInMs, number, seconds} s"
  },
  "lighthouse-core/lib/i18n/i18n.js | speedIndexMetric": {
    "message": "Speed Index"
  },
  "lighthouse-core/lib/i18n/i18n.js | stylesheetResourceType": {
    "message": "Arkusz stylów"
  },
  "lighthouse-core/lib/i18n/i18n.js | thirdPartyResourceType": {
    "message": "Zewnętrzne"
  },
  "lighthouse-core/lib/i18n/i18n.js | totalBlockingTimeMetric": {
    "message": "Total Blocking Time"
  },
  "lighthouse-core/lib/i18n/i18n.js | totalResourceType": {
    "message": "Razem"
  },
  "lighthouse-core/lib/lh-error.js | badTraceRecording": {
    "message": "Podczas rejestrowania śladu wczytywania strony wystąpił błąd. Uruchom Lighthouse ponownie. ({errorCode})"
  },
  "lighthouse-core/lib/lh-error.js | criTimeout": {
    "message": "Upłynął czas oczekiwania na wstępne połączenie z Protokołem debugującym."
  },
  "lighthouse-core/lib/lh-error.js | didntCollectScreenshots": {
    "message": "Podczas wczytywania strony w Chrome nie zostały utworzone zrzuty ekranu. Zapewnij widoczność treści na stronie, a potem uruchom Lighthouse jeszcze raz. ({errorCode})"
  },
  "lighthouse-core/lib/lh-error.js | dnsFailure": {
    "message": "Serwery DNS nie potrafiły ustalić adresu podanej domeny."
  },
  "lighthouse-core/lib/lh-error.js | erroredRequiredArtifact": {
    "message": "Wystąpił błąd wymaganego elementu zbierającego {artifactName}: {errorMessage}"
  },
  "lighthouse-core/lib/lh-error.js | internalChromeError": {
    "message": "Wystąpił wewnętrzny błąd Chrome. Uruchom ponownie Chrome, a następnie Lighthouse."
  },
  "lighthouse-core/lib/lh-error.js | missingRequiredArtifact": {
    "message": "Wymagany element zbierający {artifactName} nie został uruchomiony."
  },
  "lighthouse-core/lib/lh-error.js | notHtml": {
    "message": "Podana strona nie ma formatu HTML (jest wyświetlana jako typ MIME {mimeType})."
  },
  "lighthouse-core/lib/lh-error.js | oldChromeDoesNotSupportFeature": {
    "message": "Ta wersja Chrome jest przestarzała i nie obsługuje wartości „{featureName}”. Aby zobaczyć wszystkie wyniki, użyj nowszej wersji."
  },
  "lighthouse-core/lib/lh-error.js | pageLoadFailed": {
    "message": "Narzędziu Lighthouse nie udało się całkowicie wczytać żądanej strony. Upewnij się, że testujesz właściwy URL, a serwer poprawnie odpowiada na wszystkie żądania."
  },
  "lighthouse-core/lib/lh-error.js | pageLoadFailedHung": {
    "message": "Narzędziu Lighthouse nie udało się całkowicie wczytać żądanego URL-a, ponieważ strona przestała odpowiadać."
  },
  "lighthouse-core/lib/lh-error.js | pageLoadFailedInsecure": {
    "message": "Podany URL nie ma prawidłowego certyfikatu bezpieczeństwa. {securityMessages}"
  },
  "lighthouse-core/lib/lh-error.js | pageLoadFailedInterstitial": {
    "message": "Przeglądarka Chrome zablokowała wczytywanie strony i wyświetliła komunikat pełnoekranowy. Upewnij się, że testujesz właściwy URL, a serwer poprawnie odpowiada na wszystkie żądania."
  },
  "lighthouse-core/lib/lh-error.js | pageLoadFailedWithDetails": {
    "message": "Narzędziu Lighthouse nie udało się całkowicie wczytać żądanej strony. Upewnij się, że testujesz właściwy URL, a serwer poprawnie odpowiada na wszystkie żądania. Szczegóły: {errorDetails}"
  },
  "lighthouse-core/lib/lh-error.js | pageLoadFailedWithStatusCode": {
    "message": "Narzędziu Lighthouse nie udało się całkowicie wczytać żądanej strony. Upewnij się, że testujesz właściwy URL, a serwer poprawnie odpowiada na wszystkie żądania. Kod stanu: {statusCode}"
  },
  "lighthouse-core/lib/lh-error.js | pageLoadTookTooLong": {
    "message": "Wczytywanie strony trwało zbyt długo. Skorzystaj z możliwości przyspieszenia wczytywania strony podanych w raporcie, a następnie ponownie uruchom Lighthouse. ({errorCode})"
  },
  "lighthouse-core/lib/lh-error.js | protocolTimeout": {
    "message": "Przekroczono przydzielony czas oczekiwania na odpowiedź protokołu DevTools. Metoda: {protocolMethod}"
  },
  "lighthouse-core/lib/lh-error.js | requestContentTimeout": {
    "message": "Przekroczono czas przydzielony na pobranie zasobów"
  },
  "lighthouse-core/lib/lh-error.js | urlInvalid": {
    "message": "Podany URL jest nieprawidłowy."
  },
  "lighthouse-core/report/html/renderer/util.js | auditGroupExpandTooltip": {
    "message": "Pokaż audyty"
  },
  "lighthouse-core/report/html/renderer/util.js | calculatorLink": {
    "message": "Zobacz kalkulator."
  },
  "lighthouse-core/report/html/renderer/util.js | crcInitialNavigation": {
    "message": "Początkowa nawigacja"
  },
  "lighthouse-core/report/html/renderer/util.js | crcLongestDurationLabel": {
    "message": "Maksymalne opóźnienie ścieżki krytycznej:"
  },
  "lighthouse-core/report/html/renderer/util.js | dropdownCopyJSON": {
    "message": "Skopiuj JSON"
  },
  "lighthouse-core/report/html/renderer/util.js | dropdownDarkTheme": {
    "message": "Przełącz tryb ciemny"
  },
  "lighthouse-core/report/html/renderer/util.js | dropdownPrintExpanded": {
    "message": "Drukuj rozwinięty"
  },
  "lighthouse-core/report/html/renderer/util.js | dropdownPrintSummary": {
    "message": "Drukuj podsumowanie"
  },
  "lighthouse-core/report/html/renderer/util.js | dropdownSaveGist": {
    "message": "Zapisz jako Gist"
  },
  "lighthouse-core/report/html/renderer/util.js | dropdownSaveHTML": {
    "message": "Zapisz jako HTML"
  },
  "lighthouse-core/report/html/renderer/util.js | dropdownSaveJSON": {
    "message": "Zapisz jako JSON"
  },
  "lighthouse-core/report/html/renderer/util.js | dropdownViewer": {
    "message": "Otwórz w przeglądarce"
  },
  "lighthouse-core/report/html/renderer/util.js | errorLabel": {
    "message": "Błąd"
  },
  "lighthouse-core/report/html/renderer/util.js | errorMissingAuditInfo": {
    "message": "Błąd raportu: brak informacji o audycie"
  },
  "lighthouse-core/report/html/renderer/util.js | footerIssue": {
    "message": "Zgłoś problem"
  },
  "lighthouse-core/report/html/renderer/util.js | labDataTitle": {
    "message": "Dane laboratoryjne"
  },
  "lighthouse-core/report/html/renderer/util.js | lsPerformanceCategoryDescription": {
    "message": "Bieżąca strona została przeanalizowana przez narzędzie [Lighthouse](https://developers.google.com/web/tools/lighthouse/) wraz z emulacją sieci komórkowej. Wartości są szacunkowe i mogą się zmieniać."
  },
  "lighthouse-core/report/html/renderer/util.js | manualAuditsGroupTitle": {
    "message": "Dodatkowe elementy do ręcznego sprawdzenia"
  },
  "lighthouse-core/report/html/renderer/util.js | notApplicableAuditsGroupTitle": {
    "message": "Nie dotyczy"
  },
  "lighthouse-core/report/html/renderer/util.js | opportunityResourceColumnLabel": {
    "message": "Możliwość"
  },
  "lighthouse-core/report/html/renderer/util.js | opportunitySavingsColumnLabel": {
    "message": "Szacowane oszczędności"
  },
  "lighthouse-core/report/html/renderer/util.js | passedAuditsGroupTitle": {
    "message": "Zaliczone audyty"
  },
  "lighthouse-core/report/html/renderer/util.js | runtimeDesktopEmulation": {
    "message": "Emulacja pulpitu"
  },
  "lighthouse-core/report/html/renderer/util.js | runtimeMobileEmulation": {
    "message": "Emulacja Moto G4"
  },
  "lighthouse-core/report/html/renderer/util.js | runtimeNoEmulation": {
    "message": "Bez emulacji"
  },
  "lighthouse-core/report/html/renderer/util.js | runtimeSettingsAxeVersion": {
    "message": "Wersja biblioteki Axe"
  },
  "lighthouse-core/report/html/renderer/util.js | runtimeSettingsBenchmark": {
    "message": "Moc procesora/pamięci"
  },
  "lighthouse-core/report/html/renderer/util.js | runtimeSettingsCPUThrottling": {
    "message": "Ograniczanie wykorzystania procesora"
  },
  "lighthouse-core/report/html/renderer/util.js | runtimeSettingsChannel": {
    "message": "Kanał"
  },
  "lighthouse-core/report/html/renderer/util.js | runtimeSettingsDevice": {
    "message": "Urządzenie"
  },
  "lighthouse-core/report/html/renderer/util.js | runtimeSettingsFetchTime": {
    "message": "Czas pobrania"
  },
  "lighthouse-core/report/html/renderer/util.js | runtimeSettingsNetworkThrottling": {
    "message": "Ograniczanie wykorzystania sieci"
  },
  "lighthouse-core/report/html/renderer/util.js | runtimeSettingsTitle": {
    "message": "Ustawienia czasu działania"
  },
  "lighthouse-core/report/html/renderer/util.js | runtimeSettingsUA": {
    "message": "Klient użytkownika (host)"
  },
  "lighthouse-core/report/html/renderer/util.js | runtimeSettingsUANetwork": {
    "message": "Klient użytkownika (sieć)"
  },
  "lighthouse-core/report/html/renderer/util.js | runtimeSettingsUrl": {
    "message": "URL"
  },
  "lighthouse-core/report/html/renderer/util.js | runtimeUnknown": {
    "message": "Nieznane"
  },
  "lighthouse-core/report/html/renderer/util.js | snippetCollapseButtonLabel": {
    "message": "Zwiń fragment"
  },
  "lighthouse-core/report/html/renderer/util.js | snippetExpandButtonLabel": {
    "message": "Rozwiń fragment"
  },
  "lighthouse-core/report/html/renderer/util.js | thirdPartyResourcesLabel": {
    "message": "Pokaż zasoby zewnętrzne"
  },
  "lighthouse-core/report/html/renderer/util.js | throttlingProvided": {
    "message": "Obsługiwane przez środowisko"
  },
  "lighthouse-core/report/html/renderer/util.js | toplevelWarningsMessage": {
    "message": "Podczas tego uruchomienia Lighthouse wystąpiły problemy:"
  },
  "lighthouse-core/report/html/renderer/util.js | varianceDisclaimer": {
    "message": "Wartości są szacunkowe i mogą się zmieniać. [Wynik wydajności jest obliczony](https://web.dev/performance-scoring/) bezpośrednio na podstawie tych danych."
  },
  "lighthouse-core/report/html/renderer/util.js | warningAuditsGroupTitle": {
    "message": "Audyty zaliczone z ostrzeżeniami"
  },
  "lighthouse-core/report/html/renderer/util.js | warningHeader": {
    "message": "Ostrzeżenia "
  },
  "node_modules/lighthouse-stack-packs/packs/amp.js | efficient-animated-content": {
    "message": "W przypadku treści animowanych stosuj atrybut [`amp-anim`](https://amp.dev/documentation/components/amp-anim/), by zminimalizować wykorzystanie procesora, gdy te treści znajdują się poza ekranem."
  },
  "node_modules/lighthouse-stack-packs/packs/amp.js | offscreen-images": {
    "message": "Upewnij się, że używasz elementu [`amp-img`](https://amp.dev/documentation/components/amp-img/?format=websites) dla obrazów, które są automatycznie ładowane w leniwy sposób. [Więcej informacji](https://amp.dev/documentation/guides-and-tutorials/develop/media_iframes_3p/?format=websites#images)"
  },
  "node_modules/lighthouse-stack-packs/packs/amp.js | render-blocking-resources": {
    "message": "Korzystaj z narzędzi takich jak [AMP Optimizer](https://github.com/ampproject/amp-toolbox/tree/master/packages/optimizer), aby [renderować układy AMP po stronie serwera](https://amp.dev/documentation/guides-and-tutorials/optimize-and-measure/server-side-rendering/)."
  },
  "node_modules/lighthouse-stack-packs/packs/amp.js | unminified-css": {
    "message": "Sprawdź w [dokumentacji AMP](https://amp.dev/documentation/guides-and-tutorials/develop/style_and_layout/style_pages/), czy wszystkie style są obsługiwane."
  },
  "node_modules/lighthouse-stack-packs/packs/amp.js | uses-responsive-images": {
    "message": "Element [`amp-img`](https://amp.dev/documentation/components/amp-img/?format=websites) ma atrybut [`srcset`](https://web.dev/use-srcset-to-automatically-choose-the-right-image/) wskazujący, których zasobów graficznych użyć w zależności od rozmiaru ekranu. [Więcej informacji](https://amp.dev/documentation/guides-and-tutorials/develop/style_and_layout/art_direction/)"
  },
  "node_modules/lighthouse-stack-packs/packs/amp.js | uses-webp-images": {
    "message": "Sugerujemy wyświetlanie wszystkich komponentów [`amp-img`](https://amp.dev/documentation/components/amp-img/?format=websites) w formatach WebP i podanie odpowiednich zasobów zastępczych dla innych przeglądarek. [Więcej informacji](https://amp.dev/documentation/components/amp-img/#example:-specifying-a-fallback-image)"
  },
  "node_modules/lighthouse-stack-packs/packs/angular.js | dom-size": {
    "message": "Jeśli renderowane są bardzo duże listy, proponujemy zastosowanie przewijania wirtualnego z pakietu CDK (Component Dev Kit). [Więcej informacji](https://web.dev/virtualize-lists-with-angular-cdk/)"
  },
  "node_modules/lighthouse-stack-packs/packs/angular.js | total-byte-weight": {
    "message": "Zastosuj [dzielenie kodu na poziomie przekierowań](https://web.dev/route-level-code-splitting-in-angular/), by zminimalizować wielkość pakietów JavaScript. Pomyśl też o wstępnym zapisywaniu zasobów w pamięci podręcznej za pomocą [skryptu service worker Angular](https://web.dev/precaching-with-the-angular-service-worker/)."
  },
  "node_modules/lighthouse-stack-packs/packs/angular.js | unminified-warning": {
    "message": "Jeśli używasz interfejsu wiersza poleceń Angular, upewnij się, że kompilacje są generowane w trybie produkcyjnym. [Więcej informacji](https://angular.io/guide/deployment#enable-runtime-production-mode)"
  },
  "node_modules/lighthouse-stack-packs/packs/angular.js | unused-javascript": {
    "message": "Jeśli używasz interfejsu wiersza poleceń Angular, dołącz do kompilacji produkcyjnej mapy źródeł w celu inspekcji pakietów. [Więcej informacji](https://angular.io/guide/deployment#inspect-the-bundles)"
  },
  "node_modules/lighthouse-stack-packs/packs/angular.js | uses-rel-preload": {
    "message": "Aby przyspieszyć nawigację, załaduj wcześniej przekierowania. [Więcej informacji](https://web.dev/route-preloading-in-angular/)"
  },
  "node_modules/lighthouse-stack-packs/packs/angular.js | uses-responsive-images": {
    "message": "Do zarządzania punktami przerwania obrazów proponujemy używać narzędzia `BreakpointObserver` z pakietu CDK (Component Dev Kit). [Więcej informacji](https://material.angular.io/cdk/layout/overview)"
  },
  "node_modules/lighthouse-stack-packs/packs/drupal.js | efficient-animated-content": {
    "message": "Możesz przesłać plik GIF do usługi, która umożliwi umieszczanie go jako pliku wideo HTML5."
  },
  "node_modules/lighthouse-stack-packs/packs/drupal.js | font-display": {
    "message": "Gdy w swoim motywie definiujesz niestandardowe czcionki, określ `@font-display`."
  },
  "node_modules/lighthouse-stack-packs/packs/drupal.js | offscreen-images": {
    "message": "Zainstaluj [moduł Drupal](https://www.drupal.org/project/project_module?f%5B0%5D=&f%5B1%5D=&f%5B2%5D=im_vid_3%3A67&f%5B3%5D=&f%5B4%5D=sm_field_project_type%3Afull&f%5B5%5D=&f%5B6%5D=&text=%22lazy+load%22&solrsort=iss_project_release_usage+desc&op=Search), który umożliwia leniwe ładowanie obrazów. Takie moduły umożliwiają odłożenie ładowania obrazów niewyświetlanych na ekranie w celu poprawy wydajności."
  },
  "node_modules/lighthouse-stack-packs/packs/drupal.js | render-blocking-resources": {
    "message": "Sugerujemy używanie modułu wbudowującego w stronę krytyczny kod CSS i JavaScript albo asynchroniczne ładowanie zasobów za pomocą JavaScriptu (np. przy użyciu modułu [Advanced CSS/JS Aggregation](https://www.drupal.org/project/advagg)). Pamiętaj, że optymalizacje dostarczane przez ten moduł mogą zakłócić działanie witryny i konieczne może być wprowadzenie zmian w kodzie."
  },
  "node_modules/lighthouse-stack-packs/packs/drupal.js | time-to-first-byte": {
    "message": "Motywy, moduły i specyfikacje serwera są nie bez znaczenia dla jego czasu reakcji. Być może warto znaleźć lepiej zoptymalizowany motyw, starannie wybrać moduł optymalizujący lub przejść na nowszą wersję serwera. Na serwerach hostujących należy używać pamięci podręcznej kodu operacji PHP oraz buforowania w pamięci operacyjnej (np. Redis lub Memcached), by skrócić czas zapytań do bazy danych, a także zoptymalizować logikę aplikacji, by szybciej przygotowywać strony."
  },
  "node_modules/lighthouse-stack-packs/packs/drupal.js | total-byte-weight": {
    "message": "Sugerujemy używanie [stylów obrazów elastycznych](https://www.drupal.org/docs/8/mobile-guide/responsive-images-in-drupal-8) w celu zmniejszenia wielkości plików graficznych wczytywanych na stronie. Jeśli używasz Views do wyświetlania wielu elementów treści na stronie, rozważ zastosowanie podziału na strony, aby ograniczyć liczbę elementów wyświetlanych na jednej stronie."
  },
  "node_modules/lighthouse-stack-packs/packs/drupal.js | unminified-css": {
    "message": "Musisz mieć włączoną opcję „Aggregate CSS files” (Agreguj pliki CSS) na stronie „Administration » Configuration » Development” (Administracja » Konfiguracja » Programowanie). Istnieją też [dodatkowe moduły](https://www.drupal.org/project/project_module?f%5B0%5D=&f%5B1%5D=&f%5B2%5D=im_vid_3%3A123&f%5B3%5D=&f%5B4%5D=sm_field_project_type%3Afull&f%5B5%5D=&f%5B6%5D=&text=css+aggregation&solrsort=iss_project_release_usage+desc&op=Search), za pomocą których możesz skonfigurować bardziej zaawansowane opcje agregacji, aby przyspieszyć działanie strony dzięki konkatenacji, minifikacji i kompresji stylów CSS."
  },
  "node_modules/lighthouse-stack-packs/packs/drupal.js | unminified-javascript": {
    "message": "Musisz mieć włączoną opcję „Aggregate JavaScript files” (Agreguj pliki JavaScript) na stronie „Administration » Configuration » Development” (Administracja » Konfiguracja » Programowanie). Istnieją też [dodatkowe moduły](https://www.drupal.org/project/project_module?f%5B0%5D=&f%5B1%5D=&f%5B2%5D=im_vid_3%3A123&f%5B3%5D=&f%5B4%5D=sm_field_project_type%3Afull&f%5B5%5D=&f%5B6%5D=&text=javascript+aggregation&solrsort=iss_project_release_usage+desc&op=Search), za pomocą których możesz skonfigurować bardziej zaawansowane opcje agregacji, aby przyspieszyć działanie strony dzięki konkatenacji, minifikacji i kompresji plików JavaScript."
  },
  "node_modules/lighthouse-stack-packs/packs/drupal.js | unused-css-rules": {
    "message": "Sugerujemy usunięcie nieużywanych reguł CSS i dołączenie bibliotek Drupala tylko do tych stron lub komponentów na stronach, które ich potrzebują. Szczegółowe informacje znajdziesz w [dokumentacji Drupala](https://www.drupal.org/docs/8/creating-custom-modules/adding-stylesheets-css-and-javascript-js-to-a-drupal-8-module#library). Aby zidentyfikować dołączone biblioteki, które dodają nieistotny kod CSS, uruchom [zasięg kodu](https://developers.google.com/web/updates/2017/04/devtools-release-notes#coverage) w Chrome DevTools. Motyw/moduł, który dołącza te biblioteki, możesz zidentyfikować na podstawie adresu URL arkusza stylów, gdy witryna Drupala ma wyłączoną agregację kodu CSS. Szukaj motywów/modułów, które mają na liście wiele arkuszy stylów z dużą ilością czerwonego koloru w zasięgu kodu. Motyw/moduł powinien umieszczać arkusz stylów w kolejce tylko wtedy, gdy rzeczywiście jest on używany na stronie."
  },
  "node_modules/lighthouse-stack-packs/packs/drupal.js | unused-javascript": {
    "message": "Sugerujemy usunięcie nieużywanych zasobów JavaSciptu i dołączenie bibliotek Drupala tylko do tych stron lub komponentów na stronach, które ich potrzebują. Szczegółowe informacje znajdziesz w [dokumentacji Drupala](https://www.drupal.org/docs/8/creating-custom-modules/adding-stylesheets-css-and-javascript-js-to-a-drupal-8-module#library). Aby zidentyfikować dołączone biblioteki, które dodają nieistotny kod JavaScript, uruchom [zasięg kodu](https://developers.google.com/web/updates/2017/04/devtools-release-notes#coverage) w Chrome DevTools. Motyw/moduł, który dołącza te biblioteki, możesz zidentyfikować na podstawie adresu URL skryptu, gdy witryna Drupala ma wyłączoną agregację kodu JavaScript. Szukaj motywów/modułów, które mają na liście wiele skryptów z dużą ilością czerwonego koloru w zasięgu kodu. Motyw/moduł powinien umieszczać skrypt w kolejce tylko wtedy, gdy rzeczywiście jest on używany na stronie."
  },
  "node_modules/lighthouse-stack-packs/packs/drupal.js | uses-long-cache-ttl": {
    "message": "Ustaw opcję „Browser and proxy cache maximum age” (Maksymalny wiek przeglądarki i pamięci podręcznej serwera proxy) na stronie „Administration » Configuration » Development” (Administracja » Konfiguracja » Programowanie). Przeczytaj artykuł o [pamięci podręcznej Drupala i optymalizacji w celu zwiększenia wydajności](https://www.drupal.org/docs/7/managing-site-performance-and-scalability/caching-to-improve-performance/caching-overview#s-drupal-performance-resources)."
  },
  "node_modules/lighthouse-stack-packs/packs/drupal.js | uses-optimized-images": {
    "message": "Sugerujemy używanie [modułu](https://www.drupal.org/project/project_module?f%5B0%5D=&f%5B1%5D=&f%5B2%5D=im_vid_3%3A123&f%5B3%5D=&f%5B4%5D=sm_field_project_type%3Afull&f%5B5%5D=&f%5B6%5D=&text=optimize+images&solrsort=iss_project_release_usage+desc&op=Search), który automatycznie optymalizuje i zmniejsza pliki graficzne przesłane do witryny, zachowując ich jakość. Należy też używać natywnych [stylów obrazów elastycznych](https://www.drupal.org/docs/8/mobile-guide/responsive-images-in-drupal-8) dostępnych w Drupalu (w wersji 8 i nowszych) dla wszystkich obrazów renderowanych w witrynie."
  },
  "node_modules/lighthouse-stack-packs/packs/drupal.js | uses-rel-preconnect": {
    "message": "Wskazówki „preconnect” lub „dns-prefetch” można dodać, instalując i konfigurując [moduł](https://www.drupal.org/project/project_module?f%5B0%5D=&f%5B1%5D=&f%5B2%5D=&f%5B3%5D=&f%5B4%5D=sm_field_project_type%3Afull&f%5B5%5D=&f%5B6%5D=&text=dns-prefetch&solrsort=iss_project_release_usage+desc&op=Search) obsługujący wskazówki zasobów klienta użytkownika."
  },
  "node_modules/lighthouse-stack-packs/packs/drupal.js | uses-responsive-images": {
    "message": "Należy używać natywnych [stylów obrazów elastycznych](https://www.drupal.org/docs/8/mobile-guide/responsive-images-in-drupal-8) dostępnych w Drupalu (w wersji 8 i nowszych). Używaj stylów obrazów elastycznych do renderowania pól obrazów za pomocą trybów widoku, widoków lub obrazów przesłanych w edytorze WYSIWYG."
  },
  "node_modules/lighthouse-stack-packs/packs/drupal.js | uses-webp-images": {
    "message": "Sugerujemy zainstalowanie i skonfigurowanie w witrynie [modułu wykorzystującego formaty obrazu WebP](https://www.drupal.org/project/project_module?f%5B0%5D=&f%5B1%5D=&f%5B2%5D=&f%5B3%5D=&f%5B4%5D=sm_field_project_type%3Afull&f%5B5%5D=&f%5B6%5D=&text=webp&solrsort=iss_project_release_usage+desc&op=Search). Takie moduły automatycznie generują wersję WebP przesłanych obrazów, by zoptymalizować czas wczytywania."
  },
  "node_modules/lighthouse-stack-packs/packs/joomla.js | efficient-animated-content": {
    "message": "Możesz przesłać plik GIF do usługi, która umożliwi umieszczanie go jako pliku wideo HTML5."
  },
  "node_modules/lighthouse-stack-packs/packs/joomla.js | offscreen-images": {
    "message": "Zainstaluj [wtyczkę Joomli do leniwego ładowania](https://extensions.joomla.org/instant-search/?jed_live%5Bquery%5D=lazy%20loading), która umożliwia odłożenie ładowania obrazów niewyświetlanych na ekranie, albo wybierz szablon, który ma tę funkcję. Joomla od wersji 4.0 zawiera dedykowaną wtyczkę leniwego ładowania, którą można włączyć ustawieniem (Content - Lazy Loading Images). Warto też skorzystać z [wtyczki AMP](https://extensions.joomla.org/instant-search/?jed_live%5Bquery%5D=amp)."
  },
  "node_modules/lighthouse-stack-packs/packs/joomla.js | render-blocking-resources": {
    "message": "Jest wiele wtyczek Joomli, które mogą pomóc Ci [umieścić w tekście najważniejsze zasoby](https://extensions.joomla.org/instant-search/?jed_live%5Bquery%5D=performance) lub [opóźnić wczytywanie tych, które są mniej ważne](https://extensions.joomla.org/instant-search/?jed_live%5Bquery%5D=performance). Pamiętaj, że optymalizacje dostarczane przez te wtyczki mogą uszkodzić funkcje Twoich szablonów lub innych wtyczek, więc konieczne jest przeprowadzenie dokładnych testów."
  },
  "node_modules/lighthouse-stack-packs/packs/joomla.js | server-response-time": {
    "message": "Szablony, rozszerzenia i specyfikacje serwera są nie bez znaczenia dla jego czasu reakcji. Być może warto znaleźć lepiej zoptymalizowany szablon, starannie wybrać rozszerzenie optymalizujące lub przejść na nowszą wersję serwera."
  },
  "node_modules/lighthouse-stack-packs/packs/joomla.js | total-byte-weight": {
    "message": "Korzystne może być wyświetlanie fragmentów w poszczególnych kategoriach artykułów (np. przy użyciu linku Przeczytaj więcej), zmniejszenie liczby artykułów wyświetlanych na danej stronie, podział długich postów na kilka stron lub użycie wtyczki umożliwiającej leniwe ładowanie komentarzy."
  },
  "node_modules/lighthouse-stack-packs/packs/joomla.js | unminified-css": {
    "message": "Kilka [rozszerzeń Joomli](https://extensions.joomla.org/instant-search/?jed_live%5Bquery%5D=performance) może przyspieszyć działanie strony dzięki konkatenacji, minifikacji i kompresji stylów CSS. Istnieją też szablony z takimi funkcjami."
  },
  "node_modules/lighthouse-stack-packs/packs/joomla.js | unminified-javascript": {
    "message": "Kilka [rozszerzeń Joomli](https://extensions.joomla.org/instant-search/?jed_live%5Bquery%5D=performance) może przyspieszyć działanie strony dzięki konkatenacji, minifikacji i kompresji skryptów. Istnieją też szablony z takimi funkcjami."
  },
  "node_modules/lighthouse-stack-packs/packs/joomla.js | unused-css-rules": {
    "message": "Dobrym rozwiązaniem może być ograniczenie liczby [rozszerzeń Joomli](https://extensions.joomla.org/) wczytujących na stronie nieużywany kod CSS albo zmiana tych wtyczek na inne. Aby zidentyfikować rozszerzenia, które dodają nieistotny kod CSS, uruchom [zasięg kodu](https://developers.google.com/web/updates/2017/04/devtools-release-notes#coverage) w Chrome DevTools. Możesz zidentyfikować taki motyw/wtyczkę w adresie URL arkusza stylów. Szukaj wtyczek, które mają na liście wiele arkuszy stylów z dużą ilością czerwonego koloru w zasięgu kodu. Wtyczka powinna umieszczać arkusz stylów w kolejce tylko wtedy, gdy rzeczywiście jest on używany na stronie."
  },
  "node_modules/lighthouse-stack-packs/packs/joomla.js | unused-javascript": {
    "message": "Dobrym rozwiązaniem może być ograniczenie liczby [rozszerzeń Joomli](https://extensions.joomla.org/) wczytujących na stronie nieużywany kod JavaScript albo zmiana tych wtyczek na inne. Aby zidentyfikować wtyczki, które dodają nieistotny kod JS, uruchom [zasięg kodu](https://developers.google.com/web/updates/2017/04/devtools-release-notes#coverage) w Chrome DevTools. Możesz zidentyfikować takie rozszerzenie na podstawie adresu URL skryptu. Szukaj rozszerzeń, które mają na liście wiele skryptów z dużą ilością czerwonego koloru w zasięgu kodu. Rozszerzenie powinno umieszczać skrypt w kolejce tylko wtedy, gdy rzeczywiście jest on używany na stronie."
  },
  "node_modules/lighthouse-stack-packs/packs/joomla.js | uses-long-cache-ttl": {
    "message": "Dowiedz się więcej o [pamięci podręcznej przeglądarki w Joomli](https://docs.joomla.org/Cache)."
  },
  "node_modules/lighthouse-stack-packs/packs/joomla.js | uses-optimized-images": {
    "message": "Pomocna może być [wtyczka do optymalizacji obrazów](https://extensions.joomla.org/instant-search/?jed_live%5Bquery%5D=performance), która kompresuje obrazy, zachowując ich jakość."
  },
  "node_modules/lighthouse-stack-packs/packs/joomla.js | uses-responsive-images": {
    "message": "Sugerujemy wykorzystanie [wtyczki obsługującej obrazy elastyczne](https://extensions.joomla.org/instant-search/?jed_live%5Bquery%5D=responsive%20images)."
  },
  "node_modules/lighthouse-stack-packs/packs/joomla.js | uses-text-compression": {
    "message": "Możesz włączyć kompresję tekstu za pomocą opcji Gzip Page Compression w konfiguracji Joomli (System > Global configuration > Server)."
  },
  "node_modules/lighthouse-stack-packs/packs/joomla.js | uses-webp-images": {
    "message": "Możesz skorzystać z [wtyczki](https://extensions.joomla.org/instant-search/?jed_live%5Bquery%5D=webp) lub usługi, która będzie automatycznie konwertować przesłane obrazy do optymalnych formatów."
  },
  "node_modules/lighthouse-stack-packs/packs/magento.js | critical-request-chains": {
    "message": "Jeśli nie łączysz zasobów JavaScript w pakiet, proponujemy użycie metody [baler](https://github.com/magento/baler)."
  },
  "node_modules/lighthouse-stack-packs/packs/magento.js | disable-bundling": {
    "message": "Proponujemy wyłączenie wbudowanych w Magento funkcji [tworzenia pakietów i minifikacji JavaScript](https://devdocs.magento.com/guides/v2.3/frontend-dev-guide/themes/js-bundling.html), a użycie zamiast nich metody [baler](https://github.com/magento/baler/)."
  },
  "node_modules/lighthouse-stack-packs/packs/magento.js | font-display": {
    "message": "[Definiując niestandardowe czcionki](https://devdocs.magento.com/guides/v2.3/frontend-dev-guide/css-topics/using-fonts.html), ustaw `@font-display`."
  },
  "node_modules/lighthouse-stack-packs/packs/magento.js | offscreen-images": {
    "message": "Sugerujemy zmodyfikowanie szablonów produktu i katalogu w celu wykorzystania funkcji platformy internetowej [leniwego ładowania](https://web.dev/native-lazy-loading)."
  },
  "node_modules/lighthouse-stack-packs/packs/magento.js | time-to-first-byte": {
    "message": "Skorzystaj z [integracji Varnish](https://devdocs.magento.com/guides/v2.3/config-guide/varnish/config-varnish.html) z Magento."
  },
  "node_modules/lighthouse-stack-packs/packs/magento.js | unminified-css": {
    "message": "Włącz opcję „Minify CSS Files” (Minifikuj pliki CSS) w ustawieniach dewelopera swojego sklepu. [Więcej informacji](https://devdocs.magento.com/guides/v2.3/performance-best-practices/configuration.html?itm_source=devdocs&itm_medium=search_page&itm_campaign=federated_search&itm_term=minify%20css%20files)"
  },
  "node_modules/lighthouse-stack-packs/packs/magento.js | unminified-javascript": {
    "message": "Do minifikacji wszystkich plików JavaScript z wdrożenia treści statycznych używaj parsera [Terser](https://www.npmjs.com/package/terser) i wyłącz wbudowaną funkcję minifikacji."
  },
  "node_modules/lighthouse-stack-packs/packs/magento.js | unused-javascript": {
    "message": "Wyłącz wbudowaną w Magento funkcję [tworzenia pakietów JavaScript](https://devdocs.magento.com/guides/v2.3/frontend-dev-guide/themes/js-bundling.html)."
  },
  "node_modules/lighthouse-stack-packs/packs/magento.js | uses-optimized-images": {
    "message": "Proponujemy poszukać w [Magento Marketplace](https://marketplace.magento.com/catalogsearch/result/?q=optimize%20image) rozszerzeń innych firm umożliwiających optymalizację obrazów."
  },
  "node_modules/lighthouse-stack-packs/packs/magento.js | uses-rel-preconnect": {
    "message": "Wskazówki „preconnect” lub „dns-prefetch” można dodać, [modyfikując układ motywu](https://devdocs.magento.com/guides/v2.3/frontend-dev-guide/layouts/xml-manage.html)."
  },
  "node_modules/lighthouse-stack-packs/packs/magento.js | uses-rel-preload": {
    "message": "Tagi `<link rel=preload>` można dodać, [modyfikując układ motywu](https://devdocs.magento.com/guides/v2.3/frontend-dev-guide/layouts/xml-manage.html)."
  },
  "node_modules/lighthouse-stack-packs/packs/magento.js | uses-webp-images": {
    "message": "Proponujemy poszukać w [Magento Marketplace](https://marketplace.magento.com/catalogsearch/result/?q=webp) rozszerzeń innych firm umożliwiających wykorzystanie nowych formatów obrazów."
  },
  "node_modules/lighthouse-stack-packs/packs/react.js | dom-size": {
    "message": "Jeśli renderujesz na stronie wiele powtarzających się elementów, proponujemy wykorzystanie biblioteki „okienkowej”, takiej jak `react-window`, by zminimalizować liczbę tworzonych węzłów DOM. [Więcej informacji](https://web.dev/virtualize-long-lists-react-window/) Aby przyspieszyć działanie, zredukuj też liczbę ponownych renderowań za pomocą metod [`shouldComponentUpdate`](https://reactjs.org/docs/optimizing-performance.html#shouldcomponentupdate-in-action), [`PureComponent`](https://reactjs.org/docs/react-api.html#reactpurecomponent) lub [`React.memo`](https://reactjs.org/docs/react-api.html#reactmemo). Jeśli używasz hooka `Effect`, [pomijaj efekty](https://reactjs.org/docs/hooks-effect.html#tip-optimizing-performance-by-skipping-effects) tylko do momentu zmiany określonych zależności."
  },
  "node_modules/lighthouse-stack-packs/packs/react.js | redirects": {
    "message": "Jeśli używasz komponentów React Router, zminimalizuj wykorzystanie komponentu `<Redirect>` do [przekierowania nawigacji](https://reacttraining.com/react-router/web/api/Redirect)."
  },
  "node_modules/lighthouse-stack-packs/packs/react.js | time-to-first-byte": {
    "message": "Jeśli renderujesz komponenty React po stronie serwera, proponujemy używanie metod `renderToNodeStream()` lub `renderToStaticNodeStream()`, by umożliwić klientowi odbieranie i rozwijanie poszczególnych części kodu zamiast całego naraz. [Więcej informacji](https://reactjs.org/docs/react-dom-server.html#rendertonodestream)"
  },
  "node_modules/lighthouse-stack-packs/packs/react.js | unminified-css": {
    "message": "Jeśli Twój system kompilacji automatycznie minifikuje pliki CSS, upewnij się, że wdrażasz kompilację produkcyjną aplikacji. Możesz to sprawdzić za pomocą rozszerzenia Narzędzia dla programistów React. [Więcej informacji](https://reactjs.org/docs/optimizing-performance.html#use-the-production-build)"
  },
  "node_modules/lighthouse-stack-packs/packs/react.js | unminified-javascript": {
    "message": "Jeśli Twój system kompilacji automatycznie minifikuje pliki JS, upewnij się, że wdrażasz kompilację produkcyjną aplikacji. Możesz to sprawdzić za pomocą rozszerzenia Narzędzia dla programistów React. [Więcej informacji](https://reactjs.org/docs/optimizing-performance.html#use-the-production-build)"
  },
  "node_modules/lighthouse-stack-packs/packs/react.js | unused-javascript": {
    "message": "Jeśli nie renderujesz po stronie serwera, [podziel pakiety JavaScript](https://web.dev/code-splitting-suspense/), używając funkcji `React.lazy()`. W przeciwnym razie podziel kod za pomocą biblioteki innej firmy, takiej jak [loadable-components](https://www.smooth-code.com/open-source/loadable-components/docs/getting-started/)."
  },
  "node_modules/lighthouse-stack-packs/packs/react.js | user-timings": {
    "message": "Do pomiaru wydajności renderowania komponentów używaj programu profilującego z narzędzi dla programistów React, który wykorzystuje interfejs Profiler API. [Więcej informacji](https://reactjs.org/blog/2018/09/10/introducing-the-react-profiler.html)"
  },
  "node_modules/lighthouse-stack-packs/packs/wordpress.js | efficient-animated-content": {
    "message": "Możesz przesłać plik GIF do usługi, która umożliwi umieszczanie go jako pliku wideo HTML5."
  },
  "node_modules/lighthouse-stack-packs/packs/wordpress.js | offscreen-images": {
    "message": "Zainstaluj [wtyczkę WordPressa do leniwego ładowania](https://wordpress.org/plugins/search/lazy+load/), która umożliwia odłożenie ładowania obrazów niewyświetlanych na ekranie, albo wybierz motyw, który ma tę funkcję. Warto też skorzystać z [wtyczki AMP](https://wordpress.org/plugins/amp/)."
  },
  "node_modules/lighthouse-stack-packs/packs/wordpress.js | render-blocking-resources": {
    "message": "Jest wiele wtyczek WordPressa, które mogą pomóc Ci [umieścić w tekście najważniejsze zasoby](https://wordpress.org/plugins/search/critical+css/) lub [opóźnić wczytywanie mniej ważnych zasobów](https://wordpress.org/plugins/search/defer+css+javascript/). Pamiętaj, że optymalizacje dostarczane przez te wtyczki mogą uszkodzić funkcje Twojego motywu lub innych wtyczek i konieczne może być wprowadzenie zmian w kodzie."
  },
  "node_modules/lighthouse-stack-packs/packs/wordpress.js | time-to-first-byte": {
    "message": "Motywy, wtyczki i specyfikacje serwera są nie bez znaczenia dla jego czasu reakcji. Być może warto znaleźć lepiej zoptymalizowany motyw, starannie wybierając wtyczkę optymalizującą, i przejść na nowszą wersję serwera."
  },
  "node_modules/lighthouse-stack-packs/packs/wordpress.js | total-byte-weight": {
    "message": "Korzystne może być wyświetlanie fragmentów na liście postów (np. przy użyciu tagu more), zmniejszenie liczby postów wyświetlanych na danej stronie, podział długich postów na kilka stron lub użycie wtyczki umożliwiającej opóźnione wczytywanie komentarzy."
  },
  "node_modules/lighthouse-stack-packs/packs/wordpress.js | unminified-css": {
    "message": "Kilka [wtyczek WordPressa](https://wordpress.org/plugins/search/minify+css/) może przyśpieszyć działanie strony dzięki konkatenacji, minifikacji i kompresji stylów. Jeśli masz taką możliwość, przeprowadż minifikację, zanim opublikujesz skrypty."
  },
  "node_modules/lighthouse-stack-packs/packs/wordpress.js | unminified-javascript": {
    "message": "Kilka [wtyczek WordPressa](https://wordpress.org/plugins/search/minify+javascript/) może przyśpieszyć działanie strony dzięki konkatenacji, minifikacji i kompresji skryptów. Jeśli masz taką możliwość, przeprowadź minifikację, zanim opublikujesz skrypty."
  },
  "node_modules/lighthouse-stack-packs/packs/wordpress.js | unused-css-rules": {
    "message": "Dobrym rozwiązaniem może być ograniczenie liczby [wtyczek WordPressa](https://wordpress.org/plugins/) wczytujących na stronie nieużywany kod CSS albo zmiana tych wtyczek na inne. Aby zidentyfikować wtyczki, które dodają nieistotny kod CSS, uruchom [zasięg kodu](https://developers.google.com/web/updates/2017/04/devtools-release-notes#coverage) w Chrome DevTools. Możesz zidentyfikować taki motyw/wtyczkę w adresie URL arkusza stylów. Szukaj wtyczek, które mają na liście wiele arkuszy stylów z dużą ilością czerwonego koloru w zasięgu kodu. Wtyczka powinna umieszczać arkusz stylów w kolejce tylko wtedy, gdy rzeczywiście jest on używany na stronie."
  },
  "node_modules/lighthouse-stack-packs/packs/wordpress.js | unused-javascript": {
    "message": "Dobrym rozwiązaniem może być ograniczenie liczby [wtyczek WordPressa](https://wordpress.org/plugins/) wczytujących na stronie nieużywany kod JavaScript albo zmiana tych wtyczek na inne. Aby zidentyfikować wtyczki, które dodają nieistotny kod JS, uruchom [zasięg kodu](https://developers.google.com/web/updates/2017/04/devtools-release-notes#coverage) w Chrome DevTools. Możesz zidentyfikować taki motyw/wtyczkę w adresie URL skryptu. Szukaj wtyczek, które mają na liście wiele skryptów z dużą ilością czerwonego koloru w zasięgu kodu. Wtyczka powinna umieszczać skrypt w kolejce, tylko jeśli rzeczywiście jest on używany na stronie."
  },
  "node_modules/lighthouse-stack-packs/packs/wordpress.js | uses-long-cache-ttl": {
    "message": "Dowiedz się więcej o [pamięci podręcznej przeglądarki w WordPressie](https://wordpress.org/support/article/optimization/#browser-caching)."
  },
  "node_modules/lighthouse-stack-packs/packs/wordpress.js | uses-optimized-images": {
    "message": "Pomocna może być [wtyczka WordPressa do optymalizacji obrazów](https://wordpress.org/plugins/search/optimize+images/), która kompresuje obrazy, zachowując ich jakość."
  },
  "node_modules/lighthouse-stack-packs/packs/wordpress.js | uses-responsive-images": {
    "message": "Przesyłaj obrazy bezpośrednio przez [bibliotekę multimediów](https://wordpress.org/support/article/media-library-screen/), by mieć pewność, że wymagane rozmiary obrazów są dostępne, a następnie wstawiaj je z biblioteki multimediów lub używaj widżetu obrazów, by zapewnić użycie optymalnych rozmiarów obrazów (także w dynamicznych punktach przerwania). Unikaj używania obrazów `Full Size`, chyba że wymiary są adekwatne do danego zastosowania. [Więcej informacji](https://wordpress.org/support/article/inserting-images-into-posts-and-pages/)"
  },
  "node_modules/lighthouse-stack-packs/packs/wordpress.js | uses-text-compression": {
    "message": "Możesz włączyć kompresję tekstu w konfiguracji swojego serwera WWW."
  },
  "node_modules/lighthouse-stack-packs/packs/wordpress.js | uses-webp-images": {
    "message": "Możesz skorzystać z [wtyczki](https://wordpress.org/plugins/search/convert+webp/) lub usługi, która będzie automatycznie konwertować przesłane obrazy do optymalnych formatów."
  }
}<|MERGE_RESOLUTION|>--- conflicted
+++ resolved
@@ -1381,32 +1381,6 @@
   },
   "lighthouse-core/audits/viewport.js | title": {
     "message": "Zawiera tag `<meta name=\"viewport\">` z elementem `width` lub `initial-scale`"
-  },
-<<<<<<< HEAD
-  "lighthouse-core/audits/without-javascript.js | description": {
-    "message": "Aplikacja powinna wyświetlać jakieś treści, jeśli JavaScript jest wyłączony. Wystarczy nawet ostrzeżenie, że JavaScript jest wymagany do korzystania z aplikacji. [Więcej informacji](https://web.dev/without-javascript/)"
-  },
-  "lighthouse-core/audits/without-javascript.js | explanation": {
-    "message": "Główna część strony powinna renderować jakieś treści, kiedy jej skrypty są niedostępne"
-  },
-  "lighthouse-core/audits/without-javascript.js | failureTitle": {
-    "message": "Nie zawiera treści zastępczych na wypadek niedostępności JavaScriptu"
-  },
-  "lighthouse-core/audits/without-javascript.js | title": {
-    "message": "Zawiera jakieś treści na wypadek niedostępności JavaScriptu"
-=======
-  "lighthouse-core/audits/works-offline.js | description": {
-    "message": "Jeśli tworzysz progresywną aplikację internetową, rozważ użycie skryptu service worker, który pozwoli na działanie aplikacji w trybie offline. [Więcej informacji](https://web.dev/works-offline/)"
-  },
-  "lighthouse-core/audits/works-offline.js | failureTitle": {
-    "message": "Strona nie wyświetla błędu 200, kiedy jest offline"
-  },
-  "lighthouse-core/audits/works-offline.js | title": {
-    "message": "Bieżąca strona wyświetla błąd 200, kiedy jest offline"
-  },
-  "lighthouse-core/audits/works-offline.js | warningNoLoad": {
-    "message": "Strona może nie wczytywać się offline, ponieważ testowy URL ({requested}) został przekierowany pod adres „{final}”. Przetestuj drugi URL bezpośrednio."
->>>>>>> 5fc0fce9
   },
   "lighthouse-core/config/default-config.js | a11yAriaGroupDescription": {
     "message": "To są możliwości lepszego wykorzystania atrybutów ARIA w Twojej aplikacji, by była ona wygodniejsza dla użytkowników technologii wspomagających, takich jak czytniki ekranu."
