{
  "lighthouse-core/audits/accessibility/accesskeys.js | description": {
    "message": "Anhand von Tastenkombinationen können Nutzer schnell einen Bereich der Seite in den Fokus rücken. Damit die Navigation wie vorgesehen funktioniert, muss jede Tastenkombination eindeutig sein. [Weitere Informationen.](https://web.dev/accesskeys/)"
  },
  "lighthouse-core/audits/accessibility/accesskeys.js | failureTitle": {
    "message": "`[accesskey]`-Werte sind nicht eindeutig"
  },
  "lighthouse-core/audits/accessibility/accesskeys.js | title": {
    "message": "`[accesskey]`-Werte sind eindeutig"
  },
  "lighthouse-core/audits/accessibility/aria-allowed-attr.js | description": {
    "message": "Jede ARIA-`role` unterstützt eine bestimmte Auswahl an `aria-*`-Attributen. Wenn sie jedoch falsch zugeordnet sind, werden die `aria-*`-Attribute ungültig. [Weitere Informationen.](https://web.dev/aria-allowed-attr/)"
  },
  "lighthouse-core/audits/accessibility/aria-allowed-attr.js | failureTitle": {
    "message": "`[aria-*]`-Attribute stimmen nicht mit ihren Rollen überein"
  },
  "lighthouse-core/audits/accessibility/aria-allowed-attr.js | title": {
    "message": "`[aria-*]`-Attribute entsprechen ihren Rollen"
  },
  "lighthouse-core/audits/accessibility/aria-hidden-body.js | description": {
    "message": "Hilfstechnologien wie Screenreader funktionieren nicht richtig, wenn für das Dokument `<body>` die Richtlinie auf `aria-hidden=\"true\"` gestellt ist. [Weitere Informationen](https://web.dev/aria-hidden-body/)"
  },
  "lighthouse-core/audits/accessibility/aria-hidden-body.js | failureTitle": {
    "message": "`[aria-hidden=\"true\"]` ist in dem Dokument`<body>` vorhanden"
  },
  "lighthouse-core/audits/accessibility/aria-hidden-body.js | title": {
    "message": "`[aria-hidden=\"true\"]` ist in dem Dokument `<body>` nicht vorhanden"
  },
  "lighthouse-core/audits/accessibility/aria-hidden-focus.js | description": {
    "message": "Fokussierbare Unterelemente in einem `[aria-hidden=\"true\"]`-Element führen dazu, dass Nutzer von Hilfstechnologien wie Screenreadern solche interaktiven Elemente nicht verwenden können. [Weitere Informationen](https://web.dev/aria-hidden-focus/)"
  },
  "lighthouse-core/audits/accessibility/aria-hidden-focus.js | failureTitle": {
    "message": "`[aria-hidden=\"true\"]`-Elemente enthalten fokussierbare Unterelemente"
  },
  "lighthouse-core/audits/accessibility/aria-hidden-focus.js | title": {
    "message": "`[aria-hidden=\"true\"]`-Elemente enthalten keine fokussierbaren Unterelemente"
  },
  "lighthouse-core/audits/accessibility/aria-input-field-name.js | description": {
    "message": "Wenn ein Eingabefeld keinen zugänglichen Namen hat, wird es von Screenreadern mit einer allgemeinen Bezeichnung angesagt. Dadurch ist es für Nutzer, die auf Screenreader angewiesen sind, unbrauchbar. [Weitere Informationen](https://web.dev/aria-input-field-name/)"
  },
  "lighthouse-core/audits/accessibility/aria-input-field-name.js | failureTitle": {
    "message": "ARIA-Eingabefelder haben keine zugänglichen Namen"
  },
  "lighthouse-core/audits/accessibility/aria-input-field-name.js | title": {
    "message": "ARIA-Eingabefelder haben zugängliche Namen"
  },
  "lighthouse-core/audits/accessibility/aria-required-attr.js | description": {
    "message": "Für einige ARIA-Rollen sind Attribute erforderlich, die Screenreadern den Zustand des Elements beschreiben. [Weitere Informationen.](https://web.dev/aria-required-attr/)"
  },
  "lighthouse-core/audits/accessibility/aria-required-attr.js | failureTitle": {
    "message": "`[role]`-Elemente weisen nicht alle erforderlichen `[aria-*]`-Attribute auf"
  },
  "lighthouse-core/audits/accessibility/aria-required-attr.js | title": {
    "message": "`[role]`-Elemente verfügen über alle erforderlichen `[aria-*]`-Attribute"
  },
  "lighthouse-core/audits/accessibility/aria-required-children.js | description": {
    "message": "Einige übergeordnete ARIA-Rollen müssen bestimmte untergeordnete Rollen enthalten, damit sie die beabsichtigten Hilfsfunktionen erfüllen können. [Weitere Informationen.](https://web.dev/aria-required-children/)"
  },
  "lighthouse-core/audits/accessibility/aria-required-children.js | failureTitle": {
    "message": "Den Elementen mit einer ARIA-`[role]`, deren untergeordnete Elemente eine bestimmte `[role]` enthalten müssen, fehlen einige oder alle dieser erforderlichen untergeordneten Elemente."
  },
  "lighthouse-core/audits/accessibility/aria-required-children.js | title": {
    "message": "Die Elemente mit einer ARIA-`[role]`, deren untergeordnete Elemente eine bestimmte `[role]` enthalten müssen, haben alle erforderlichen untergeordneten Elemente."
  },
  "lighthouse-core/audits/accessibility/aria-required-parent.js | description": {
    "message": "Einige untergeordnete ARIA-Rollen müssen in bestimmten übergeordneten Rollen enthalten sein, damit sie die beabsichtigten Hilfsfunktionen erfüllen können. [Weitere Informationen.](https://web.dev/aria-required-parent/)"
  },
  "lighthouse-core/audits/accessibility/aria-required-parent.js | failureTitle": {
    "message": "`[role]`-Elemente sind nicht ihren jeweils erforderlichen übergeordneten Elementen untergeordnet"
  },
  "lighthouse-core/audits/accessibility/aria-required-parent.js | title": {
    "message": "`[role]`-Elemente sind ihren jeweils erforderlichen übergeordneten Elementen untergeordnet"
  },
  "lighthouse-core/audits/accessibility/aria-roles.js | description": {
    "message": "Für ARIA-Rollen müssen gültige Werte angegeben sein, damit sie die beabsichtigten Hilfsfunktionen erfüllen können. [Weitere Informationen.](https://web.dev/aria-roles/)"
  },
  "lighthouse-core/audits/accessibility/aria-roles.js | failureTitle": {
    "message": "`[role]`-Werte sind ungültig"
  },
  "lighthouse-core/audits/accessibility/aria-roles.js | title": {
    "message": "`[role]`-Werte sind gültig"
  },
  "lighthouse-core/audits/accessibility/aria-toggle-field-name.js | description": {
    "message": "Wenn eine Ein-/Aus-Schaltfläche keinen zugänglichen Namen hat, wird sie von Screenreadern mit einer allgemeinen Bezeichnung angesagt. Dadurch ist sie für Nutzer, die auf Screenreader angewiesen sind, unbrauchbar. [Weitere Informationen](https://web.dev/aria-toggle-field-name/)"
  },
  "lighthouse-core/audits/accessibility/aria-toggle-field-name.js | failureTitle": {
    "message": "ARIA-Ein-/Aus-Schaltflächen haben keine zugänglichen Namen"
  },
  "lighthouse-core/audits/accessibility/aria-toggle-field-name.js | title": {
    "message": "ARIA-Ein-/Aus-Schaltflächen haben zugängliche Namen"
  },
  "lighthouse-core/audits/accessibility/aria-valid-attr-value.js | description": {
    "message": "Hilfstechnologien wie Screenreader können ARIA-Attribute mit ungültigen Werten nicht interpretieren. [Weitere Informationen.](https://web.dev/aria-valid-attr-value/)"
  },
  "lighthouse-core/audits/accessibility/aria-valid-attr-value.js | failureTitle": {
    "message": "`[aria-*]`-Attribute weisen keine gültigen Werte auf"
  },
  "lighthouse-core/audits/accessibility/aria-valid-attr-value.js | title": {
    "message": "`[aria-*]`-Attribute weisen gültige Werte auf"
  },
  "lighthouse-core/audits/accessibility/aria-valid-attr.js | description": {
    "message": "Hilfstechnologien wie Screenreader können ARIA-Attribute mit ungültigen Namen nicht interpretieren. [Weitere Informationen.](https://web.dev/aria-valid-attr/)"
  },
  "lighthouse-core/audits/accessibility/aria-valid-attr.js | failureTitle": {
    "message": "`[aria-*]`-Attribute sind ungültig oder falsch geschrieben"
  },
  "lighthouse-core/audits/accessibility/aria-valid-attr.js | title": {
    "message": "`[aria-*]`-Attribute sind gültig und richtig geschrieben"
  },
  "lighthouse-core/audits/accessibility/axe-audit.js | failingElementsHeader": {
    "message": "Fehlerhafte Elemente"
  },
  "lighthouse-core/audits/accessibility/button-name.js | description": {
    "message": "Wenn eine Schaltfläche keinen zugänglichen Namen hat, wird sie von Screenreadern als \"Schaltfläche\" angesagt, was sie für Nutzer, die auf Screenreader angewiesen sind, unbrauchbar macht. [Weitere Informationen.](https://web.dev/button-name/)"
  },
  "lighthouse-core/audits/accessibility/button-name.js | failureTitle": {
    "message": "Schaltflächen haben keinen für Screenreader zugänglichen Namen"
  },
  "lighthouse-core/audits/accessibility/button-name.js | title": {
    "message": "Die Namen der Schaltflächen sind für Screenreader zugänglich"
  },
  "lighthouse-core/audits/accessibility/bypass.js | description": {
    "message": "Wenn Tastaturnutzer Inhalte umgehen können, die sich wiederholen, sorgt das für eine effizientere Navigation. [Weitere Informationen.](https://web.dev/bypass/)"
  },
  "lighthouse-core/audits/accessibility/bypass.js | failureTitle": {
    "message": "Die Seite enthält keine Überschrift, keinen Link zum Überspringen und keinen Landmark-Bereich"
  },
  "lighthouse-core/audits/accessibility/bypass.js | title": {
    "message": "Die Seite enthält eine Überschrift, einen Link zum Überspringen oder einen Landmark-Bereich"
  },
  "lighthouse-core/audits/accessibility/color-contrast.js | description": {
    "message": "Text mit geringem Kontrast ist für viele Nutzer schlecht oder gar nicht lesbar. [Weitere Informationen.](https://web.dev/color-contrast/)"
  },
  "lighthouse-core/audits/accessibility/color-contrast.js | failureTitle": {
    "message": "Das Kontrastverhältnis von Hintergrund- und Vordergrundfarben ist nicht ausreichend."
  },
  "lighthouse-core/audits/accessibility/color-contrast.js | title": {
    "message": "Das Kontrastverhältnis von Hintergrund- und Vordergrundfarben ist ausreichend"
  },
  "lighthouse-core/audits/accessibility/definition-list.js | description": {
    "message": "Wenn Definitionslisten nicht korrekt mit Markup versehen sind, geben Screenreader unter Umständen verwirrende oder falsche Inhalte aus. [Weitere Informationen.](https://web.dev/definition-list/)"
  },
  "lighthouse-core/audits/accessibility/definition-list.js | failureTitle": {
    "message": "`<dl>`-Elemente enthalten nicht ausschließlich Gruppen aus `<dt>`- und `<dd>`-Elementen sowie `<script>`-, `<template>`- oder `<div>`-Elemente, die richtig angeordnet sind."
  },
  "lighthouse-core/audits/accessibility/definition-list.js | title": {
    "message": "`<dl>`-Elemente enthalten ausschließlich Gruppen aus `<dt>`- und `<dd>`-Elementen sowie `<script>`-, `<template>`- oder `<div>`-Elemente, die richtig angeordnet sind."
  },
  "lighthouse-core/audits/accessibility/dlitem.js | description": {
    "message": "Definitionslistenelemente (`<dt>` und `<dd>`) müssen in ein übergeordnetes `<dl>`-Element eingefasst sein, damit sie von Screenreadern richtig angesagt werden können. [Weitere Informationen.](https://web.dev/dlitem/)"
  },
  "lighthouse-core/audits/accessibility/dlitem.js | failureTitle": {
    "message": "Definitionslistenelemente sind nicht in `<dl>`-Elemente eingefasst"
  },
  "lighthouse-core/audits/accessibility/dlitem.js | title": {
    "message": "Definitionslistenelemente sind in `<dl>`-Elemente eingefasst"
  },
  "lighthouse-core/audits/accessibility/document-title.js | description": {
    "message": "Anhand des Titels wissen Screenreader-Nutzer, worum es auf der Seite geht. Außerdem entscheiden Nutzer von Suchmaschinen auf der Grundlage des Titels, ob eine Seite für ihre Suche relevant ist. [Weitere Informationen.](https://web.dev/document-title/)"
  },
  "lighthouse-core/audits/accessibility/document-title.js | failureTitle": {
    "message": "Dokument hat kein `<title>`-Element"
  },
  "lighthouse-core/audits/accessibility/document-title.js | title": {
    "message": "Dokument enthält ein `<title>`-Element"
  },
  "lighthouse-core/audits/accessibility/duplicate-id-active.js | description": {
    "message": "Für alle fokussierbaren Elemente ist ein eindeutiges `id` erforderlich, damit sie von Hilfstechnologien erkannt werden können. [Weitere Informationen](https://web.dev/duplicate-id-active/)"
  },
  "lighthouse-core/audits/accessibility/duplicate-id-active.js | failureTitle": {
    "message": "`[id]`-Attribute zu aktiven, fokussierbaren Elementen sind nicht eindeutig"
  },
  "lighthouse-core/audits/accessibility/duplicate-id-active.js | title": {
    "message": "`[id]`-Attribute zu aktiven, fokussierbaren Elementen sind eindeutig"
  },
  "lighthouse-core/audits/accessibility/duplicate-id-aria.js | description": {
    "message": "Der Wert einer ARIA-ID muss eindeutig sein, damit andere Instanzen nicht von Hilfstechnologien übersehen werden. [Weitere Informationen](https://web.dev/duplicate-id-aria/)"
  },
  "lighthouse-core/audits/accessibility/duplicate-id-aria.js | failureTitle": {
    "message": "ARIA-IDs sind nicht eindeutig"
  },
  "lighthouse-core/audits/accessibility/duplicate-id-aria.js | title": {
    "message": "ARIA-IDs sind eindeutig"
  },
  "lighthouse-core/audits/accessibility/form-field-multiple-labels.js | description": {
    "message": "Formularfelder mit mehreren Labels werden von Hilfstechnologien wie Screenreadern unter Umständen missverständlich angesagt, da diese entweder das erste, das letzte oder alle Labels verwenden. [Weitere Informationen](https://web.dev/form-field-multiple-labels/)"
  },
  "lighthouse-core/audits/accessibility/form-field-multiple-labels.js | failureTitle": {
    "message": "Formularfelder haben mehrere Labels"
  },
  "lighthouse-core/audits/accessibility/form-field-multiple-labels.js | title": {
    "message": "Kein Formularfeld hat mehrere Labels"
  },
  "lighthouse-core/audits/accessibility/frame-title.js | description": {
    "message": "Nutzer von Screenreadern sind auf Frametitel angewiesen, die die Frameinhalte beschreiben. [Weitere Informationen.](https://web.dev/frame-title/)"
  },
  "lighthouse-core/audits/accessibility/frame-title.js | failureTitle": {
    "message": "`<frame>`- oder `<iframe>`-Elemente haben keinen Titel"
  },
  "lighthouse-core/audits/accessibility/frame-title.js | title": {
    "message": "`<frame>`- oder `<iframe>`-Elemente verfügen über einen Titel"
  },
  "lighthouse-core/audits/accessibility/heading-order.js | description": {
    "message": "Richtig geordnete Überschriften, die keine Ebenen überspringen, geben der Seite eine semantische Struktur. Wenn man Hilfstechnologien verwendet, ist es dadurch leichter, sich auf der Seite zurechtzufinden und die Inhalte zu verstehen. [Weitere Informationen](https://web.dev/heading-order/)"
  },
  "lighthouse-core/audits/accessibility/heading-order.js | failureTitle": {
    "message": "Überschriftenelemente sind nicht in einer fortlaufenden absteigenden Reihenfolge angeordnet"
  },
  "lighthouse-core/audits/accessibility/heading-order.js | title": {
    "message": "Überschriftenelemente werden in einer fortlaufenden absteigenden Reihenfolge angezeigt"
  },
  "lighthouse-core/audits/accessibility/html-has-lang.js | description": {
    "message": "Wenn auf einer Seite kein lang-Attribut angegeben ist, nimmt ein Screenreader an, dass es sich um die Standardsprache handelt, die der Nutzer beim Einrichten des Screenreaders ausgewählt hat. Wenn die Sprache jedoch nicht der Standardsprache entspricht, gibt der Screenreader den Inhalt der Seite möglicherweise falsch aus. [Weitere Informationen.](https://web.dev/html-has-lang/)"
  },
  "lighthouse-core/audits/accessibility/html-has-lang.js | failureTitle": {
    "message": "`<html>`-Element enthält kein `[lang]`-Attribut"
  },
  "lighthouse-core/audits/accessibility/html-has-lang.js | title": {
    "message": "`<html>`-Element hat ein `[lang]`-Attribut"
  },
  "lighthouse-core/audits/accessibility/html-lang-valid.js | description": {
    "message": "Durch Angabe einer gültigen [Sprache gemäß BCP 47](https://www.w3.org/International/questions/qa-choosing-language-tags#question) kann der Text von einem Screenreader korrekt wiedergegeben werden. [Weitere Informationen.](https://web.dev/html-lang-valid/)"
  },
  "lighthouse-core/audits/accessibility/html-lang-valid.js | failureTitle": {
    "message": "`<html>`-Element weist keinen gültigen Wert für sein `[lang]`-Attribut auf."
  },
  "lighthouse-core/audits/accessibility/html-lang-valid.js | title": {
    "message": "Das `<html>`-Element hat einen gültigen Wert für sein `[lang]`-Attribut"
  },
  "lighthouse-core/audits/accessibility/image-alt.js | description": {
    "message": "Informative Elemente sollten einen kurzen, beschreibenden alternativen Text haben. Dekorative Elemente können mit einem leeren ALT-Attribut ignoriert werden. [Weitere Informationen.](https://web.dev/image-alt/)"
  },
  "lighthouse-core/audits/accessibility/image-alt.js | failureTitle": {
    "message": "Bildelemente haben keine `[alt]`-Attribute"
  },
  "lighthouse-core/audits/accessibility/image-alt.js | title": {
    "message": "Bildelemente verfügen über `[alt]`-Attribute"
  },
  "lighthouse-core/audits/accessibility/input-image-alt.js | description": {
    "message": "Wenn ein Bild als `<input>`-Schaltfläche verwendet wird, kann die Angabe von alternativem Text Screenreader-Nutzern helfen, den Zweck der Schaltfläche besser zu verstehen. [Weitere Informationen.](https://web.dev/input-image-alt/)"
  },
  "lighthouse-core/audits/accessibility/input-image-alt.js | failureTitle": {
    "message": "`<input type=\"image\">`-Elemente verfügen nicht über `[alt]`-Text"
  },
  "lighthouse-core/audits/accessibility/input-image-alt.js | title": {
    "message": "`<input type=\"image\">`-Elemente verfügen über `[alt]`-Text"
  },
  "lighthouse-core/audits/accessibility/label.js | description": {
    "message": "Durch Labels wird gewährleistet, dass Steuerelemente für Formulare von Hilfstechnologien wie Screenreadern richtig angesagt werden. [Weitere Informationen.](https://web.dev/label/)"
  },
  "lighthouse-core/audits/accessibility/label.js | failureTitle": {
    "message": "Die Formularelemente sind nicht mit Labels verknüpft"
  },
  "lighthouse-core/audits/accessibility/label.js | title": {
    "message": "Formularelemente sind mit Labels verknüpft"
  },
  "lighthouse-core/audits/accessibility/layout-table.js | description": {
    "message": "Eine für Layoutzwecke verwendete Tabelle sollte keine Datenelemente wie \"th\"- bzw. \"caption\"-Elemente oder das \"summary\"-Attribut enthalten, weil dies für Nutzer von Screenreadern verwirrend sein kann. [Weitere Informationen.](https://web.dev/layout-table/)"
  },
  "lighthouse-core/audits/accessibility/layout-table.js | failureTitle": {
    "message": "`<table>`-Präsentationselemente verwenden `<th>`, `<caption>` oder das `[summary]`-Attribut."
  },
  "lighthouse-core/audits/accessibility/layout-table.js | title": {
    "message": "`<table>`-Präsentationselemente enthalten keine `<th>`-, `<caption>`- oder `[summary]`-Attribute."
  },
  "lighthouse-core/audits/accessibility/link-name.js | description": {
    "message": "Linktext, der leicht erkennbar, eindeutig und fokussierbar ist, verbessert die Navigation für Screenreader-Nutzer. Dies gilt auch für alternativen Text für Bilder, die als Links verwendet werden. [Weitere Informationen.](https://web.dev/link-name/)"
  },
  "lighthouse-core/audits/accessibility/link-name.js | failureTitle": {
    "message": "Links haben keinen leicht erkennbaren Namen"
  },
  "lighthouse-core/audits/accessibility/link-name.js | title": {
    "message": "Links haben einen leicht erkennbaren Namen"
  },
  "lighthouse-core/audits/accessibility/list.js | description": {
    "message": "Screenreader sagen Listen auf bestimmte Art und Weise an. Eine korrekte Listenstruktur gewährleistet, dass der Screenreader sie richtig ausgibt. [Weitere Informationen.](https://web.dev/list/)"
  },
  "lighthouse-core/audits/accessibility/list.js | failureTitle": {
    "message": "Listen enthalten nicht nur `<li>`-Elemente und Elemente zur Skriptunterstützung (`<script>` sowie `<template>`)."
  },
  "lighthouse-core/audits/accessibility/list.js | title": {
    "message": "Listen enthalten nur `<li>`-Elemente und Elemente zur Skriptunterstützung (`<script>` sowie `<template>`)."
  },
  "lighthouse-core/audits/accessibility/listitem.js | description": {
    "message": "Listenelemente (`<li>`) müssen sich in einem übergeordneten `<ul>`- oder `<ol>`-Element befinden, damit Screenreader sie richtig ansagen können. [Weitere Informationen.](https://web.dev/listitem/)"
  },
  "lighthouse-core/audits/accessibility/listitem.js | failureTitle": {
    "message": "Listenelemente (`<li>`) befinden sich nicht in übergeordneten `<ul>`- oder `<ol>`-Elementen."
  },
  "lighthouse-core/audits/accessibility/listitem.js | title": {
    "message": "Listenelemente (`<li>`) befinden sich in übergeordneten `<ul>`- oder `<ol>`-Elementen"
  },
  "lighthouse-core/audits/accessibility/meta-refresh.js | description": {
    "message": "Nutzer rechnen nicht damit, dass eine Seite automatisch aktualisiert wird. Außerdem wird dadurch der Fokus wieder auf den Seitenanfang verschoben. Das kann für den Nutzer frustrierend oder verwirrend sein. [Weitere Informationen.](https://web.dev/meta-refresh/)"
  },
  "lighthouse-core/audits/accessibility/meta-refresh.js | failureTitle": {
    "message": "Im Dokument wird `<meta http-equiv=\"refresh\">` verwendet"
  },
  "lighthouse-core/audits/accessibility/meta-refresh.js | title": {
    "message": "Dieses Dokument verwendet `<meta http-equiv=\"refresh\">` nicht"
  },
  "lighthouse-core/audits/accessibility/meta-viewport.js | description": {
    "message": "Wenn Sie die Zoomfunktion deaktivieren, haben Nutzer mit eingeschränktem Sehvermögen, die auf die Bildschirmvergrößerung angewiesen sind, Probleme, den Inhalt einer Webseite zu sehen. [Weitere Informationen.](https://web.dev/meta-viewport/)"
  },
  "lighthouse-core/audits/accessibility/meta-viewport.js | failureTitle": {
    "message": "`[user-scalable=\"no\"]` wird im `<meta name=\"viewport\">`-Element verwendet oder das `[maximum-scale]`-Attribut ist kleiner als 5."
  },
  "lighthouse-core/audits/accessibility/meta-viewport.js | title": {
    "message": "`[user-scalable=\"no\"]` wird nicht im `<meta name=\"viewport\">`-Element verwendet und das `[maximum-scale]`-Attribut ist nicht kleiner als 5."
  },
  "lighthouse-core/audits/accessibility/object-alt.js | description": {
    "message": "Screenreader können lediglich Textinhalte interpretieren. Wenn Sie `<object>`-Elementen Alt-Text hinzufügen, können Screenreader-Nutzer besser verstehen, was diese Elemente darstellen. [Weitere Informationen.](https://web.dev/object-alt/)"
  },
  "lighthouse-core/audits/accessibility/object-alt.js | failureTitle": {
    "message": "`<object>`-Elemente verfügen nicht über `[alt]`-Text"
  },
  "lighthouse-core/audits/accessibility/object-alt.js | title": {
    "message": "`<object>`-Elemente verfügen über `[alt]`-Text"
  },
  "lighthouse-core/audits/accessibility/tabindex.js | description": {
    "message": "Ein Wert größer als 0 impliziert eine explizite Navigationsanordnung. Das ist zwar technisch möglich; aber für Nutzer, die auf Hilfstechnologien angewiesen sind, ist dies häufig frustrierend. [Weitere Informationen.](https://web.dev/tabindex/)"
  },
  "lighthouse-core/audits/accessibility/tabindex.js | failureTitle": {
    "message": "Der `[tabindex]`-Wert einiger Elemente ist größer als 0"
  },
  "lighthouse-core/audits/accessibility/tabindex.js | title": {
    "message": "Kein Element hat einen `[tabindex]`-Wert größer als 0"
  },
  "lighthouse-core/audits/accessibility/td-headers-attr.js | description": {
    "message": "Screenreader bieten Funktionen, die die Navigation in Tabellen vereinfachen. Wenn Sie dafür sorgen, dass `<td>`-Zellen, die das `[headers]`-Attribut verwenden, nur auf andere Zellen in derselben Tabelle verweisen, kann dies für Screenreader-Nutzer hilfreich sein. [Weitere Informationen.](https://web.dev/td-headers-attr/)"
  },
  "lighthouse-core/audits/accessibility/td-headers-attr.js | failureTitle": {
    "message": "Zellen in einem \"`<table>`\"-Element, die das Attribut \"`[headers]`\" enthalten, verweisen auf ein \"`id`\"-Element, das sich nicht in derselben Tabelle befindet."
  },
  "lighthouse-core/audits/accessibility/td-headers-attr.js | title": {
    "message": "Zellen in einem \"`<table>`\"-Element, die das Attribut \"`[headers]`\" enthalten, verweisen auf Zellen in derselben Tabelle."
  },
  "lighthouse-core/audits/accessibility/th-has-data-cells.js | description": {
    "message": "Screenreader bieten Funktionen, die die Navigation in Tabellen vereinfachen. Wenn Sie dafür sorgen, dass Tabellenüberschriften immer auf eine Auswahl von Zellen verweisen, kann dies für Screenreader-Nutzer hilfreich sein. [Weitere Informationen.](https://web.dev/th-has-data-cells/)"
  },
  "lighthouse-core/audits/accessibility/th-has-data-cells.js | failureTitle": {
    "message": "Für `<th>`-Elemente und Elemente mit `[role=\"columnheader\"/\"rowheader\"]` sind keine Datenzellen vorhanden, die sie beschreiben."
  },
  "lighthouse-core/audits/accessibility/th-has-data-cells.js | title": {
    "message": "Für `<th>`-Elemente und Elemente mit `[role=\"columnheader\"/\"rowheader\"]` sind Datenzellen vorhanden, die sie beschreiben."
  },
  "lighthouse-core/audits/accessibility/valid-lang.js | description": {
    "message": "Durch Angabe einer gültigen [Sprache gemäß BCP 47](https://www.w3.org/International/questions/qa-choosing-language-tags#question) in Elementen kann der Text von einem Screenreader korrekt ausgesprochen werden. [Weitere Informationen.](https://web.dev/valid-lang/)"
  },
  "lighthouse-core/audits/accessibility/valid-lang.js | failureTitle": {
    "message": "`[lang]`-Attribute weisen keinen gültigen Wert auf"
  },
  "lighthouse-core/audits/accessibility/valid-lang.js | title": {
    "message": "`[lang]`-Attribute weisen einen gültigen Wert auf"
  },
  "lighthouse-core/audits/accessibility/video-caption.js | description": {
    "message": "Wenn ein Video Untertitel enthält, können gehörlose und hörgeschädigte Nutzer die Informationen im Video besser verstehen. [Weitere Informationen.](https://web.dev/video-caption/)"
  },
  "lighthouse-core/audits/accessibility/video-caption.js | failureTitle": {
    "message": "`<video>`-Elemente enthalten kein `<track>`-Element mit `[kind=\"captions\"]`."
  },
  "lighthouse-core/audits/accessibility/video-caption.js | title": {
    "message": "`<video>`-Elemente enthalten ein `<track>`-Element mit `[kind=\"captions\"]`"
  },
  "lighthouse-core/audits/accessibility/video-description.js | description": {
    "message": "Audiobeschreibungen enthalten relevante Informationen für Videos, die aus dem Dialog nicht ersichtlich sind, z. B. Gesichtsausdrücke und Schauplätze. [Weitere Informationen.](https://web.dev/video-description/)"
  },
  "lighthouse-core/audits/accessibility/video-description.js | failureTitle": {
    "message": "`<video>`-Elemente enthalten kein `<track>`-Element mit `[kind=\"description\"]`."
  },
  "lighthouse-core/audits/accessibility/video-description.js | title": {
    "message": "`<video>`-Elemente enthalten ein `<track>`-Element mit `[kind=\"description\"]`"
  },
  "lighthouse-core/audits/apple-touch-icon.js | description": {
    "message": "Definieren Sie ein `apple-touch-icon` für eine ideale Darstellung unter iOS, wenn Nutzer die progressive Web-App dem Startbildschirm hinzufügen. Es muss auf eine nicht transparente, quadratische PNG-Datei mit 192 px (oder 180 px) verweisen. [Weitere Informationen.](https://web.dev/apple-touch-icon/)"
  },
  "lighthouse-core/audits/apple-touch-icon.js | failureTitle": {
    "message": "Hat kein gültiges `apple-touch-icon`"
  },
  "lighthouse-core/audits/apple-touch-icon.js | precomposedWarning": {
    "message": "`apple-touch-icon-precomposed` ist veraltet; `apple-touch-icon` wird bevorzugt."
  },
  "lighthouse-core/audits/apple-touch-icon.js | title": {
    "message": "Enthält ein gültiges `apple-touch-icon`"
  },
  "lighthouse-core/audits/autocomplete.js | columnCurrent": {
    "message": "Aktueller Wert"
  },
  "lighthouse-core/audits/autocomplete.js | columnSuggestions": {
    "message": "Vorgeschlagenes Token"
  },
  "lighthouse-core/audits/autocomplete.js | description": {
    "message": "Mit `autocomplete` können Nutzer Formulare schneller einreichen. Um die Nutzung zu vereinfachen, empfehlen wir, die automatische Vervollständigung zu aktivieren, indem Sie für das Attribut `autocomplete` einen gültigen Wert wählen. [Weitere Informationen](https://developers.google.com/web/fundamentals/design-and-ux/input/forms#use_metadata_to_enable_auto-complete)"
  },
  "lighthouse-core/audits/autocomplete.js | failureTitle": {
    "message": "`<input>` Elemente haben keine korrekten `autocomplete`-Attribute"
  },
  "lighthouse-core/audits/autocomplete.js | manualReview": {
    "message": "Manuelle Prüfung erforderlich"
  },
  "lighthouse-core/audits/autocomplete.js | reviewOrder": {
    "message": "Tokenreihenfolge prüfen"
  },
  "lighthouse-core/audits/autocomplete.js | title": {
    "message": "`<input>`-Elemente verwenden `autocomplete` korrekt"
  },
  "lighthouse-core/audits/autocomplete.js | warningInvalid": {
    "message": "`autocomplete` Token: „{token}“ ist in {snippet} ungültig"
  },
  "lighthouse-core/audits/autocomplete.js | warningOrder": {
    "message": "Tokenreihenfolge prüfen: \"{tokens}\" in {snippet}"
  },
  "lighthouse-core/audits/bootup-time.js | chromeExtensionsWarning": {
    "message": "Chrome-Erweiterungen haben die Ladegeschwindigkeit dieser Seite beeinträchtigt. Versuchen Sie, die Seite im Inkognito-Modus oder mit einem Chrome-Profil ohne Erweiterungen zu überprüfen."
  },
  "lighthouse-core/audits/bootup-time.js | columnScriptEval": {
    "message": "Skriptauswertung"
  },
  "lighthouse-core/audits/bootup-time.js | columnScriptParse": {
    "message": "Parsen von Skripten"
  },
  "lighthouse-core/audits/bootup-time.js | columnTotal": {
    "message": "CPU-Zeit insgesamt"
  },
  "lighthouse-core/audits/bootup-time.js | description": {
    "message": "Versuchen Sie, die Zeit für das Parsen, Kompilieren und Ausführen von JavaScript zu reduzieren. Die Bereitstellung kleinerer JS-Nutzlasten kann dabei helfen. [Weitere Informationen.](https://web.dev/bootup-time/)"
  },
  "lighthouse-core/audits/bootup-time.js | failureTitle": {
    "message": "Ausführungszeit von JavaScript reduzieren"
  },
  "lighthouse-core/audits/bootup-time.js | title": {
    "message": "JavaScript-Ausführungszeit"
  },
  "lighthouse-core/audits/byte-efficiency/duplicated-javascript.js | description": {
    "message": "Entfernen Sie große, doppelt vorhandene JavaScript-Module aus Bundles, um unnötige Datenübertragungen im Netzwerk zu reduzieren. "
  },
  "lighthouse-core/audits/byte-efficiency/duplicated-javascript.js | title": {
    "message": "In JavaScript-Bundles doppelt vorhandene Module entfernen"
  },
  "lighthouse-core/audits/byte-efficiency/efficient-animated-content.js | description": {
    "message": "Große GIF-Dateien sind nur bedingt für die Auslieferung animierter Inhalte geeignet. Sie können stattdessen MPEG4- oder WebM-Videos für Animationen und PNG oder WebP für statische Bilder verwenden und so die Netzwerk-Datenmenge reduzieren. [Weitere Informationen](https://web.dev/efficient-animated-content/)"
  },
  "lighthouse-core/audits/byte-efficiency/efficient-animated-content.js | title": {
    "message": "Videoformate für animierte Inhalte verwenden"
  },
  "lighthouse-core/audits/byte-efficiency/legacy-javascript.js | description": {
    "message": "Dank Polyfills und \"transform\" können veraltete Browser die neuen JavaScript-Funktionen nutzen. Bei modernen Browsern hingegen sind viele davon nicht erforderlich. Für Ihr JavaScript-Bundle sollten Sie eine moderne Skriptimplementierungsstrategie unter Verwendung der module/nomodule-Funktionserkennung einsetzen. So können Sie einerseits den an moderne Browser übermittelten Code auf das Nötige reduzieren und gleichzeitig veraltete Browser bestmöglich unterstützen. [Weitere Informationen](https://philipwalton.com/articles/deploying-es2015-code-in-production-today/)"
  },
  "lighthouse-core/audits/byte-efficiency/legacy-javascript.js | title": {
    "message": "Verhindern, dass in modernen Browsern veraltetes JavaScript bereitgestellt wird"
  },
  "lighthouse-core/audits/byte-efficiency/offscreen-images.js | description": {
    "message": "Wenn Sie nicht sichtbare und versteckte Bilder erst laden lassen, nachdem alle wichtigen Ressourcen geladen wurden, können Sie die Zeit bis zur Interaktivität reduzieren. [Weitere Informationen.](https://web.dev/offscreen-images/)"
  },
  "lighthouse-core/audits/byte-efficiency/offscreen-images.js | title": {
    "message": "Nicht sichtbare Bilder aufschieben"
  },
  "lighthouse-core/audits/byte-efficiency/render-blocking-resources.js | description": {
    "message": "Ressourcen blockieren den First Paint Ihrer Seite. Versuchen Sie, wichtiges JS und wichtige CSS inline anzugeben und alle nicht kritischen JS und Stile aufzuschieben. [Weitere Informationen.](https://web.dev/render-blocking-resources/)"
  },
  "lighthouse-core/audits/byte-efficiency/render-blocking-resources.js | title": {
    "message": "Ressourcen beseitigen, die das Rendering blockieren"
  },
  "lighthouse-core/audits/byte-efficiency/total-byte-weight.js | description": {
    "message": "Große Netzwerknutzlasten kosten Nutzer bares Geld und hängen eng mit langen Ladezeiten zusammen. [Weitere Informationen.](https://web.dev/total-byte-weight/)"
  },
  "lighthouse-core/audits/byte-efficiency/total-byte-weight.js | displayValue": {
    "message": "Die Gesamtgröße war {totalBytes, number, bytes} KiB"
  },
  "lighthouse-core/audits/byte-efficiency/total-byte-weight.js | failureTitle": {
    "message": "Sehr große Netzwerknutzlasten vermeiden"
  },
  "lighthouse-core/audits/byte-efficiency/total-byte-weight.js | title": {
    "message": "Vermeidet sehr große Netzwerknutzlasten"
  },
  "lighthouse-core/audits/byte-efficiency/unminified-css.js | description": {
    "message": "Durch die Komprimierung von CSS-Dateien können Netzwerknutzlasten verkleinert werden. [Weitere Informationen.](https://web.dev/unminified-css/)"
  },
  "lighthouse-core/audits/byte-efficiency/unminified-css.js | title": {
    "message": "CSS komprimieren"
  },
  "lighthouse-core/audits/byte-efficiency/unminified-javascript.js | description": {
    "message": "Durch die Komprimierung von JavaScript-Dateien können Nutzlastgrößen und die Zeit zum Parsen von Skripts reduziert werden. [Weitere Informationen.](https://web.dev/unminified-javascript/)"
  },
  "lighthouse-core/audits/byte-efficiency/unminified-javascript.js | title": {
    "message": "JavaScript komprimieren"
  },
  "lighthouse-core/audits/byte-efficiency/unused-css-rules.js | description": {
    "message": "Sie können ungültige Regeln aus Stylesheets entfernen und das Laden von CSS aufschieben, die nicht für ohne Scrollen sichtbare Inhalte verwendet werden, um unnötigen Datenverbrauch durch Netzwerkaktivität zu vermeiden. [Weitere Informationen.](https://web.dev/unused-css-rules/)"
  },
  "lighthouse-core/audits/byte-efficiency/unused-css-rules.js | title": {
    "message": "Nicht verwendete CSS entfernen"
  },
  "lighthouse-core/audits/byte-efficiency/unused-javascript.js | description": {
    "message": "Entfernen Sie nicht verwendetes JavaScript, um die Datenmenge bei Netzwerkaktivitäten zu reduzieren. [Weitere Informationen](https://web.dev/unused-javascript/)"
  },
  "lighthouse-core/audits/byte-efficiency/unused-javascript.js | title": {
    "message": "Nicht genutztes JavaScript entfernen"
  },
  "lighthouse-core/audits/byte-efficiency/uses-long-cache-ttl.js | description": {
    "message": "Eine lange Lebensdauer des Cache kann wiederholte Besuche Ihrer Seite beschleunigen. [Weitere Informationen.](https://web.dev/uses-long-cache-ttl/)"
  },
  "lighthouse-core/audits/byte-efficiency/uses-long-cache-ttl.js | displayValue": {
    "message": "{itemCount,plural, =1{1 Ressource gefunden}other{# Ressourcen gefunden}}"
  },
  "lighthouse-core/audits/byte-efficiency/uses-long-cache-ttl.js | failureTitle": {
    "message": "Statische Inhalte mit einer effizienten Cache-Richtlinie bereitstellen"
  },
  "lighthouse-core/audits/byte-efficiency/uses-long-cache-ttl.js | title": {
    "message": "Verwendet eine effiziente Cache-Richtlinie für statische Inhalte"
  },
  "lighthouse-core/audits/byte-efficiency/uses-optimized-images.js | description": {
    "message": "Optimierte Bilder werden schneller geladen und verbrauchen weniger mobile Daten. [Weitere Informationen.](https://web.dev/uses-optimized-images/)"
  },
  "lighthouse-core/audits/byte-efficiency/uses-optimized-images.js | title": {
    "message": "Bilder effizient codieren"
  },
  "lighthouse-core/audits/byte-efficiency/uses-responsive-images.js | description": {
    "message": "Stellen Sie Bilder bereit, die eine angemessene Größe haben, um mobile Daten zu sparen und die Ladezeit zu verbessern. [Weitere Informationen.](https://web.dev/uses-responsive-images/)"
  },
  "lighthouse-core/audits/byte-efficiency/uses-responsive-images.js | title": {
    "message": "Bilder richtig dimensionieren"
  },
  "lighthouse-core/audits/byte-efficiency/uses-text-compression.js | description": {
    "message": "Textbasierte Ressourcen sollten mit Komprimierung (gzip, Deflate oder Brotli) ausgeliefert werden, um die Datenmenge im Netzwerk insgesamt zu minimieren. [Weitere Informationen.](https://web.dev/uses-text-compression/)"
  },
  "lighthouse-core/audits/byte-efficiency/uses-text-compression.js | title": {
    "message": "Textkomprimierung aktivieren"
  },
  "lighthouse-core/audits/byte-efficiency/uses-webp-images.js | description": {
    "message": "Bildformate wie JPEG 2000, JPEG XR und WebP bieten oft eine bessere Komprimierung als PNG oder JPEG, was schnellere Downloads und einen geringeren Datenverbrauch ermöglicht. [Weitere Informationen.](https://web.dev/uses-webp-images/)"
  },
  "lighthouse-core/audits/byte-efficiency/uses-webp-images.js | title": {
    "message": "Bilder in modernen Formaten bereitstellen"
  },
  "lighthouse-core/audits/content-width.js | description": {
    "message": "Wenn die Breite Ihrer App-Inhalte nicht mit der des Darstellungsbereichs übereinstimmt, ist Ihre App möglicherweise nicht für Bildschirme von Mobilgeräten optimiert. [Weitere Informationen.](https://web.dev/content-width/)"
  },
  "lighthouse-core/audits/content-width.js | explanation": {
    "message": "Die Größe des Darstellungsbereichs von {innerWidth} Pixeln stimmt nicht mit der Fenstergröße von {outerWidth} Pixeln überein."
  },
  "lighthouse-core/audits/content-width.js | failureTitle": {
    "message": "Inhalt hat nicht die richtige Größe für den Darstellungsbereich"
  },
  "lighthouse-core/audits/content-width.js | title": {
    "message": "Inhalt hat die richtige Größe für den Darstellungsbereich"
  },
  "lighthouse-core/audits/critical-request-chains.js | description": {
    "message": "In den unten aufgeführten Ketten kritischer Anfragen können Sie sehen, welche Ressourcen mit einer hohen Priorität geladen werden. Versuchen Sie, die Ketten zu verkürzen, die Downloadgröße von Ressourcen zu reduzieren oder das Herunterladen unnötiger Ressourcen aufzuschieben, um den Seitenaufbau zu beschleunigen. [Weitere Informationen.](https://web.dev/critical-request-chains/)"
  },
  "lighthouse-core/audits/critical-request-chains.js | displayValue": {
    "message": "{itemCount,plural, =1{1 Kette gefunden}other{# Ketten gefunden}}"
  },
  "lighthouse-core/audits/critical-request-chains.js | title": {
    "message": "Verkettung kritischer Anfragen vermeiden"
  },
  "lighthouse-core/audits/deprecations.js | columnDeprecate": {
    "message": "Veraltet/Warnung"
  },
  "lighthouse-core/audits/deprecations.js | columnLine": {
    "message": "Zeile"
  },
  "lighthouse-core/audits/deprecations.js | description": {
    "message": "Veraltete APIs werden aus dem Browser entfernt. [Weitere Informationen.](https://web.dev/deprecations/)"
  },
  "lighthouse-core/audits/deprecations.js | displayValue": {
    "message": "{itemCount,plural, =1{1 Warnung gefunden}other{# Warnungen gefunden}}"
  },
  "lighthouse-core/audits/deprecations.js | failureTitle": {
    "message": "Verwendet veraltete APIs"
  },
  "lighthouse-core/audits/deprecations.js | title": {
    "message": "Vermeidet veraltete APIs"
  },
  "lighthouse-core/audits/dobetterweb/appcache-manifest.js | description": {
    "message": "Application Cache ist veraltet. [Weitere Informationen.](https://web.dev/appcache-manifest/)"
  },
  "lighthouse-core/audits/dobetterweb/appcache-manifest.js | displayValue": {
    "message": "\"{AppCacheManifest}\" gefunden"
  },
  "lighthouse-core/audits/dobetterweb/appcache-manifest.js | failureTitle": {
    "message": "Verwendet Application Cache"
  },
  "lighthouse-core/audits/dobetterweb/appcache-manifest.js | title": {
    "message": "Vermeidet Application Cache"
  },
  "lighthouse-core/audits/dobetterweb/charset.js | description": {
    "message": "Eine Zeichencodierungsdeklaration ist erforderlich. Sie kann mit einem `<meta>`-Tag in den ersten 1024 Byte des HTML-Codes oder im HTTP-Antwortheader „Content-Type“ angegeben werden. [Weitere Informationen](https://web.dev/charset/)"
  },
  "lighthouse-core/audits/dobetterweb/charset.js | failureTitle": {
    "message": "Die Charset-Deklaration fehlt oder erscheint zu spät im HTML-Code"
  },
  "lighthouse-core/audits/dobetterweb/charset.js | title": {
    "message": "Korrekt definierter Zeichensatz"
  },
  "lighthouse-core/audits/dobetterweb/doctype.js | description": {
    "message": "Wenn Sie einen DOCTYPE festlegen, hindern Sie den Browser daran, zum Quirks-Modus zu wechseln. [Weitere Informationen.](https://web.dev/doctype/)"
  },
  "lighthouse-core/audits/dobetterweb/doctype.js | explanationBadDoctype": {
    "message": "DOCTYPE-Name muss dieser String sein (in Kleinbuchstaben): `html`"
  },
  "lighthouse-core/audits/dobetterweb/doctype.js | explanationNoDoctype": {
    "message": "Dokument muss einen DOCTYPE enthalten"
  },
  "lighthouse-core/audits/dobetterweb/doctype.js | explanationPublicId": {
    "message": "PublicId sollte ein leerer String sein"
  },
  "lighthouse-core/audits/dobetterweb/doctype.js | explanationSystemId": {
    "message": "SystemId sollte ein leerer String sein"
  },
  "lighthouse-core/audits/dobetterweb/doctype.js | failureTitle": {
    "message": "Seite verfügt nicht über den HTML-DOCTYPE und startet daher den Quirks-Modus"
  },
  "lighthouse-core/audits/dobetterweb/doctype.js | title": {
    "message": "Seite verfügt über den HTML-DOCTYPE"
  },
  "lighthouse-core/audits/dobetterweb/dom-size.js | columnStatistic": {
    "message": "Statistik"
  },
  "lighthouse-core/audits/dobetterweb/dom-size.js | columnValue": {
    "message": "Wert"
  },
  "lighthouse-core/audits/dobetterweb/dom-size.js | description": {
    "message": "Ein großes DOM führt zu hohem Speicherverbrauch, langwierigen [Stilberechnungen](https://developers.google.com/web/fundamentals/performance/rendering/reduce-the-scope-and-complexity-of-style-calculations) und kostspieligen [dynamischen Umbrüchen im Layout](https://developers.google.com/speed/articles/reflow). [Weitere Informationen.](https://web.dev/dom-size/)"
  },
  "lighthouse-core/audits/dobetterweb/dom-size.js | displayValue": {
    "message": "{itemCount,plural, =1{1 Element}other{# Elemente}}"
  },
  "lighthouse-core/audits/dobetterweb/dom-size.js | failureTitle": {
    "message": "Übermäßige DOM-Größe vermeiden"
  },
  "lighthouse-core/audits/dobetterweb/dom-size.js | statisticDOMDepth": {
    "message": "Maximale DOM-Tiefe"
  },
  "lighthouse-core/audits/dobetterweb/dom-size.js | statisticDOMElements": {
    "message": "DOM-Elemente insgesamt"
  },
  "lighthouse-core/audits/dobetterweb/dom-size.js | statisticDOMWidth": {
    "message": "Maximale Anzahl von untergeordneten Elementen"
  },
  "lighthouse-core/audits/dobetterweb/dom-size.js | title": {
    "message": "Vermeidet eine übermäßige DOM-Größe"
  },
  "lighthouse-core/audits/dobetterweb/external-anchors-use-rel-noopener.js | columnFailingAnchors": {
    "message": "Fehlerhafte Anker"
  },
  "lighthouse-core/audits/dobetterweb/external-anchors-use-rel-noopener.js | description": {
    "message": "Fügen Sie beliebigen externen Links `rel=\"noopener\"` oder `rel=\"noreferrer\"` hinzu, um die Leistung zu verbessern und Sicherheitslücken zu vermeiden. [Weitere Informationen.](https://web.dev/external-anchors-use-rel-noopener/)"
  },
  "lighthouse-core/audits/dobetterweb/external-anchors-use-rel-noopener.js | failureTitle": {
    "message": "Links zu ursprungsübergreifenden Zielen sind unsicher"
  },
  "lighthouse-core/audits/dobetterweb/external-anchors-use-rel-noopener.js | title": {
    "message": "Links zu ursprungsübergreifenden Zielen sind sicher"
  },
  "lighthouse-core/audits/dobetterweb/external-anchors-use-rel-noopener.js | warning": {
    "message": "Ziel für Anker ({anchorHTML}) kann nicht bestimmt werden. Wenn dies nicht als Hyperlink genutzt wird, sollten Sie target=_blank entfernen."
  },
  "lighthouse-core/audits/dobetterweb/geolocation-on-start.js | description": {
    "message": "Nutzer sind misstrauisch oder verwirrt, wenn Websites den Standort ohne Begründung anfordern. Versuchen Sie stattdessen, die Anforderung mit einer Nutzeraktion zu verbinden. [Weitere Informationen.](https://web.dev/geolocation-on-start/)"
  },
  "lighthouse-core/audits/dobetterweb/geolocation-on-start.js | failureTitle": {
    "message": "Fordert die Berechtigung zur Standortbestimmung beim Seitenaufbau an"
  },
  "lighthouse-core/audits/dobetterweb/geolocation-on-start.js | title": {
    "message": "Fordert während des Seitenaufbaus keine Berechtigung zur Standortbestimmung an"
  },
  "lighthouse-core/audits/dobetterweb/js-libraries.js | columnVersion": {
    "message": "Version"
  },
  "lighthouse-core/audits/dobetterweb/js-libraries.js | description": {
    "message": "Alle Front-End-JavaScript-Bibliotheken auf der Seite wurden erkannt. [Weitere Informationen.](https://web.dev/js-libraries/)"
  },
  "lighthouse-core/audits/dobetterweb/js-libraries.js | title": {
    "message": "JavaScript-Bibliotheken erkannt"
  },
  "lighthouse-core/audits/dobetterweb/no-document-write.js | description": {
    "message": "Für Nutzer mit langsamen Verbindungen können externe Skripts, die dynamisch über `document.write()` eingefügt werden, den Seitenaufbau um einige Sekunden verzögern. [Weitere Informationen.](https://web.dev/no-document-write/)"
  },
  "lighthouse-core/audits/dobetterweb/no-document-write.js | failureTitle": {
    "message": "`document.write()` vermeiden"
  },
  "lighthouse-core/audits/dobetterweb/no-document-write.js | title": {
    "message": "Verwendet kein `document.write()`"
  },
  "lighthouse-core/audits/dobetterweb/no-vulnerable-libraries.js | columnSeverity": {
    "message": "Höchster Schweregrad"
  },
  "lighthouse-core/audits/dobetterweb/no-vulnerable-libraries.js | columnVersion": {
    "message": "Bibliotheksversion"
  },
  "lighthouse-core/audits/dobetterweb/no-vulnerable-libraries.js | columnVuln": {
    "message": "Anzahl der Sicherheitslücken"
  },
  "lighthouse-core/audits/dobetterweb/no-vulnerable-libraries.js | description": {
    "message": "Einige Skripts von Drittanbietern können bekannte Sicherheitslücken enthalten, die von Angreifern leicht zu identifizieren und zu missbrauchen sind. [Weitere Informationen.](https://web.dev/no-vulnerable-libraries/)"
  },
  "lighthouse-core/audits/dobetterweb/no-vulnerable-libraries.js | displayValue": {
    "message": "{itemCount,plural, =1{1 Sicherheitslücke erkannt}other{# Sicherheitslücken erkannt}}"
  },
  "lighthouse-core/audits/dobetterweb/no-vulnerable-libraries.js | failureTitle": {
    "message": "Enthält Front-End-JavaScript-Bibliotheken mit bekannten Sicherheitslücken"
  },
  "lighthouse-core/audits/dobetterweb/no-vulnerable-libraries.js | rowSeverityHigh": {
    "message": "Hoch"
  },
  "lighthouse-core/audits/dobetterweb/no-vulnerable-libraries.js | rowSeverityLow": {
    "message": "Niedrig"
  },
  "lighthouse-core/audits/dobetterweb/no-vulnerable-libraries.js | rowSeverityMedium": {
    "message": "Mittel"
  },
  "lighthouse-core/audits/dobetterweb/no-vulnerable-libraries.js | title": {
    "message": "Vermeidet Front-End-JavaScript-Bibliotheken mit bekannten Sicherheitslücken"
  },
  "lighthouse-core/audits/dobetterweb/notification-on-start.js | description": {
    "message": "Nutzer sind misstrauisch oder verwirrt, wenn Websites die Berechtigung zum Senden von Benachrichtigungen ohne Begründung anfordern. Versuchen Sie stattdessen, die Anforderung mit Touch-Gesten zu verbinden. [Weitere Informationen.](https://web.dev/notification-on-start/)"
  },
  "lighthouse-core/audits/dobetterweb/notification-on-start.js | failureTitle": {
    "message": "Fordert die Benachrichtigungsberechtigung beim Seitenaufbau an"
  },
  "lighthouse-core/audits/dobetterweb/notification-on-start.js | title": {
    "message": "Fordert während des Seitenaufbaus keine Benachrichtigungsberechtigung an"
  },
  "lighthouse-core/audits/dobetterweb/password-inputs-can-be-pasted-into.js | description": {
    "message": "Das Einfügen von Passwörtern sollte entsprechend guten Sicherheitsrichtlinien zulässig sein. [Weitere Informationen.](https://web.dev/password-inputs-can-be-pasted-into/)"
  },
  "lighthouse-core/audits/dobetterweb/password-inputs-can-be-pasted-into.js | failureTitle": {
    "message": "Hindert Nutzer daran, Inhalte in Passwortfelder einzufügen"
  },
  "lighthouse-core/audits/dobetterweb/password-inputs-can-be-pasted-into.js | title": {
    "message": "Erlaubt Nutzern, Inhalte in Passwortfelder einzufügen"
  },
  "lighthouse-core/audits/dobetterweb/uses-http2.js | columnProtocol": {
    "message": "Protokoll"
  },
  "lighthouse-core/audits/dobetterweb/uses-http2.js | description": {
    "message": "HTTP/2 bietet gegenüber HTTP/1.1 viele Vorteile, wie z. B. Binärkopfzeilen, Multiplexing und Server-Push. [Weitere Informationen.](https://web.dev/uses-http2/)"
  },
  "lighthouse-core/audits/dobetterweb/uses-http2.js | displayValue": {
    "message": "{itemCount,plural, =1{Ressourcen für 1 Anfrage nicht über HTTP/2 bereitgestellt}other{Ressourcen für # Anfragen nicht über HTTP/2 bereitgestellt}}"
  },
  "lighthouse-core/audits/dobetterweb/uses-http2.js | title": {
    "message": "Verwenden Sie HTTP/2"
  },
  "lighthouse-core/audits/dobetterweb/uses-passive-event-listeners.js | description": {
    "message": "Wenn Sie Ihre Ereignis-Listener für Tipp- und Mausradbewegungen als `passive` markieren, können Sie damit die Scrollleistung Ihrer Seite verbessern. [Weitere Informationen.](https://web.dev/uses-passive-event-listeners/)"
  },
  "lighthouse-core/audits/dobetterweb/uses-passive-event-listeners.js | failureTitle": {
    "message": "Verwendet keine passiven Listener zur Verbesserung der Scrollleistung"
  },
  "lighthouse-core/audits/dobetterweb/uses-passive-event-listeners.js | title": {
    "message": "Verwendet passive Listener zur Verbesserung der Scrollleistung"
  },
  "lighthouse-core/audits/errors-in-console.js | description": {
    "message": "In der Konsole protokollierte Fehler weisen auf ungelöste Probleme hin. Sie können durch fehlgeschlagene Netzwerkanfragen und andere Browser-Probleme verursacht werden. [Weitere Informationen](https://web.dev/errors-in-console/)"
  },
  "lighthouse-core/audits/errors-in-console.js | failureTitle": {
    "message": "Es wurden Browserfehler in der Konsole protokolliert"
  },
  "lighthouse-core/audits/errors-in-console.js | title": {
    "message": "Es wurden keine Browserfehler in der Konsole protokolliert"
  },
  "lighthouse-core/audits/font-display.js | description": {
    "message": "Verwenden Sie die CSS-Funktion font-display, damit der Text für Nutzer sichtbar ist, während Webfonts geladen werden. [Weitere Informationen.](https://web.dev/font-display/)"
  },
  "lighthouse-core/audits/font-display.js | failureTitle": {
    "message": "Darauf achten, dass der Text während der Webfont-Ladevorgänge sichtbar bleibt"
  },
  "lighthouse-core/audits/font-display.js | title": {
    "message": "Der gesamte Text bleibt während der Webfont-Ladevorgänge sichtbar"
  },
  "lighthouse-core/audits/font-display.js | undeclaredFontOriginWarning": {
    "message": "{fontCountForOrigin,plural, =1{Lighthouse konnte nicht automatisch den `font-display`-Wert für den Ursprung {fontOrigin} prüfen.}other{Lighthouse konnte nicht automatisch die `font-display`-Werte für den Ursprung {fontOrigin} prüfen}}"
  },
  "lighthouse-core/audits/image-aspect-ratio.js | columnActual": {
    "message": "Seitenverhältnis (Original)"
  },
  "lighthouse-core/audits/image-aspect-ratio.js | columnDisplayed": {
    "message": "Seitenverhältnis (angezeigt)"
  },
  "lighthouse-core/audits/image-aspect-ratio.js | description": {
    "message": "Die Bildgröße sollte dem natürlichen Seitenverhältnis entsprechen. [Weitere Informationen.](https://web.dev/image-aspect-ratio/)"
  },
  "lighthouse-core/audits/image-aspect-ratio.js | failureTitle": {
    "message": "Zeigt Bilder mit einem falschen Seitenverhältnis an"
  },
  "lighthouse-core/audits/image-aspect-ratio.js | title": {
    "message": "Zeigt Bilder mit einem korrekten Seitenverhältnis an"
  },
  "lighthouse-core/audits/image-size-responsive.js | columnActual": {
    "message": "Originalgröße"
  },
  "lighthouse-core/audits/image-size-responsive.js | columnDisplayed": {
    "message": "Angezeigte Größe"
  },
  "lighthouse-core/audits/image-size-responsive.js | columnExpected": {
    "message": "Erwartete Größe"
  },
  "lighthouse-core/audits/image-size-responsive.js | description": {
    "message": "Die originalen Abmessungen eines Bildes sollten proportional zu der Displaygröße und dem Pixel-Verhältnis sein, damit das Bild optimal angezeigt wird. [Weitere Informationen](https://web.dev/serve-responsive-images/)"
  },
  "lighthouse-core/audits/image-size-responsive.js | failureTitle": {
    "message": "Stellt Bilder mit niedriger Auflösung bereit"
  },
  "lighthouse-core/audits/image-size-responsive.js | title": {
    "message": "Stellt Bilder mit angemessener Auflösung bereit"
  },
  "lighthouse-core/audits/installable-manifest.js | description": {
    "message": "Browser können Nutzer direkt dazu auffordern, Ihre Web-App zum Startbildschirm hinzuzufügen. Das kann zu mehr Engagement führen. [Weitere Informationen.](https://web.dev/installable-manifest/)"
  },
  "lighthouse-core/audits/installable-manifest.js | failureTitle": {
    "message": "Das Manifest der Web-App erfüllt die Anforderungen an die Installierbarkeit nicht"
  },
  "lighthouse-core/audits/installable-manifest.js | title": {
    "message": "Das Manifest der Web-App erfüllt die Anforderungen an die Installierbarkeit"
  },
  "lighthouse-core/audits/is-on-https.js | allowed": {
    "message": "Zugelassen"
  },
  "lighthouse-core/audits/is-on-https.js | blocked": {
    "message": "Gesperrt"
  },
  "lighthouse-core/audits/is-on-https.js | columnInsecureURL": {
    "message": "Unsichere URL"
  },
  "lighthouse-core/audits/is-on-https.js | columnResolution": {
    "message": "Lösung anfordern"
  },
  "lighthouse-core/audits/is-on-https.js | description": {
    "message": "Alle Websites sollten auch dann mit HTTPS geschützt werden, wenn sie keine sensiblen Daten enthalten. Dies schließt die Vermeidung [gemischter Inhalte](https://developers.google.com/web/fundamentals/security/prevent-mixed-content/what-is-mixed-content) ein, bei denen einige Ressourcen über HTTP geladen werden, obwohl die Erstanfrage über HTTPS erfolgte. HTTPS verhindert, dass andere Personen die Website manipulieren oder die Kommunikation zwischen Ihrer App und Ihren Nutzern mitverfolgen können. Dieses Protokoll ist eine Voraussetzung für HTTP/2 sowie für viele neue Webplattform-APIs. [Weitere Informationen](https://web.dev/is-on-https/)"
  },
  "lighthouse-core/audits/is-on-https.js | displayValue": {
    "message": "{itemCount,plural, =1{1 unsichere Anfrage gefunden}other{# unsichere Anfragen gefunden}}"
  },
  "lighthouse-core/audits/is-on-https.js | failureTitle": {
    "message": "Verwendet nicht HTTPS"
  },
  "lighthouse-core/audits/is-on-https.js | title": {
    "message": "Verwendet HTTPS"
  },
  "lighthouse-core/audits/is-on-https.js | upgraded": {
    "message": "Automatisch auf HTTPS umgestellt"
  },
  "lighthouse-core/audits/is-on-https.js | warning": {
    "message": "Zugelassen mit Warnung"
  },
  "lighthouse-core/audits/large-javascript-libraries.js | columnLibraryName": {
    "message": "Bibliothek"
  },
  "lighthouse-core/audits/large-javascript-libraries.js | description": {
    "message": "Große JavaScript-Bibliotheken können die Ursache für schlechte Leistung sein. Verwenden Sie kleinere, funktionell gleichwertige Bibliotheken, um die Bundle-Größe zu verringern. [Weitere Informationen.](https://developers.google.com/web/fundamentals/performance/webpack/decrease-frontend-size#optimize_dependencies)"
  },
  "lighthouse-core/audits/large-javascript-libraries.js | displayValue": {
    "message": "{libraryCount,plural, =1{1 große Bibliothek gefunden}other{# große Bibliotheken gefunden}}"
  },
  "lighthouse-core/audits/large-javascript-libraries.js | failureTitle": {
    "message": "Unnötig große JavaScript-Bibliotheken ersetzen"
  },
  "lighthouse-core/audits/large-javascript-libraries.js | title": {
    "message": "Verhindert große JavaScript-Bibliotheken durch kleinere Alternativen"
  },
  "lighthouse-core/audits/largest-contentful-paint-element.js | description": {
    "message": "Dies ist das größte Inhaltselement, das im Darstellungsbereich angezeigt wird. [Weitere Informationen](https://web.dev/lighthouse-largest-contentful-paint/)"
  },
  "lighthouse-core/audits/largest-contentful-paint-element.js | title": {
    "message": "Largest Contentful Paint-Element"
  },
  "lighthouse-core/audits/layout-shift-elements.js | columnContribution": {
    "message": "CLS-Beitrag"
  },
  "lighthouse-core/audits/layout-shift-elements.js | description": {
    "message": "Diese DOM-Elemente tragen am stärksten zur CLS der Seite bei."
  },
  "lighthouse-core/audits/layout-shift-elements.js | title": {
    "message": "Umfangreiche Layoutverschiebungen vermeiden"
  },
  "lighthouse-core/audits/long-tasks.js | description": {
    "message": "Listet die längsten Aufgaben im Hauptthread auf, was nützlich ist, um die Hauptursachen für Eingabeverzögerungen zu identifizieren. [Weitere Informationen](https://web.dev/long-tasks-devtools/)"
  },
  "lighthouse-core/audits/long-tasks.js | displayValue": {
    "message": "{itemCount,plural, =1{# lange Aufgabe gefunden}other{# lange Aufgaben gefunden}}"
  },
  "lighthouse-core/audits/long-tasks.js | title": {
    "message": "Lange Hauptthread-Aufgaben vermeiden"
  },
  "lighthouse-core/audits/mainthread-work-breakdown.js | columnCategory": {
    "message": "Kategorie"
  },
  "lighthouse-core/audits/mainthread-work-breakdown.js | description": {
    "message": "Versuchen Sie, die Zeit für das Parsen, Kompilieren und Ausführen von JavaScript zu reduzieren. Die Bereitstellung kleinerer JS-Nutzlasten kann dabei helfen. [Weitere Informationen](https://web.dev/mainthread-work-breakdown/)"
  },
  "lighthouse-core/audits/mainthread-work-breakdown.js | failureTitle": {
    "message": "Aufwand für Hauptthread minimieren"
  },
  "lighthouse-core/audits/mainthread-work-breakdown.js | title": {
    "message": "Minimiert den Aufwand für den Hauptthread"
  },
  "lighthouse-core/audits/manual/pwa-cross-browser.js | description": {
    "message": "Damit Sie möglichst viele Nutzer erreichen können, sollte Ihre Website mit allen gängigen Browsern kompatibel sein. [Weitere Informationen.](https://web.dev/pwa-cross-browser/)"
  },
  "lighthouse-core/audits/manual/pwa-cross-browser.js | title": {
    "message": "Website funktioniert auf verschiedenen Browsern"
  },
  "lighthouse-core/audits/manual/pwa-each-page-has-url.js | description": {
    "message": "Für die einzelnen Seiten sollten Deeplinks erstellt werden können. Achten Sie darauf, dass die entsprechenden URLs eindeutig sind, sodass sich die Seiten in sozialen Netzwerken leichter teilen lassen. [Weitere Informationen.](https://web.dev/pwa-each-page-has-url/)"
  },
  "lighthouse-core/audits/manual/pwa-each-page-has-url.js | title": {
    "message": "Jede Seite hat eine URL"
  },
  "lighthouse-core/audits/manual/pwa-page-transitions.js | description": {
    "message": "Übergänge sollten sich auch bei einer langsamen Netzwerkverbindung schnell anfühlen. Dies trägt beim Nutzer erheblich zur wahrgenommenen Leistung bei. [Weitere Informationen.](https://web.dev/pwa-page-transitions/)"
  },
  "lighthouse-core/audits/manual/pwa-page-transitions.js | title": {
    "message": "Seitenübergänge vermitteln nicht das Gefühl von übermäßigen Ladezeiten"
  },
  "lighthouse-core/audits/maskable-icon.js | description": {
    "message": "Mit einem maskierbaren Symbol wird die Bildform beim Installieren der App auf einem Gerät vollständig gefüllt, ohne dass es zu einem Letterbox-Effekt kommt. [Weitere Informationen](https://web.dev/maskable-icon-audit/)."
  },
  "lighthouse-core/audits/maskable-icon.js | failureTitle": {
    "message": "Das Manifest hat kein maskierbares Symbol"
  },
  "lighthouse-core/audits/maskable-icon.js | title": {
    "message": "Das Manifest hat ein maskierbares Symbol"
  },
  "lighthouse-core/audits/metrics/cumulative-layout-shift.js | description": {
    "message": "Cumulative Layout Shift misst die Bewegung sichtbarer Elemente innerhalb des Darstellungsbereichs. [Weitere Informationen](https://web.dev/cls/)"
  },
  "lighthouse-core/audits/metrics/estimated-input-latency.js | description": {
    "message": "Die geschätzte Eingabelatenz ist eine Schätzung dessen, wie viele Millisekunden Ihre App benötigt, um während des 5-s-Fensters mit der stärksten Auslastung beim Seitenaufbau auf Nutzereingaben zu reagieren. Wenn die Latenz bei Ihnen über 50 ms beträgt, empfinden Nutzer Ihre App möglicherweise als langsam. [Weitere Informationen.](https://web.dev/estimated-input-latency/)"
  },
  "lighthouse-core/audits/metrics/first-contentful-paint.js | description": {
    "message": "First Contentful Paint gibt an, wann der erste Text oder das erste Bild gezeichnet wird. [Weitere Informationen.](https://web.dev/first-contentful-paint/)"
  },
  "lighthouse-core/audits/metrics/first-cpu-idle.js | description": {
    "message": "Der Messwert \"Erster CPU-Leerlauf\" gibt an, wann die Aktivität des Hauptthreads der Seite das erste Mal gering genug ist, um Eingaben zu verarbeiten.  [Weitere Informationen.](https://web.dev/first-cpu-idle/)"
  },
  "lighthouse-core/audits/metrics/first-meaningful-paint.js | description": {
    "message": "\"Inhalte weitgehend gezeichnet\" gibt an, wann die Hauptinhalte einer Seite sichtbar sind. [Weitere Informationen.](https://web.dev/first-meaningful-paint/)"
  },
  "lighthouse-core/audits/metrics/interactive.js | description": {
    "message": "Die Zeit bis Interaktivität entspricht der Zeit, die vergeht, bis die Seite vollständig interaktiv ist. [Weitere Informationen.](https://web.dev/interactive/)"
  },
  "lighthouse-core/audits/metrics/largest-contentful-paint.js | description": {
    "message": "Largest Contentful Paint gibt an, wann der längste Text bzw. das größte Bild gezeichnet wird. [Weitere Informationen](https://web.dev/lighthouse-largest-contentful-paint/)"
  },
  "lighthouse-core/audits/metrics/max-potential-fid.js | description": {
    "message": "Das maximale potenzielle First Input Delay, das bei Ihren Nutzern auftreten kann, entspricht der Dauer der längsten Aufgabe. [Weitere Informationen](https://web.dev/lighthouse-max-potential-fid/)"
  },
  "lighthouse-core/audits/metrics/speed-index.js | description": {
    "message": "Der Geschwindigkeitsindex gibt an, wie schnell die Inhalte einer Seite sichtbar dargestellt werden. [Weitere Informationen.](https://web.dev/speed-index/)"
  },
  "lighthouse-core/audits/metrics/total-blocking-time.js | description": {
    "message": "Summe aller Zeiträume (in Millisekunden) zwischen FCP und Zeit bis Interaktivität, wenn die Aufgabendauer 50 ms überschreitet. [Weitere Informationen](https://web.dev/lighthouse-total-blocking-time/)"
  },
  "lighthouse-core/audits/network-rtt.js | description": {
    "message": "Die Netzwerk-Umlaufzeit (RTT, Round Trip Time) hat großen Einfluss auf die Leistung. Wenn die RTT zu einem Ursprung hoch ausfällt, weist dies darauf hin, dass die Leistung mit Servern verbessert werden kann, die sich näher beim Nutzer befinden. [Weitere Informationen.](https://hpbn.co/primer-on-latency-and-bandwidth/)"
  },
  "lighthouse-core/audits/network-rtt.js | title": {
    "message": "Netzwerk-Umlaufzeit"
  },
  "lighthouse-core/audits/network-server-latency.js | description": {
    "message": "Serverlatenzen können die Leistung im Web beeinträchtigen. Wenn die Serverlatenz eines Ursprungs hoch ist, weist dies darauf hin, dass der Server überlastet ist oder eine schlechte Back-End-Leistung bietet. [Weitere Informationen.](https://hpbn.co/primer-on-web-performance/#analyzing-the-resource-waterfall)"
  },
  "lighthouse-core/audits/network-server-latency.js | title": {
    "message": "Server-Back-End-Latenzen"
  },
  "lighthouse-core/audits/no-unload-listeners.js | description": {
    "message": "Das `unload`-Ereignis ist nicht zuverlässig. Wenn der Listener darauf wartet, kann das Browseroptimierungen wie den Back-Forward-Cache beeinträchtigen. Möglicherweise ist es sinnvoll, stattdessen das `pagehide`- oder das `visibilitychange`-Ereignis zu verwenden. [Weitere Informationen](https://developers.google.com/web/updates/2018/07/page-lifecycle-api#the-unload-event)"
  },
  "lighthouse-core/audits/no-unload-listeners.js | failureTitle": {
    "message": "Registriert einen `unload`-Listener"
  },
  "lighthouse-core/audits/no-unload-listeners.js | title": {
    "message": "Keine `unload`-Ereignis-Listener gefunden"
  },
  "lighthouse-core/audits/non-composited-animations.js | description": {
    "message": "Animationen, die nicht zusammengesetzt sind, können langsam sein und den CLS-Wert erhöhen. [Weitere Informationen](https://web.dev/non-composited-animations)"
  },
  "lighthouse-core/audits/non-composited-animations.js | displayValue": {
    "message": "{itemCount,plural, =1{# animiertes Element gefunden}other{# animierte Elemente gefunden}}"
  },
  "lighthouse-core/audits/non-composited-animations.js | filterMayMovePixels": {
    "message": "Filterbezogene Property verschiebt möglicherweise Pixel"
  },
  "lighthouse-core/audits/non-composited-animations.js | incompatibleAnimations": {
    "message": "Ziel hat eine andere Animation, die nicht kompatibel ist"
  },
  "lighthouse-core/audits/non-composited-animations.js | nonReplaceCompositeMode": {
    "message": "Effekt hat einen zusammengesetzten Modus, der nicht \"replace\" ist"
  },
  "lighthouse-core/audits/non-composited-animations.js | title": {
    "message": "Nicht zusammengesetzte Animationen vermeiden"
  },
  "lighthouse-core/audits/non-composited-animations.js | transformDependsBoxSize": {
    "message": "Transformationsbezogene Property hängt von Boxgröße ab"
  },
  "lighthouse-core/audits/non-composited-animations.js | unsupportedCSSProperty": {
    "message": "{propertyCount,plural, =1{Nicht unterstützte CSS-Property: {properties}}other{Nicht unterstützte CSS-Properties: {properties}}}"
  },
  "lighthouse-core/audits/non-composited-animations.js | unsupportedTimingParameters": {
    "message": "Effekt hat nicht unterstützte Timingparameter"
  },
  "lighthouse-core/audits/performance-budget.js | description": {
    "message": "Die Anzahl und Größe der Netzwerkanfragen sollten unter den Zielvorgaben des Leistungsbudgets liegen. [Weitere Informationen.](https://developers.google.com/web/tools/lighthouse/audits/budgets)"
  },
  "lighthouse-core/audits/performance-budget.js | requestCountOverBudget": {
    "message": "{count,plural, =1{1 Anfrage}other{# Anfragen}}"
  },
  "lighthouse-core/audits/performance-budget.js | title": {
    "message": "Leistungsbudget"
  },
  "lighthouse-core/audits/preload-fonts.js | description": {
    "message": "Sie sollten `optional`-Schriftarten vorab laden, damit sie von Erstbesuchern verwendet werden können. [Weitere Informationen](https://web.dev/preload-optional-fonts/)"
  },
  "lighthouse-core/audits/preload-fonts.js | failureTitle": {
    "message": "Schriftarten mit `font-display: optional` werden nicht vorab geladen"
  },
  "lighthouse-core/audits/preload-fonts.js | title": {
    "message": "Schriftarten mit `font-display: optional` werden vorab geladen"
  },
  "lighthouse-core/audits/preload-lcp-image.js | description": {
    "message": "Sie können das vom LCP-Element verwendete Bild vorab laden, um die LCP-Zeit zu verbessern. [Weitere Informationen](https://web.dev/optimize-lcp/#preload-important-resources)"
  },
  "lighthouse-core/audits/preload-lcp-image.js | title": {
    "message": "Largest Contentful Paint-Bild vorab laden"
  },
  "lighthouse-core/audits/redirects-http.js | description": {
    "message": "Wenn Sie HTTPS bereits eingerichtet haben, sollten Sie den gesamten HTTP-Traffic auf HTTPS weiterleiten, damit für alle Ihre Nutzer sichere Webfunktionen aktiviert sind. [Weitere Informationen.](https://web.dev/redirects-http/)"
  },
  "lighthouse-core/audits/redirects-http.js | failureTitle": {
    "message": "HTTP-Traffic wird nicht auf HTTPS weitergeleitet"
  },
  "lighthouse-core/audits/redirects-http.js | title": {
    "message": "HTTP-Traffic wird auf HTTPS weitergeleitet"
  },
  "lighthouse-core/audits/redirects.js | description": {
    "message": "Weiterleitungen führen zu zusätzlichen Verzögerungen, bevor die Seite geladen werden kann. [Weitere Informationen.](https://web.dev/redirects/)"
  },
  "lighthouse-core/audits/redirects.js | title": {
    "message": "Mehrere Weiterleitungen auf die Seite vermeiden"
  },
  "lighthouse-core/audits/resource-summary.js | description": {
    "message": "Fügen Sie zum Einrichten von Budgets für die Anzahl und Größe von Seitenressourcen eine budget.json-Datei hinzu. [Weitere Informationen.](https://web.dev/use-lighthouse-for-performance-budgets/)"
  },
  "lighthouse-core/audits/resource-summary.js | displayValue": {
    "message": "{requestCount,plural, =1{1 Anfrage • {byteCount, number, bytes} KiB}other{# Anfragen • {byteCount, number, bytes} KiB}}"
  },
  "lighthouse-core/audits/resource-summary.js | title": {
    "message": "Halten Sie die Anfrageanzahl niedrig und die Übertragungsgröße gering"
  },
  "lighthouse-core/audits/seo/canonical.js | description": {
    "message": "Über kanonische Links wird angegeben, welche URL in den Suchergebnissen angezeigt werden soll. [Weitere Informationen.](https://web.dev/canonical/)"
  },
  "lighthouse-core/audits/seo/canonical.js | explanationConflict": {
    "message": "Mehrere in Konflikt stehende URLs ({urlList})"
  },
  "lighthouse-core/audits/seo/canonical.js | explanationDifferentDomain": {
    "message": "Verweist auf eine andere Domain ({url})"
  },
  "lighthouse-core/audits/seo/canonical.js | explanationInvalid": {
    "message": "Ungültige URL ({url})"
  },
  "lighthouse-core/audits/seo/canonical.js | explanationPointsElsewhere": {
    "message": "Verweist auf einen anderen `hreflang`-Speicherort ({url})"
  },
  "lighthouse-core/audits/seo/canonical.js | explanationRelative": {
    "message": "Relative URL ({url})"
  },
  "lighthouse-core/audits/seo/canonical.js | explanationRoot": {
    "message": "Verweist auf die Stamm-URL (die Startseite) der Domain statt auf eine identische Inhaltsseite"
  },
  "lighthouse-core/audits/seo/canonical.js | failureTitle": {
    "message": "Dokument enthält kein gültiges `rel=canonical`-Element"
  },
  "lighthouse-core/audits/seo/canonical.js | title": {
    "message": "Dokument enthält ein gültiges `rel=canonical`-Element"
  },
  "lighthouse-core/audits/seo/crawlable-anchors.js | columnFailingLink": {
    "message": "Link kann nicht gecrawlt werden"
  },
  "lighthouse-core/audits/seo/crawlable-anchors.js | description": {
    "message": "Suchmaschinen verwenden möglicherweise `href`-Attribute für Links, um Websites zu crawlen. Stellen Sie sicher, dass das `href`-Attribut von Anchor-Elementen auf ein geeignetes Ziel verweist, damit mehr Seiten auf der Website gefunden werden können. [Weitere Informationen](https://support.google.com/webmasters/answer/9112205)"
  },
  "lighthouse-core/audits/seo/crawlable-anchors.js | failureTitle": {
    "message": "Links können nicht gecrawlt werden"
  },
  "lighthouse-core/audits/seo/crawlable-anchors.js | title": {
    "message": "Links können gecrawlt werden"
  },
  "lighthouse-core/audits/seo/font-size.js | additionalIllegibleText": {
    "message": "Zusätzlicher unlesbarer Text"
  },
  "lighthouse-core/audits/seo/font-size.js | columnFontSize": {
    "message": "Schriftgröße"
  },
  "lighthouse-core/audits/seo/font-size.js | columnPercentPageText": {
    "message": "% des Seitentexts"
  },
  "lighthouse-core/audits/seo/font-size.js | columnSelector": {
    "message": "Selector"
  },
  "lighthouse-core/audits/seo/font-size.js | description": {
    "message": "Schriftgrößen von weniger als 12 px sind zu klein und deshalb nicht gut lesbar, sodass Nutzer von Mobilgeräten den Text per Fingerbewegung heranzoomen müssen. Mindestens 60 % des Texts auf der Seite sollten deshalb eine Schriftgröße von mindestens 12 px haben. [Weitere Informationen.](https://web.dev/font-size/)"
  },
  "lighthouse-core/audits/seo/font-size.js | displayValue": {
    "message": "{decimalProportion, number, extendedPercent} gut lesbarer Text"
  },
  "lighthouse-core/audits/seo/font-size.js | explanationViewport": {
    "message": "Text ist nicht lesbar, weil kein Meta-Tag für den Darstellungsbereich vorhanden ist, das für Bildschirme von Mobilgeräten optimiert ist."
  },
  "lighthouse-core/audits/seo/font-size.js | failureTitle": {
    "message": "Dokument enthält keine gut lesbaren Schriftgrößen"
  },
  "lighthouse-core/audits/seo/font-size.js | legibleText": {
    "message": "Gut lesbarer Text"
  },
  "lighthouse-core/audits/seo/font-size.js | title": {
    "message": "Dokument enthält gut lesbare Schriftgrößen"
  },
  "lighthouse-core/audits/seo/hreflang.js | description": {
    "message": "Anhand von \"hreflang\"-Links können Suchmaschinen ermitteln, welche Version einer Seite sie in den Suchergebnissen für eine bestimmte Sprache oder Region anzeigen sollen. [Weitere Informationen.](https://web.dev/hreflang/)"
  },
  "lighthouse-core/audits/seo/hreflang.js | failureTitle": {
    "message": "Dokument enthält kein gültiges `hreflang`-Element"
  },
  "lighthouse-core/audits/seo/hreflang.js | notFullyQualified": {
    "message": "Relativer href-Wert"
  },
  "lighthouse-core/audits/seo/hreflang.js | title": {
    "message": "Dokument enthält ein gültiges `hreflang`-Element"
  },
  "lighthouse-core/audits/seo/hreflang.js | unexpectedLanguage": {
    "message": "Unerwarteter Sprachcode"
  },
  "lighthouse-core/audits/seo/http-status-code.js | description": {
    "message": "Seiten mit ungültigen HTTP-Statuscodes werden möglicherweise nicht richtig indexiert. [Weitere Informationen.](https://web.dev/http-status-code/)"
  },
  "lighthouse-core/audits/seo/http-status-code.js | failureTitle": {
    "message": "Seite hat keinen gültigen HTTP-Statuscode"
  },
  "lighthouse-core/audits/seo/http-status-code.js | title": {
    "message": "Seite hat einen gültigen HTTP-Statuscode"
  },
  "lighthouse-core/audits/seo/is-crawlable.js | description": {
    "message": "Suchmaschinen können Ihre Seiten nicht in die Suchergebnisse aufnehmen, wenn sie nicht dazu berechtigt sind, sie zu crawlen. [Weitere Informationen.](https://web.dev/is-crawable/)"
  },
  "lighthouse-core/audits/seo/is-crawlable.js | failureTitle": {
    "message": "Seite ist von Indexierung ausgeschlossen"
  },
  "lighthouse-core/audits/seo/is-crawlable.js | title": {
    "message": "Seite ist nicht von Indexierung ausgeschlossen"
  },
  "lighthouse-core/audits/seo/link-text.js | description": {
    "message": "Mit beschreibendem Linktext können Suchmaschinen Ihre Inhalte besser verstehen. [Weitere Informationen.](https://web.dev/link-text/)"
  },
  "lighthouse-core/audits/seo/link-text.js | displayValue": {
    "message": "{itemCount,plural, =1{1 Link gefunden}other{# Links gefunden}}"
  },
  "lighthouse-core/audits/seo/link-text.js | failureTitle": {
    "message": "Links enthalten keinen beschreibenden Text"
  },
  "lighthouse-core/audits/seo/link-text.js | title": {
    "message": "Links haben beschreibenden Text"
  },
  "lighthouse-core/audits/seo/manual/structured-data.js | description": {
    "message": "Sie können das [Testtool für strukturierte Daten](https://search.google.com/structured-data/testing-tool/) und den [Lint für strukturierte Daten](http://linter.structured-data.org/) ausführen, um strukturierte Daten zu validieren. [Weitere Informationen.](https://web.dev/structured-data/)"
  },
  "lighthouse-core/audits/seo/manual/structured-data.js | title": {
    "message": "Strukturierte Daten sind gültig"
  },
  "lighthouse-core/audits/seo/meta-description.js | description": {
    "message": "Meta-Beschreibungen können in die Suchergebnisse aufgenommen werden, um die Seiteninhalte kurz zusammenzufassen. [Weitere Informationen.](https://web.dev/meta-description/)"
  },
  "lighthouse-core/audits/seo/meta-description.js | explanation": {
    "message": "Beschreibungstext ist leer."
  },
  "lighthouse-core/audits/seo/meta-description.js | failureTitle": {
    "message": "Dokument enthält keine Meta-Beschreibung"
  },
  "lighthouse-core/audits/seo/meta-description.js | title": {
    "message": "Dokument enthält eine Meta-Beschreibung"
  },
  "lighthouse-core/audits/seo/plugins.js | description": {
    "message": "Suchmaschinen können keine Plug-in-Inhalte indexieren, und auf vielen Geräten werden Plug-ins eingeschränkt oder nicht unterstützt. [Weitere Informationen.](https://web.dev/plugins/)"
  },
  "lighthouse-core/audits/seo/plugins.js | failureTitle": {
    "message": "Dokument verwendet Plug-ins"
  },
  "lighthouse-core/audits/seo/plugins.js | title": {
    "message": "Dokument verwendet keine Plug-ins"
  },
  "lighthouse-core/audits/seo/robots-txt.js | description": {
    "message": "Wenn Ihre robots.txt-Datei fehlerhaft ist, können Crawler möglicherweise nicht nachvollziehen, wie Ihre Website gecrawlt oder indexiert werden soll. [Weitere Informationen.](https://web.dev/robots-txt/)"
  },
  "lighthouse-core/audits/seo/robots-txt.js | displayValueHttpBadCode": {
    "message": "robots.txt-Anfrage hat diesen HTTP-Status zurückgegeben: {statusCode}"
  },
  "lighthouse-core/audits/seo/robots-txt.js | displayValueValidationError": {
    "message": "{itemCount,plural, =1{1 Fehler gefunden}other{# Fehler gefunden}}"
  },
  "lighthouse-core/audits/seo/robots-txt.js | explanation": {
    "message": "Lighthouse konnte keine robots.txt-Datei herunterladen"
  },
  "lighthouse-core/audits/seo/robots-txt.js | failureTitle": {
    "message": "robots.txt ist ungültig"
  },
  "lighthouse-core/audits/seo/robots-txt.js | title": {
    "message": "robots.txt ist gültig"
  },
  "lighthouse-core/audits/seo/tap-targets.js | description": {
    "message": "Interaktive Elemente wie Schaltflächen und Links sollten groß genug sein (48 x 48 px) und genügend Platz um sich herum haben, um einfach angetippt werden zu können. Dabei sollten sie sich aber nicht mit anderen Elementen überschneiden. [Weitere Informationen.](https://web.dev/tap-targets/)"
  },
  "lighthouse-core/audits/seo/tap-targets.js | displayValue": {
    "message": "{decimalProportion, number, percent} der Tippziele haben eine passende Größe"
  },
  "lighthouse-core/audits/seo/tap-targets.js | explanationViewportMetaNotOptimized": {
    "message": "Die Tippziele sind zu klein, weil kein Meta-Tag für den Darstellungsbereich vorhanden ist, das für Bildschirme von Mobilgeräten optimiert ist"
  },
  "lighthouse-core/audits/seo/tap-targets.js | failureTitle": {
    "message": "Größe von Tippzielen ist nicht richtig eingestellt"
  },
  "lighthouse-core/audits/seo/tap-targets.js | overlappingTargetHeader": {
    "message": "Sich überschneidendes Ziel"
  },
  "lighthouse-core/audits/seo/tap-targets.js | tapTargetHeader": {
    "message": "Tippziel"
  },
  "lighthouse-core/audits/seo/tap-targets.js | title": {
    "message": "Größe von Tippzielen ist richtig eingestellt"
  },
  "lighthouse-core/audits/server-response-time.js | description": {
    "message": "Achten Sie auf eine möglichst kurze Serverantwortzeit für das Hauptdokument, weil alle anderen Anfragen davon abhängen. [Weitere Informationen.](https://web.dev/time-to-first-byte/)"
  },
  "lighthouse-core/audits/server-response-time.js | displayValue": {
    "message": "Stammdokument brauchte {timeInMs, number, milliseconds} ms"
  },
  "lighthouse-core/audits/server-response-time.js | failureTitle": {
    "message": "Erstreaktionszeit des Servers verringern"
  },
  "lighthouse-core/audits/server-response-time.js | title": {
    "message": "Kurze Erstreaktionszeit des Servers"
  },
  "lighthouse-core/audits/service-worker.js | description": {
    "message": "Der Service Worker ermöglicht es Ihrer App, viele der Funktionen von progressiven Web-Apps zu nutzen, beispielsweise den Offlinemodus, das Hinzufügen zum Startbildschirm und Push-Benachrichtigungen. [Weitere Informationen.](https://web.dev/service-worker/)"
  },
  "lighthouse-core/audits/service-worker.js | explanationBadManifest": {
    "message": "Diese Seite wird von einem Service Worker kontrolliert. Es wurde jedoch keine `start_url` gefunden, weil das Manifest nicht als gültige JSON-Datei geparst werden konnte."
  },
  "lighthouse-core/audits/service-worker.js | explanationBadStartUrl": {
    "message": "Diese Seite wird zwar von einem Service Worker kontrolliert, die `start_url` ({startUrl}) liegt jedoch nicht in dessen Zuständigkeitsbereich ({scopeUrl})"
  },
  "lighthouse-core/audits/service-worker.js | explanationNoManifest": {
    "message": "Diese Seite wird zwar von einem Service Worker kontrolliert, es wurde jedoch keine `start_url` gefunden, da kein Manifest abgerufen wurde."
  },
  "lighthouse-core/audits/service-worker.js | explanationOutOfScope": {
    "message": "Dieser Ursprung verfügt über mindestens einen Service Worker. Die Seite ({pageUrl}) liegt jedoch nicht in dessen Zuständigkeitsbereich."
  },
  "lighthouse-core/audits/service-worker.js | failureTitle": {
    "message": "Es wurde kein Service Worker erkannt, der die Seite und `start_url` kontrolliert"
  },
  "lighthouse-core/audits/service-worker.js | title": {
    "message": "Es wurde ein Service Worker erkannt, der die Seite und `start_url` kontrolliert."
  },
  "lighthouse-core/audits/splash-screen.js | description": {
    "message": "Wenn Sie Ihren Startbildschirm gemäß dem Design Ihrer App gestalten, vermitteln Sie den Nutzern schon beim Ladevorgang einen hochwertigen Eindruck. [Weitere Informationen.](https://web.dev/splash-screen/)"
  },
  "lighthouse-core/audits/splash-screen.js | failureTitle": {
    "message": "Nicht für einen benutzerdefinierten Startbildschirm konfiguriert"
  },
  "lighthouse-core/audits/splash-screen.js | title": {
    "message": "Konfiguriert für einen benutzerdefinierten Startbildschirm"
  },
  "lighthouse-core/audits/themed-omnibox.js | description": {
    "message": "Die Adressleiste des Browsers kann an das Design Ihrer Website angepasst werden. [Weitere Informationen.](https://web.dev/themed-omnibox/)"
  },
  "lighthouse-core/audits/themed-omnibox.js | failureTitle": {
    "message": "Legt keine Designfarbe für die Adressleiste fest."
  },
  "lighthouse-core/audits/themed-omnibox.js | title": {
    "message": "Legt eine Designfarbe für die Adressleiste fest."
  },
  "lighthouse-core/audits/third-party-summary.js | columnThirdParty": {
    "message": "Drittanbieter"
  },
  "lighthouse-core/audits/third-party-summary.js | description": {
    "message": "Code von Drittanbietern kann die Ladegeschwindigkeit erheblich beeinträchtigen. Beschränken Sie die Zahl redundanter Drittanbieter und versuchen Sie, solchen Code erst nachträglich zu laden. [Weitere Informationen.](https://developers.google.com/web/fundamentals/performance/optimizing-content-efficiency/loading-third-party-javascript/)"
  },
  "lighthouse-core/audits/third-party-summary.js | displayValue": {
    "message": "Code von Drittanbietern hat den Hauptthread {timeInMs, number, milliseconds} ms lang blockiert"
  },
  "lighthouse-core/audits/third-party-summary.js | failureTitle": {
    "message": "Die Auswirkungen von Drittanbieter-Code minimieren"
  },
  "lighthouse-core/audits/third-party-summary.js | title": {
    "message": "Drittanbieternutzung minimieren"
  },
  "lighthouse-core/audits/timing-budget.js | columnMeasurement": {
    "message": "Messung"
  },
  "lighthouse-core/audits/timing-budget.js | columnTimingMetric": {
    "message": "Messwert"
  },
  "lighthouse-core/audits/timing-budget.js | description": {
    "message": "Legen Sie ein Zeitbudget fest, mit dem Sie die Leistung Ihrer Website im Auge behalten können. Leistungsstarke Websites werden schnell geladen und reagieren umgehend auf Nutzereingaben. [Weitere Informationen](https://developers.google.com/web/tools/lighthouse/audits/budgets)"
  },
  "lighthouse-core/audits/timing-budget.js | title": {
    "message": "Zeitbudget"
  },
  "lighthouse-core/audits/unsized-images.js | description": {
    "message": "Legen Sie eine explizite Breite und Höhe für Bildelemente fest, um Layoutverschiebungen zu reduzieren und CLS zu verbessern. [Weitere Informationen](https://web.dev/optimize-cls/#images-without-dimensions)"
  },
  "lighthouse-core/audits/unsized-images.js | failureTitle": {
    "message": "Bildelemente haben keine explizite `width` und `height`"
  },
  "lighthouse-core/audits/unsized-images.js | title": {
    "message": "Bildelemente haben eine explizite `width` und `height`"
  },
  "lighthouse-core/audits/user-timings.js | columnType": {
    "message": "Typ"
  },
  "lighthouse-core/audits/user-timings.js | description": {
    "message": "Sie können die User Timing API in Ihre App integrieren. Damit lässt sich die Leistung Ihrer App während wichtiger Nutzerinteraktionen in der Praxis messen. [Weitere Informationen.](https://web.dev/user-timings/)"
  },
  "lighthouse-core/audits/user-timings.js | displayValue": {
    "message": "{itemCount,plural, =1{1 Nutzertiming}other{# Nutzertimings}}"
  },
  "lighthouse-core/audits/user-timings.js | title": {
    "message": "Markierungen und Messungen für das Nutzertiming"
  },
  "lighthouse-core/audits/uses-rel-preconnect.js | crossoriginWarning": {
    "message": "Für {securityOrigin} wurde ein `<link rel=preconnect>` gefunden, das jedoch nicht vom Browser verwendet wurde. Sehen Sie nach, ob das `crossorigin`-Attribut richtig verwendet wird."
  },
  "lighthouse-core/audits/uses-rel-preconnect.js | description": {
    "message": "Wenn Sie Hinweise auf Ressourcen als `preconnect` oder `dns-prefetch` hinzufügen, können Sie möglichst frühzeitig eine Verbindung zu wichtigen Drittanbieterursprüngen herstellen. [Weitere Informationen.](https://web.dev/uses-rel-preconnect/)"
  },
  "lighthouse-core/audits/uses-rel-preconnect.js | title": {
    "message": "Vorverbindung zu erforderlichen Ursprüngen aufbauen"
  },
  "lighthouse-core/audits/uses-rel-preconnect.js | tooManyPreconnectLinksWarning": {
    "message": "Es wurden mehr als zwei `<link rel=preconnect>`-Links gefunden. Diese Links sollten aber sparsam und nur zu den wichtigsten Ursprüngen gesetzt werden."
  },
  "lighthouse-core/audits/uses-rel-preconnect.js | unusedWarning": {
    "message": "Für {securityOrigin} wurde ein `<link rel=preconnect>` gefunden, das jedoch nicht vom Browser verwendet wurde. Erstellen Sie nur ein `preconnect` zu wichtigen Quellen, die von der Webseite auf jeden Fall abgefragt werden."
  },
  "lighthouse-core/audits/uses-rel-preload.js | crossoriginWarning": {
    "message": "Für {preloadURL} wurde ein vorab geladenes `<link>` gefunden, das jedoch nicht vom Browser verwendet wurde. Sehen Sie nach, ob das `crossorigin`-Attribut richtig verwendet wird."
  },
  "lighthouse-core/audits/uses-rel-preload.js | description": {
    "message": "Mit `<link rel=preload>` können Sie das Abrufen von Ressourcen priorisieren, die derzeit beim Seitenaufbau erst später angefordert werden. [Weitere Informationen.](https://web.dev/uses-rel-preload/)"
  },
  "lighthouse-core/audits/uses-rel-preload.js | title": {
    "message": "Wichtige Anforderungen vorab laden"
  },
  "lighthouse-core/audits/valid-source-maps.js | columnMapURL": {
    "message": "Zuordnungs-URL"
  },
  "lighthouse-core/audits/valid-source-maps.js | description": {
    "message": "Quellzuordnungen übersetzen komprimierten Code in den Original-Quellcode. Dies hilft Entwicklern, in der Produktionsphase Fehler zu beheben. Zusätzlich kann Lighthouse weitere Informationen liefern. Wir empfehlen, Quellzuordnungen bereitzustellen, um diese Vorteile zu nutzen. [Weitere Informationen.](https://developers.google.com/web/tools/chrome-devtools/javascript/source-maps)"
  },
  "lighthouse-core/audits/valid-source-maps.js | failureTitle": {
    "message": "Fehlende Quellzuordnungen für große eigene JavaScript-Dateien"
  },
  "lighthouse-core/audits/valid-source-maps.js | missingSourceMapErrorMessage": {
    "message": "In großer JavaScript-Datei fehlt eine Quellzuordnung"
  },
  "lighthouse-core/audits/valid-source-maps.js | missingSourceMapItemsWarningMesssage": {
    "message": "{missingItems,plural, =1{Warnung: in `.sourcesContent` fehlt 1 Element}other{Warnung: in `.sourcesContent` fehlen # Elemente}}"
  },
  "lighthouse-core/audits/valid-source-maps.js | title": {
    "message": "Seite hat gültige Quellzuordnungen"
  },
  "lighthouse-core/audits/viewport.js | description": {
    "message": "Fügen Sie ein `<meta name=\"viewport\">`-Tag hinzu, um Ihre App für Bildschirme von Mobilgeräten zu optimieren. [Weitere Informationen.](https://web.dev/viewport/)"
  },
  "lighthouse-core/audits/viewport.js | explanationNoTag": {
    "message": "Kein `<meta name=\"viewport\">`-Tag gefunden"
  },
  "lighthouse-core/audits/viewport.js | failureTitle": {
    "message": "Hat kein `<meta name=\"viewport\">`-Tag mit `width` oder `initial-scale`"
  },
  "lighthouse-core/audits/viewport.js | title": {
    "message": "Hat ein `<meta name=\"viewport\">`-Tag mit `width` oder `initial-scale`"
  },
<<<<<<< HEAD
  "lighthouse-core/audits/without-javascript.js | description": {
    "message": "Wenn JavaScript deaktiviert ist, sollte Ihre App dennoch einige Inhalte darstellen – auch wenn es sich dabei nur um eine Warnung handelt, dass die App JavaScript benötigt. [Weitere Informationen](https://web.dev/without-javascript/)."
  },
  "lighthouse-core/audits/without-javascript.js | explanation": {
    "message": "Die Body der Seite sollte einige Inhalte rendern, wenn ihre Skripts nicht verfügbar sind."
  },
  "lighthouse-core/audits/without-javascript.js | failureTitle": {
    "message": "Liefert keinen Fallback-Content, wenn JavaScript nicht verfügbar ist"
  },
  "lighthouse-core/audits/without-javascript.js | title": {
    "message": "Enthält einige Inhalte, wenn JavaScript nicht verfügbar ist"
=======
  "lighthouse-core/audits/works-offline.js | description": {
    "message": "Wenn Sie eine progressive Web-App entwickeln, sollten Sie einen Service Worker verwenden, damit Ihre App auch offline funktioniert. [Weitere Informationen.](https://web.dev/works-offline/)"
  },
  "lighthouse-core/audits/works-offline.js | failureTitle": {
    "message": "Aktuelle Seite reagiert im Offlinemodus nicht mit dem HTTP-Statuscode 200"
  },
  "lighthouse-core/audits/works-offline.js | title": {
    "message": "Aktuelle Seite reagiert im Offlinemodus mit dem HTTP-Statuscode 200"
  },
  "lighthouse-core/audits/works-offline.js | warningNoLoad": {
    "message": "Die Seite lädt im Offlinemodus möglicherweise nicht, weil Ihre Test-URL ({requested}) auf \"{final}\" weitergeleitet wurde. Versuchen Sie, die zweite URL direkt zu testen."
>>>>>>> 5fc0fce9
  },
  "lighthouse-core/config/default-config.js | a11yAriaGroupDescription": {
    "message": "Anhand dieser Möglichkeiten können Sie die Nutzung von ARIA in Ihrer Anwendung verbessern, wovon Nutzer von Hilfstechnologien wie Screenreadern unter Umständen profitieren."
  },
  "lighthouse-core/config/default-config.js | a11yAriaGroupTitle": {
    "message": "ARIA"
  },
  "lighthouse-core/config/default-config.js | a11yAudioVideoGroupDescription": {
    "message": "Hier finden Sie Möglichkeiten, um Alternativen für Audio- und Videoinhalte anzubieten. Dies kann die Nutzung für Personen mit eingeschränktem Hör- und Sehvermögen verbessern."
  },
  "lighthouse-core/config/default-config.js | a11yAudioVideoGroupTitle": {
    "message": "Audio und Video"
  },
  "lighthouse-core/config/default-config.js | a11yBestPracticesGroupDescription": {
    "message": "Hier finden Sie häufig genutzte Best Practices für Barrierefreiheit."
  },
  "lighthouse-core/config/default-config.js | a11yBestPracticesGroupTitle": {
    "message": "Best Practices"
  },
  "lighthouse-core/config/default-config.js | a11yCategoryDescription": {
    "message": "Mit diesen Prüfungen erfahren Sie, [wie Sie die Barrierefreiheit Ihrer Web-App verbessern](https://developers.google.com/web/fundamentals/accessibility). Nur bestimmte Probleme mit der Barrierefreiheit können durch automatisierte Tests erkannt werden. Deshalb ist es empfehlenswert, zusätzlich manuelle Tests durchzuführen."
  },
  "lighthouse-core/config/default-config.js | a11yCategoryManualDescription": {
    "message": "Diese Prüfungen sind für Bereiche vorgesehen, für die automatische Testtools nicht geeignet sind. Weitere Informationen finden Sie in unserem Leitfaden zur [Durchführung einer Prüfung auf Barrierefreiheit](https://developers.google.com/web/fundamentals/accessibility/how-to-review)."
  },
  "lighthouse-core/config/default-config.js | a11yCategoryTitle": {
    "message": "Barrierefreiheit"
  },
  "lighthouse-core/config/default-config.js | a11yColorContrastGroupDescription": {
    "message": "Anhand dieser Möglichkeiten können Sie die Lesbarkeit Ihrer Inhalte verbessern."
  },
  "lighthouse-core/config/default-config.js | a11yColorContrastGroupTitle": {
    "message": "Kontrast"
  },
  "lighthouse-core/config/default-config.js | a11yLanguageGroupDescription": {
    "message": "Damit können Sie dafür sorgen, dass Ihre Inhalte in verschiedenen Sprachen besser verstanden werden."
  },
  "lighthouse-core/config/default-config.js | a11yLanguageGroupTitle": {
    "message": "Internationalisierung und Lokalisierung"
  },
  "lighthouse-core/config/default-config.js | a11yNamesLabelsGroupDescription": {
    "message": "Anhand dieser Möglichkeiten können Sie die Semantik der Steuerelemente Ihrer Anwendung verbessern. Dies kommt Nutzern von Hilfstechnologien wie Screenreadern zugute."
  },
  "lighthouse-core/config/default-config.js | a11yNamesLabelsGroupTitle": {
    "message": "Namen und Labels"
  },
  "lighthouse-core/config/default-config.js | a11yNavigationGroupDescription": {
    "message": "Hier finden Sie Möglichkeiten, die Tastaturnavigation in Ihrer App zu verbessern."
  },
  "lighthouse-core/config/default-config.js | a11yNavigationGroupTitle": {
    "message": "Navigation"
  },
  "lighthouse-core/config/default-config.js | a11yTablesListsVideoGroupDescription": {
    "message": "Hier finden Sie Möglichkeiten, um das Lesen von Daten in Tabellen oder Listen mit Hilfstechnologie wie Screenreadern zu verbessern."
  },
  "lighthouse-core/config/default-config.js | a11yTablesListsVideoGroupTitle": {
    "message": "Tabellen und Listen"
  },
  "lighthouse-core/config/default-config.js | bestPracticesBrowserCompatGroupTitle": {
    "message": "Browserkompatibilität"
  },
  "lighthouse-core/config/default-config.js | bestPracticesCategoryTitle": {
    "message": "Best Practices"
  },
  "lighthouse-core/config/default-config.js | bestPracticesGeneralGroupTitle": {
    "message": "Allgemein"
  },
  "lighthouse-core/config/default-config.js | bestPracticesTrustSafetyGroupTitle": {
    "message": "Vertrauen und Sicherheit"
  },
  "lighthouse-core/config/default-config.js | bestPracticesUXGroupTitle": {
    "message": "Nutzererfahrung"
  },
  "lighthouse-core/config/default-config.js | budgetsGroupDescription": {
    "message": "Mithilfe von Leistungsbudgets werden Standards für die Leistung Ihrer Website definiert."
  },
  "lighthouse-core/config/default-config.js | budgetsGroupTitle": {
    "message": "Budgets"
  },
  "lighthouse-core/config/default-config.js | diagnosticsGroupDescription": {
    "message": "Weitere Informationen zur Leistung Ihrer App finden Sie hier. Diese Angaben haben keinen [direkten Einfluss](https://web.dev/performance-scoring/) auf die Leistungsbewertung."
  },
  "lighthouse-core/config/default-config.js | diagnosticsGroupTitle": {
    "message": "Diagnose"
  },
  "lighthouse-core/config/default-config.js | firstPaintImprovementsGroupDescription": {
    "message": "Der wichtigste Faktor bei der Leistung ist, wie schnell Pixel auf dem Bildschirm gerendert werden. Wichtige Messwerte: \"Erste Inhalte gezeichnet\", \"Inhalte weitgehend gezeichnet\""
  },
  "lighthouse-core/config/default-config.js | firstPaintImprovementsGroupTitle": {
    "message": "Verbesserungen beim Zeichnen der ersten Inhalte"
  },
  "lighthouse-core/config/default-config.js | loadOpportunitiesGroupDescription": {
    "message": "Mithilfe diese Empfehlungen lässt sich die Ladezeit Ihrer Seite möglicherweise verkürzen. Sie haben keinen [direkten Einfluss](https://web.dev/performance-scoring/) auf die Leistungsbewertung."
  },
  "lighthouse-core/config/default-config.js | loadOpportunitiesGroupTitle": {
    "message": "Empfehlungen"
  },
  "lighthouse-core/config/default-config.js | metricGroupTitle": {
    "message": "Messwerte"
  },
  "lighthouse-core/config/default-config.js | overallImprovementsGroupDescription": {
    "message": "Hier können Sie die Ladezeiten verkürzen, damit die Seite so schnell wie möglich reagiert und Einsatzbereit ist. Wichtige Messwerte: \"Zeit bis Interaktivität\", \"Geschwindigkeitsindex\""
  },
  "lighthouse-core/config/default-config.js | overallImprovementsGroupTitle": {
    "message": "Allgemeine Verbesserungen"
  },
  "lighthouse-core/config/default-config.js | performanceCategoryTitle": {
    "message": "Leistung"
  },
  "lighthouse-core/config/default-config.js | pwaCategoryDescription": {
    "message": "Diese Prüfungen dienen dazu, die einzelnen Aspekte einer progressiven Web-App zu überprüfen. [Weitere Informationen](https://developers.google.com/web/progressive-web-apps/checklist)."
  },
  "lighthouse-core/config/default-config.js | pwaCategoryManualDescription": {
    "message": "Diese Prüfungen sind laut der grundlegenden [PWA-Checkliste](https://developers.google.com/web/progressive-web-apps/checklist) erforderlich, werden von Lighthouse jedoch nicht automatisch durchgeführt. Sie haben zwar keine Auswirkung auf Ihre Leistungsbewertung, aber es ist wichtig, sie manuell durchzuführen."
  },
  "lighthouse-core/config/default-config.js | pwaCategoryTitle": {
    "message": "Progressive Web-App"
  },
  "lighthouse-core/config/default-config.js | pwaFastReliableGroupTitle": {
    "message": "Schnell und zuverlässig"
  },
  "lighthouse-core/config/default-config.js | pwaInstallableGroupTitle": {
    "message": "Installierbar"
  },
  "lighthouse-core/config/default-config.js | pwaOptimizedGroupTitle": {
    "message": "PWA-optimiert"
  },
  "lighthouse-core/config/default-config.js | seoCategoryDescription": {
    "message": "Mit diesen Prüfungen ist gewährleistet, dass Ihre Seite für das Ergebnis-Ranking von Suchmaschinen optimiert ist. Darüber hinaus gibt es aber auch noch andere Faktoren, die sich auf das Such-Ranking Ihrer Seite auswirken können und die Lighthouse nicht berücksichtigt. [Weitere Informationen.](https://support.google.com/webmasters/answer/35769)"
  },
  "lighthouse-core/config/default-config.js | seoCategoryManualDescription": {
    "message": "Sie können diese zusätzlichen Validierungen für Ihre Website ausführen, um weitere Best Practices für die SEO zu prüfen."
  },
  "lighthouse-core/config/default-config.js | seoCategoryTitle": {
    "message": "SEO"
  },
  "lighthouse-core/config/default-config.js | seoContentGroupDescription": {
    "message": "Formatieren Sie Ihren HTML-Code so, dass Crawler den Inhalt Ihrer App besser verstehen."
  },
  "lighthouse-core/config/default-config.js | seoContentGroupTitle": {
    "message": "Best Practices für Inhalte"
  },
  "lighthouse-core/config/default-config.js | seoCrawlingGroupDescription": {
    "message": "Damit Ihre Website in den Suchergebnissen angezeigt werden kann, benötigen Crawler Zugriff auf Ihre App."
  },
  "lighthouse-core/config/default-config.js | seoCrawlingGroupTitle": {
    "message": "Crawling und Indexierung"
  },
  "lighthouse-core/config/default-config.js | seoMobileGroupDescription": {
    "message": "Achten Sie darauf, dass Ihre Seiten für Mobilgeräte optimiert sind, damit Nutzer problemlos Inhalte lesen können, ohne mit den Fingern heranzoomen zu müssen. [Weitere Informationen.](https://developers.google.com/search/mobile-sites/)"
  },
  "lighthouse-core/config/default-config.js | seoMobileGroupTitle": {
    "message": "Für Mobilgeräte optimiert"
  },
  "lighthouse-core/gather/driver.js | warningData": {
    "message": "{locationCount,plural, =1{Gespeicherte Daten haben möglicherweise die Ladeleistung an diesem Ort beeinflusst: {locations}. Testen Sie diese Seite in einem Inkognitofenster, um zu verhindern, dass sich diese Ressourcen auf Ihre Ergebnisse auswirken.}other{Gespeicherte Daten haben möglicherweise die Ladeleistungen an diesen Orten beeinflusst: {locations}. Testen Sie diese Seite in einem Inkognitofenster, um zu verhindern, dass sich diese Ressourcen auf Ihre Ergebnisse auswirken.}}"
  },
  "lighthouse-core/gather/gather-runner.js | warningRedirected": {
    "message": "Die Seite lädt möglicherweise nicht wie erwartet, weil Ihre Test-URL ({requested}) auf {final} weitergeleitet wurde. Versuchen Sie, die zweite URL direkt zu testen."
  },
  "lighthouse-core/gather/gather-runner.js | warningTimeout": {
    "message": "Diese Seite wurde nicht innerhalb der Zeitbegrenzung geladen. Daher sind die Ergebnisse möglicherweise unvollständig."
  },
  "lighthouse-core/lib/i18n/i18n.js | columnCacheTTL": {
    "message": "Cache-TTL"
  },
  "lighthouse-core/lib/i18n/i18n.js | columnDuration": {
    "message": "Dauer"
  },
  "lighthouse-core/lib/i18n/i18n.js | columnElement": {
    "message": "Element"
  },
  "lighthouse-core/lib/i18n/i18n.js | columnFailingElem": {
    "message": "Fehlerhafte Elemente"
  },
  "lighthouse-core/lib/i18n/i18n.js | columnLocation": {
    "message": "Position"
  },
  "lighthouse-core/lib/i18n/i18n.js | columnName": {
    "message": "Name"
  },
  "lighthouse-core/lib/i18n/i18n.js | columnOverBudget": {
    "message": "Über dem Budget"
  },
  "lighthouse-core/lib/i18n/i18n.js | columnRequests": {
    "message": "Anfragen"
  },
  "lighthouse-core/lib/i18n/i18n.js | columnResourceSize": {
    "message": "Größe der Ressource"
  },
  "lighthouse-core/lib/i18n/i18n.js | columnResourceType": {
    "message": "Ressourcentyp"
  },
  "lighthouse-core/lib/i18n/i18n.js | columnSize": {
    "message": "Größe"
  },
  "lighthouse-core/lib/i18n/i18n.js | columnSource": {
    "message": "Quelle"
  },
  "lighthouse-core/lib/i18n/i18n.js | columnStartTime": {
    "message": "Beginn"
  },
  "lighthouse-core/lib/i18n/i18n.js | columnTimeSpent": {
    "message": "Zeitaufwand"
  },
  "lighthouse-core/lib/i18n/i18n.js | columnTransferSize": {
    "message": "Übertragungsgröße"
  },
  "lighthouse-core/lib/i18n/i18n.js | columnURL": {
    "message": "URL"
  },
  "lighthouse-core/lib/i18n/i18n.js | columnWastedBytes": {
    "message": "Mögliche Einsparungen"
  },
  "lighthouse-core/lib/i18n/i18n.js | columnWastedMs": {
    "message": "Mögliche Einsparungen"
  },
  "lighthouse-core/lib/i18n/i18n.js | cumulativeLayoutShiftMetric": {
    "message": "Cumulative Layout Shift"
  },
  "lighthouse-core/lib/i18n/i18n.js | displayValueByteSavings": {
    "message": "Mögliche Einsparung von {wastedBytes, number, bytes} KiB"
  },
  "lighthouse-core/lib/i18n/i18n.js | displayValueElementsFound": {
    "message": "{nodeCount,plural, =1{1 Element gefunden}other{# Elemente gefunden}}"
  },
  "lighthouse-core/lib/i18n/i18n.js | displayValueMsSavings": {
    "message": "Mögliche Einsparung von {wastedMs, number, milliseconds} ms"
  },
  "lighthouse-core/lib/i18n/i18n.js | documentResourceType": {
    "message": "Dokument"
  },
  "lighthouse-core/lib/i18n/i18n.js | estimatedInputLatencyMetric": {
    "message": "Geschätzte Eingabelatenz"
  },
  "lighthouse-core/lib/i18n/i18n.js | firstCPUIdleMetric": {
    "message": "Erster CPU-Leerlauf"
  },
  "lighthouse-core/lib/i18n/i18n.js | firstContentfulPaintMetric": {
    "message": "First Contentful Paint"
  },
  "lighthouse-core/lib/i18n/i18n.js | firstMeaningfulPaintMetric": {
    "message": "Inhalte weitgehend gezeichnet"
  },
  "lighthouse-core/lib/i18n/i18n.js | fontResourceType": {
    "message": "Schriftart"
  },
  "lighthouse-core/lib/i18n/i18n.js | imageResourceType": {
    "message": "Bild"
  },
  "lighthouse-core/lib/i18n/i18n.js | interactiveMetric": {
    "message": "Time to Interactive"
  },
  "lighthouse-core/lib/i18n/i18n.js | largestContentfulPaintMetric": {
    "message": "Largest Contentful Paint"
  },
  "lighthouse-core/lib/i18n/i18n.js | maxPotentialFIDMetric": {
    "message": "Maximaler potenzieller First Input Delay"
  },
  "lighthouse-core/lib/i18n/i18n.js | mediaResourceType": {
    "message": "Medien"
  },
  "lighthouse-core/lib/i18n/i18n.js | ms": {
    "message": "{timeInMs, number, milliseconds} ms"
  },
  "lighthouse-core/lib/i18n/i18n.js | otherResourceType": {
    "message": "Sonstige"
  },
  "lighthouse-core/lib/i18n/i18n.js | scriptResourceType": {
    "message": "Skript"
  },
  "lighthouse-core/lib/i18n/i18n.js | seconds": {
    "message": "{timeInMs, number, seconds} s"
  },
  "lighthouse-core/lib/i18n/i18n.js | speedIndexMetric": {
    "message": "Speed Index"
  },
  "lighthouse-core/lib/i18n/i18n.js | stylesheetResourceType": {
    "message": "Stylesheet"
  },
  "lighthouse-core/lib/i18n/i18n.js | thirdPartyResourceType": {
    "message": "Drittanbieter"
  },
  "lighthouse-core/lib/i18n/i18n.js | totalBlockingTimeMetric": {
    "message": "Total Blocking Time"
  },
  "lighthouse-core/lib/i18n/i18n.js | totalResourceType": {
    "message": "Gesamt"
  },
  "lighthouse-core/lib/lh-error.js | badTraceRecording": {
    "message": "Beim Aufzeichnen des Trace über Ihren Seitenaufbau ist ein Problem aufgetreten. Bitte führen Sie Lighthouse noch einmal aus. ({errorCode})"
  },
  "lighthouse-core/lib/lh-error.js | criTimeout": {
    "message": "Zeitüberschreitung beim Warten auf die ursprüngliche Verbindung zum Debugger-Protokoll."
  },
  "lighthouse-core/lib/lh-error.js | didntCollectScreenshots": {
    "message": "Beim Seitenaufbau wurden von Chrome keine Screenshots erfasst. Achten Sie darauf, dass auf der Seite Inhalte sichtbar sind, und versuchen Sie dann, Lighthouse noch einmal auszuführen. ({errorCode})"
  },
  "lighthouse-core/lib/lh-error.js | dnsFailure": {
    "message": "Die angegebene Domain konnte von den DNS-Servern nicht aufgelöst werden."
  },
  "lighthouse-core/lib/lh-error.js | erroredRequiredArtifact": {
    "message": "Beim erforderlichen {artifactName}-Gatherer ist ein Fehler aufgetreten: {errorMessage}"
  },
  "lighthouse-core/lib/lh-error.js | internalChromeError": {
    "message": "Ein interner Chrome-Fehler ist aufgetreten. Starten Sie Chrome neu und versuchen Sie anschließend, Lighthouse noch einmal auszuführen."
  },
  "lighthouse-core/lib/lh-error.js | missingRequiredArtifact": {
    "message": "Erforderlicher {artifactName}-Gatherer wurde nicht ausgeführt."
  },
  "lighthouse-core/lib/lh-error.js | notHtml": {
    "message": "Die bereitgestellte Seite ist nicht vom Typ HTML (als MIME-Typ {mimeType} bereitgestellt)."
  },
  "lighthouse-core/lib/lh-error.js | oldChromeDoesNotSupportFeature": {
    "message": "Diese Version von Chrome ist zu alt, um \"{featureName}\" zu unterstützen. Verwenden Sie eine neuere Version, um vollständige Ergebnisse anzusehen."
  },
  "lighthouse-core/lib/lh-error.js | pageLoadFailed": {
    "message": "Die von Ihnen angeforderte Seite konnte von Lighthouse nicht zuverlässig geladen werden. Überprüfen Sie, ob Sie die richtige URL testen und der Server auf alle Anfragen angemessen reagiert."
  },
  "lighthouse-core/lib/lh-error.js | pageLoadFailedHung": {
    "message": "Die angeforderte URL konnte von Lighthouse nicht zuverlässig geladen werden, weil die Seite nicht mehr reagiert hat."
  },
  "lighthouse-core/lib/lh-error.js | pageLoadFailedInsecure": {
    "message": "Die von Ihnen angegebene URL hat kein gültiges Sicherheitszertifikat. {securityMessages}"
  },
  "lighthouse-core/lib/lh-error.js | pageLoadFailedInterstitial": {
    "message": "Chrome hat den Seitenaufbau mit einem Interstitial verhindert. Überprüfen Sie, ob Sie die richtige URL testen und der Server auf alle Anfragen angemessen reagiert."
  },
  "lighthouse-core/lib/lh-error.js | pageLoadFailedWithDetails": {
    "message": "Die von Ihnen angeforderte Seite konnte von Lighthouse nicht zuverlässig geladen werden. Überprüfen Sie, ob Sie die richtige URL testen und der Server auf alle Anfragen angemessen reagiert. (Details: {errorDetails})"
  },
  "lighthouse-core/lib/lh-error.js | pageLoadFailedWithStatusCode": {
    "message": "Die von Ihnen angeforderte Seite konnte von Lighthouse nicht zuverlässig geladen werden. Überprüfen Sie, ob Sie die richtige URL testen und der Server auf alle Anfragen angemessen reagiert. (Statuscode: {statusCode})"
  },
  "lighthouse-core/lib/lh-error.js | pageLoadTookTooLong": {
    "message": "Das Laden Ihrer Seite hat zu lange gedauert. Nutzen Sie die Tipps im Bericht, um die Seitenladezeit zu verringern, und versuchen Sie anschließend noch einmal, Lighthouse auszuführen. ({errorCode})"
  },
  "lighthouse-core/lib/lh-error.js | protocolTimeout": {
    "message": "Die maximal zulässige Antwortzeit des DevTools-Protokolls wurde überschritten. (Methode: {protocolMethod})"
  },
  "lighthouse-core/lib/lh-error.js | requestContentTimeout": {
    "message": "Die maximal zulässige Zeit für das Abrufen von Ressourceninhalten wurde überschritten"
  },
  "lighthouse-core/lib/lh-error.js | urlInvalid": {
    "message": "Die von Ihnen angegebene URL scheint ungültig zu sein."
  },
  "lighthouse-core/report/html/renderer/util.js | auditGroupExpandTooltip": {
    "message": "Überprüfungen ansehen"
  },
  "lighthouse-core/report/html/renderer/util.js | calculatorLink": {
    "message": "Siehe Rechner."
  },
  "lighthouse-core/report/html/renderer/util.js | crcInitialNavigation": {
    "message": "Anfangsnavigation"
  },
  "lighthouse-core/report/html/renderer/util.js | crcLongestDurationLabel": {
    "message": "Maximale Latenz für kritischen Pfad:"
  },
  "lighthouse-core/report/html/renderer/util.js | dropdownCopyJSON": {
    "message": "JSON kopieren"
  },
  "lighthouse-core/report/html/renderer/util.js | dropdownDarkTheme": {
    "message": "Auf dunkles Design umschalten"
  },
  "lighthouse-core/report/html/renderer/util.js | dropdownPrintExpanded": {
    "message": "Erweiterten Bericht drucken"
  },
  "lighthouse-core/report/html/renderer/util.js | dropdownPrintSummary": {
    "message": "Zusammenfassung drucken"
  },
  "lighthouse-core/report/html/renderer/util.js | dropdownSaveGist": {
    "message": "Als Gist speichern"
  },
  "lighthouse-core/report/html/renderer/util.js | dropdownSaveHTML": {
    "message": "Als HTML speichern"
  },
  "lighthouse-core/report/html/renderer/util.js | dropdownSaveJSON": {
    "message": "Als JSON speichern"
  },
  "lighthouse-core/report/html/renderer/util.js | dropdownViewer": {
    "message": "Im Viewer öffnen"
  },
  "lighthouse-core/report/html/renderer/util.js | errorLabel": {
    "message": "Fehler."
  },
  "lighthouse-core/report/html/renderer/util.js | errorMissingAuditInfo": {
    "message": "Fehler gemeldet: keine Informationen zur Überprüfung"
  },
  "lighthouse-core/report/html/renderer/util.js | footerIssue": {
    "message": "Problem melden"
  },
  "lighthouse-core/report/html/renderer/util.js | labDataTitle": {
    "message": "Labdaten"
  },
  "lighthouse-core/report/html/renderer/util.js | lsPerformanceCategoryDescription": {
    "message": "[Lighthouse](https://developers.google.com/web/tools/lighthouse/)-Analyse der aktuellen Seite in einem emulierten Mobilfunknetz. Die Werte sind Schätzungen und können variieren."
  },
  "lighthouse-core/report/html/renderer/util.js | manualAuditsGroupTitle": {
    "message": "Zusätzliche Elemente zur manuellen Überprüfung"
  },
  "lighthouse-core/report/html/renderer/util.js | notApplicableAuditsGroupTitle": {
    "message": "Nicht zutreffend"
  },
  "lighthouse-core/report/html/renderer/util.js | opportunityResourceColumnLabel": {
    "message": "Empfehlung"
  },
  "lighthouse-core/report/html/renderer/util.js | opportunitySavingsColumnLabel": {
    "message": "Geschätzte Einsparung"
  },
  "lighthouse-core/report/html/renderer/util.js | passedAuditsGroupTitle": {
    "message": "Bestandene Prüfungen"
  },
  "lighthouse-core/report/html/renderer/util.js | runtimeDesktopEmulation": {
    "message": "Desktopemulation"
  },
  "lighthouse-core/report/html/renderer/util.js | runtimeMobileEmulation": {
    "message": "Moto G4-Emulation"
  },
  "lighthouse-core/report/html/renderer/util.js | runtimeNoEmulation": {
    "message": "Keine Emulation"
  },
  "lighthouse-core/report/html/renderer/util.js | runtimeSettingsAxeVersion": {
    "message": "Axe-Version"
  },
  "lighthouse-core/report/html/renderer/util.js | runtimeSettingsBenchmark": {
    "message": "CPU-/Arbeitsspeicherleistung"
  },
  "lighthouse-core/report/html/renderer/util.js | runtimeSettingsCPUThrottling": {
    "message": "CPU-Drosselung"
  },
  "lighthouse-core/report/html/renderer/util.js | runtimeSettingsChannel": {
    "message": "Kanal"
  },
  "lighthouse-core/report/html/renderer/util.js | runtimeSettingsDevice": {
    "message": "Gerät"
  },
  "lighthouse-core/report/html/renderer/util.js | runtimeSettingsFetchTime": {
    "message": "Abrufzeit"
  },
  "lighthouse-core/report/html/renderer/util.js | runtimeSettingsNetworkThrottling": {
    "message": "Netzwerkdrosselung"
  },
  "lighthouse-core/report/html/renderer/util.js | runtimeSettingsTitle": {
    "message": "Laufzeiteinstellungen"
  },
  "lighthouse-core/report/html/renderer/util.js | runtimeSettingsUA": {
    "message": "User-Agent (Host)"
  },
  "lighthouse-core/report/html/renderer/util.js | runtimeSettingsUANetwork": {
    "message": "User-Agent (Netzwerk)"
  },
  "lighthouse-core/report/html/renderer/util.js | runtimeSettingsUrl": {
    "message": "URL"
  },
  "lighthouse-core/report/html/renderer/util.js | runtimeUnknown": {
    "message": "Unbekannt"
  },
  "lighthouse-core/report/html/renderer/util.js | snippetCollapseButtonLabel": {
    "message": "Snippet minimieren"
  },
  "lighthouse-core/report/html/renderer/util.js | snippetExpandButtonLabel": {
    "message": "Snippet maximieren"
  },
  "lighthouse-core/report/html/renderer/util.js | thirdPartyResourcesLabel": {
    "message": "Drittanbieter-Ressourcen anzeigen"
  },
  "lighthouse-core/report/html/renderer/util.js | throttlingProvided": {
    "message": "Durch die Umgebung bereitgestellt"
  },
  "lighthouse-core/report/html/renderer/util.js | toplevelWarningsMessage": {
    "message": "Einige Probleme haben diese Ausführung von Lighthouse beeinträchtigt:"
  },
  "lighthouse-core/report/html/renderer/util.js | varianceDisclaimer": {
    "message": "Die Werte sind geschätzt und können variieren. Die [Leistungsbewertung](https://web.dev/performance-scoring/) wird direkt aus diesen Messwerten berechnet."
  },
  "lighthouse-core/report/html/renderer/util.js | warningAuditsGroupTitle": {
    "message": "Bestandene Prüfungen mit Warnungen"
  },
  "lighthouse-core/report/html/renderer/util.js | warningHeader": {
    "message": "Warnungen: "
  },
  "node_modules/lighthouse-stack-packs/packs/amp.js | efficient-animated-content": {
    "message": "Verwenden Sie [`amp-anim`](https://amp.dev/documentation/components/amp-anim/) für animierte Inhalte, um die CPU-Last auf ein Mindestmaß zu reduzieren, wenn die Inhalte nicht zu sehen sind."
  },
  "node_modules/lighthouse-stack-packs/packs/amp.js | offscreen-images": {
    "message": "Achten Sie darauf, [`amp-img`](https://amp.dev/documentation/components/amp-img/?format=websites) für Ihre Bilder zu verwenden, damit sie automatisch per Lazy Load geladen werden. [Weitere Informationen](https://amp.dev/documentation/guides-and-tutorials/develop/media_iframes_3p/?format=websites#images)"
  },
  "node_modules/lighthouse-stack-packs/packs/amp.js | render-blocking-resources": {
    "message": "Verwenden Sie Tools wie [AMP-Optimierer](https://github.com/ampproject/amp-toolbox/tree/master/packages/optimizer), um [AMP-Layouts serverseitig zu rendern](https://amp.dev/documentation/guides-and-tutorials/optimize-and-measure/server-side-rendering/)."
  },
  "node_modules/lighthouse-stack-packs/packs/amp.js | unminified-css": {
    "message": "In der [AMP-Dokumentation](https://amp.dev/documentation/guides-and-tutorials/develop/style_and_layout/style_pages/) können Sie nachsehen, ob alle Stile unterstützt werden."
  },
  "node_modules/lighthouse-stack-packs/packs/amp.js | uses-responsive-images": {
    "message": "Das Element [`amp-img`](https://amp.dev/documentation/components/amp-img/?format=websites) unterstützt das Attribut [`srcset`](https://web.dev/use-srcset-to-automatically-choose-the-right-image/) und gibt auf Grundlage der Bildschirmgröße an, welche Bild-Assets verwendet werden sollten. [Weitere Informationen](https://amp.dev/documentation/guides-and-tutorials/develop/style_and_layout/art_direction/)"
  },
  "node_modules/lighthouse-stack-packs/packs/amp.js | uses-webp-images": {
    "message": "Sie können alle [`amp-img`](https://amp.dev/documentation/components/amp-img/?format=websites)-Komponenten in WebP-Formaten darstellen lassen, während Sie einen geeigneten Ersatz für andere Browser angeben. [Weitere Informationen](https://amp.dev/documentation/components/amp-img/#example:-specifying-a-fallback-image)"
  },
  "node_modules/lighthouse-stack-packs/packs/angular.js | dom-size": {
    "message": "Sie können virtuelles Scrolling mit dem Component Dev Kit (CDK) verwenden, wenn sehr umfangreiche Listen gerendert werden. [Weitere Informationen.](https://web.dev/virtualize-lists-with-angular-cdk/)"
  },
  "node_modules/lighthouse-stack-packs/packs/angular.js | total-byte-weight": {
    "message": "Verwenden Sie die [Codeaufteilung auf Routing-Ebene](https://web.dev/route-level-code-splitting-in-angular/), um die Größe Ihrer JavaScript-Bundles zu reduzieren. Außerdem können Sie Assets mit dem [Angular-Service-Worker](https://web.dev/precaching-with-the-angular-service-worker/) vorab im Cache speichern lassen."
  },
  "node_modules/lighthouse-stack-packs/packs/angular.js | unminified-warning": {
    "message": "Wenn Sie Angular CLI verwenden, sollten Builds im Produktionsmodus erzeugt werden. [Weitere Informationen.](https://angular.io/guide/deployment#enable-runtime-production-mode)"
  },
  "node_modules/lighthouse-stack-packs/packs/angular.js | unused-javascript": {
    "message": "Wenn Sie Angular CLI verwenden, müssen Sie Quellzuordnungen in den Produktions-Build aufnehmen, um Ihre Bundles zu prüfen. [Weitere Informationen](https://angular.io/guide/deployment#inspect-the-bundles)"
  },
  "node_modules/lighthouse-stack-packs/packs/angular.js | uses-rel-preload": {
    "message": "Lassen Sie Routings vorab laden, um die Bedienung zu beschleunigen. [Weitere Informationen.](https://web.dev/route-preloading-in-angular/)"
  },
  "node_modules/lighthouse-stack-packs/packs/angular.js | uses-responsive-images": {
    "message": "Sie können das Dienstprogramm `BreakpointObserver` im Component Dev Kit (CDK) verwenden, um Haltepunkte in Bildern zu verwalten. [Weitere Informationen.](https://material.angular.io/cdk/layout/overview)"
  },
  "node_modules/lighthouse-stack-packs/packs/drupal.js | efficient-animated-content": {
    "message": "Sie haben die Möglichkeit, Ihr GIF bei einem Dienst hochzuladen, der dafür sorgt, dass es als HTML5-Video eingebettet werden kann."
  },
  "node_modules/lighthouse-stack-packs/packs/drupal.js | font-display": {
    "message": "Geben Sie \"`@font-display`\" an, wenn Sie benutzerdefinierte Schriftarten für Ihr Design definieren."
  },
  "node_modules/lighthouse-stack-packs/packs/drupal.js | offscreen-images": {
    "message": "Sie können ein [Drupal-Modul](https://www.drupal.org/project/project_module?f%5B0%5D=&f%5B1%5D=&f%5B2%5D=im_vid_3%3A67&f%5B3%5D=&f%5B4%5D=sm_field_project_type%3Afull&f%5B5%5D=&f%5B6%5D=&text=%22lazy+load%22&solrsort=iss_project_release_usage+desc&op=Search) installieren, das das Lazy Loading von Bildern erlaubt. Solche Module bieten die Möglichkeit, nicht sichtbare Bilder aufzuschieben, um die Leistung zu verbessern."
  },
  "node_modules/lighthouse-stack-packs/packs/drupal.js | render-blocking-resources": {
    "message": "Sie haben die Möglichkeit, ein Modul zu verwenden, um wichtiges CSS und JavaScript einzubetten. Sie können Assets auch asynchron über JavaScript laden, beispielsweise mit dem Modul [Advanced CSS/JS Aggregation](https://www.drupal.org/project/advagg). Beachten Sie, dass über dieses Modul bereitgestellte Optimierungen dazu führen können, dass Ihre Website nicht funktioniert. Daher müssen Sie wahrscheinlich Änderungen am Code vornehmen."
  },
  "node_modules/lighthouse-stack-packs/packs/drupal.js | time-to-first-byte": {
    "message": "Sowohl Designs, Module als auch Serverspezifikationen tragen zur Serverantwortzeit bei. Versuchen Sie, ein noch weiter optimiertes Design zu finden, wählen Sie ein geeignetes Optimierungsmodul aus und/oder upgraden Sie Ihren Server. Ihre Hosting-Server sollten PHP-Opcode-Caching und Memory-Caching wie Redis oder Memcached zur Verkürzung der Datenbankabfragezeiten sowie optimierte Anwendungslogik zur schnelleren Bereitstellung von Seiten nutzen."
  },
  "node_modules/lighthouse-stack-packs/packs/drupal.js | total-byte-weight": {
    "message": "Sie haben die Möglichkeit, [responsive Bildstile (Responsive Image Styles)](https://www.drupal.org/docs/8/mobile-guide/responsive-images-in-drupal-8) zu verwenden, um die Größe der auf Ihrer Seite geladenen Bilder zu reduzieren. Wenn Sie Views verwenden, um mehrere Inhaltselemente auf einer Seite anzuzeigen, können Sie mithilfe von Paginierung die Anzahl der auf einer bestimmten Seite eingeblendeten Inhaltselemente begrenzen."
  },
  "node_modules/lighthouse-stack-packs/packs/drupal.js | unminified-css": {
    "message": "Achten Sie darauf, dass die Option \"Aggregate CSS files\" (CSS-Dateien aggregieren) unter \"Administration\" (Verwalten) > \"Configuration\" (Konfiguration) > \"Development\" (Entwicklung) aktiviert ist. Durch [zusätzliche Module](https://www.drupal.org/project/project_module?f%5B0%5D=&f%5B1%5D=&f%5B2%5D=im_vid_3%3A123&f%5B3%5D=&f%5B4%5D=sm_field_project_type%3Afull&f%5B5%5D=&f%5B6%5D=&text=css+aggregation&solrsort=iss_project_release_usage+desc&op=Search) können Sie auch erweiterte Aggregierungsoptionen konfigurieren, die CSS-Stile verketten, reduzieren und komprimieren, um Ihre Website zu beschleunigen."
  },
  "node_modules/lighthouse-stack-packs/packs/drupal.js | unminified-javascript": {
    "message": "Achten Sie darauf, dass die Option \"Aggregate JavaScript files\" (JavaScript-Dateien aggregieren) unter \"Administration\" (Verwalten) > \"Configuration\" (Konfiguration) > \"Development\" (Entwicklung) aktiviert ist. Durch [zusätzliche Module](https://www.drupal.org/project/project_module?f%5B0%5D=&f%5B1%5D=&f%5B2%5D=im_vid_3%3A123&f%5B3%5D=&f%5B4%5D=sm_field_project_type%3Afull&f%5B5%5D=&f%5B6%5D=&text=javascript+aggregation&solrsort=iss_project_release_usage+desc&op=Search) können Sie auch erweiterte Aggregierungsoptionen konfigurieren, die JavaScript-Assets verketten, reduzieren und komprimieren, um Ihre Website zu beschleunigen."
  },
  "node_modules/lighthouse-stack-packs/packs/drupal.js | unused-css-rules": {
    "message": "Sie können ungenutzte CSS-Regeln entfernen und nur die benötigten Drupal-Bibliotheken zu relevanten Seiten oder Seitenkomponenten hinzufügen. Weitere Informationen finden Sie in der [Drupal-Dokumentation](https://www.drupal.org/docs/8/creating-custom-modules/adding-stylesheets-css-and-javascript-js-to-a-drupal-8-module#library). Wenn Sie die angehängten Bibliotheken ermitteln möchten, über die irrelevantes CSS hinzugefügt wird, können Sie das Prüftool zur [Codeabdeckung](https://developers.google.com/web/updates/2017/04/devtools-release-notes#coverage) in den Chrome-Entwicklertools verwenden. Das entsprechende Design/Modul können Sie anhand der URL des Stylesheets erkennen, wenn die CSS-Aggregation auf Ihrer Drupal-Website deaktiviert ist. Suchen Sie in der Liste nach Designs/Modulen mit vielen Stylesheets, bei denen im Prüftool zur Codeabdeckung viel nicht verwendeter Code (markiert in Rot) angezeigt wird. Ein Stylesheet sollte nur dann in ein Design/Modul aufgenommen werden, wenn es auch tatsächlich auf der Seite verwendet wird."
  },
  "node_modules/lighthouse-stack-packs/packs/drupal.js | unused-javascript": {
    "message": "Sie haben die Möglichkeit, ungenutzte JavaScript-Assets zu entfernen und nur die benötigten Drupal-Bibliotheken zu relevanten Seiten oder Seitenkomponenten hinzuzufügen. Weitere Informationen finden Sie in der [Drupal-Dokumentation](https://www.drupal.org/docs/8/creating-custom-modules/adding-stylesheets-css-and-javascript-js-to-a-drupal-8-module#library). Wenn Sie die angehängten Bibliotheken ermitteln möchten, über die irrelevantes JavaScript hinzugefügt wird, können Sie das Prüftool zur [Codeabdeckung](https://developers.google.com/web/updates/2017/04/devtools-release-notes#coverage) in den Chrome-Entwicklertools verwenden. Das entsprechende Design/Modul können Sie anhand der URL des Skripts erkennen, wenn die JavaScript-Aggregation auf Ihrer Drupal-Website deaktiviert ist. Suchen Sie in der Liste nach Designs/Modulen mit vielen Skripts, bei denen im Prüftool zur Codeabdeckung viel nicht verwendeter Code (markiert in Rot) angezeigt wird. Ein Skript sollte nur dann in ein Design/Modul aufgenommen werden, wenn es auch tatsächlich auf der Seite verwendet wird."
  },
  "node_modules/lighthouse-stack-packs/packs/drupal.js | uses-long-cache-ttl": {
    "message": "Konfigurieren Sie die Option \"Browser and proxy cache maximum age\" (Maximale Lebensdauer für Browser- und Proxy-Cache) unter \"Administration\" (Verwalten) > \"Configuration\" (Konfiguration) > Development (Entwicklung). [Hier finden Sie weitere Informationen über den Drupal-Cache und Leistungsoptimierungen.](https://www.drupal.org/docs/7/managing-site-performance-and-scalability/caching-to-improve-performance/caching-overview#s-drupal-performance-resources)"
  },
  "node_modules/lighthouse-stack-packs/packs/drupal.js | uses-optimized-images": {
    "message": "Sie haben die Möglichkeit, [ein Modul](https://www.drupal.org/project/project_module?f%5B0%5D=&f%5B1%5D=&f%5B2%5D=im_vid_3%3A123&f%5B3%5D=&f%5B4%5D=sm_field_project_type%3Afull&f%5B5%5D=&f%5B6%5D=&text=optimize+images&solrsort=iss_project_release_usage+desc&op=Search) zu verwenden, das automatisch und ohne Qualitätsverlust die Größe von Bildern, die über die Website hochgeladen werden, optimiert und reduziert. Achten Sie außerdem darauf, dass Sie für alle auf Ihrer Website gerenderten Bilder die von Drupal bereitgestellten [responsiven Bildstile (Responsive Image Styles)](https://www.drupal.org/docs/8/mobile-guide/responsive-images-in-drupal-8) (verfügbar ab Drupal 8.0) verwenden."
  },
  "node_modules/lighthouse-stack-packs/packs/drupal.js | uses-rel-preconnect": {
    "message": "Sie können Hinweise auf Ressourcen für den User-Agent als \"preconnect\" oder \"dns-prefetch\" hinzufügen, indem Sie [ein Modul installieren oder konfigurieren](https://www.drupal.org/project/project_module?f%5B0%5D=&f%5B1%5D=&f%5B2%5D=&f%5B3%5D=&f%5B4%5D=sm_field_project_type%3Afull&f%5B5%5D=&f%5B6%5D=&text=dns-prefetch&solrsort=iss_project_release_usage+desc&op=Search), das die entsprechende Funktionalität bietet."
  },
  "node_modules/lighthouse-stack-packs/packs/drupal.js | uses-responsive-images": {
    "message": "Achten Sie darauf, dass Sie die von Drupal bereitgestellten [responsiven Bildstile (Responsive Image Styles)](https://www.drupal.org/docs/8/mobile-guide/responsive-images-in-drupal-8) (verfügbar ab Drupal 8.0) verwenden. Verwenden Sie die responsiven Bildstile für Bildfelder, die über Anzeigemodi gerendert werden, sowie für Bilder, die über den WYSIWYG-Editor hochgeladen wurden."
  },
  "node_modules/lighthouse-stack-packs/packs/drupal.js | uses-webp-images": {
    "message": "Sie haben die Möglichkeit, [ein Modul zur Nutzung von WebP-Bildformaten](https://www.drupal.org/project/project_module?f%5B0%5D=&f%5B1%5D=&f%5B2%5D=&f%5B3%5D=&f%5B4%5D=sm_field_project_type%3Afull&f%5B5%5D=&f%5B6%5D=&text=webp&solrsort=iss_project_release_usage+desc&op=Search) für Ihre Website zu installieren und zu konfigurieren. Solch ein Modul erstellt automatisch eine WebP-Version Ihrer hochgeladenen Bilder, um die Ladezeiten zu optimieren."
  },
  "node_modules/lighthouse-stack-packs/packs/joomla.js | efficient-animated-content": {
    "message": "Sie haben die Möglichkeit, Ihr GIF bei einem Dienst hochzuladen, der dafür sorgt, dass es als HTML5-Video eingebettet werden kann."
  },
  "node_modules/lighthouse-stack-packs/packs/joomla.js | offscreen-images": {
    "message": "Sie können ein [Lazy-Loading-Plug-in für Joomla](https://extensions.joomla.org/instant-search/?jed_live%5Bquery%5D=lazy%20loading) installieren, um nicht sichtbare Bilder aufzuschieben. Alternativ können Sie auch zu einer Vorlage wechseln, die diese Funktion bietet. Ab Version 4.0 bietet Joomla ein eigenes Lazy-Loading-Plug-in, das über das Plug-in „Content – Lazy Loading Images“ aktiviert werden kann. Sie sollten sich auch überlegen, [ein AMP-Plug-in](https://extensions.joomla.org/instant-search/?jed_live%5Bquery%5D=amp) zu verwenden."
  },
  "node_modules/lighthouse-stack-packs/packs/joomla.js | render-blocking-resources": {
    "message": "Es gibt eine Reihe von Joomla-Plug-ins, mit denen Sie [wichtige Assets einbetten](https://extensions.joomla.org/instant-search/?jed_live%5Bquery%5D=performance) oder [weniger wichtige Ressourcen aufschieben](https://extensions.joomla.org/instant-search/?jed_live%5Bquery%5D=performance) können. Beachten Sie, dass über diese Plug-ins bereitgestellte Optimierungen dazu führen können, dass Ihre Vorlagen oder Plug-ins nicht funktionieren. Daher müssen Sie sie sorgfältig testen."
  },
  "node_modules/lighthouse-stack-packs/packs/joomla.js | server-response-time": {
    "message": "Sowohl Vorlagen, Erweiterungen als auch Serverspezifikationen tragen zur Serverantwortzeit bei. Versuchen Sie, eine noch weiter optimierte Vorlage zu finden, wählen Sie eine geeignete Optimierungs-Erweiterung aus und/oder upgraden Sie Ihren Server."
  },
  "node_modules/lighthouse-stack-packs/packs/joomla.js | total-byte-weight": {
    "message": "Sie haben die Möglichkeit, Auszüge in Ihren Artikelkategorien einzublenden (z. B. über den Link \"Weiterlesen\"), die Anzahl der Artikel auf einer Seite zu verringern, lange Beiträge auf mehrere Seiten aufzuteilen oder ein Plug-in für das Lazy Loading von Kommentaren zu verwenden."
  },
  "node_modules/lighthouse-stack-packs/packs/joomla.js | unminified-css": {
    "message": "Ihre Website lässt sich mit einer Reihe von [Joomla-Erweiterungen](https://extensions.joomla.org/instant-search/?jed_live%5Bquery%5D=performance) beschleunigen, durch die Ihre CSS-Stile verkettet, reduziert und komprimiert werden. Es gibt auch Vorlagen, die diese Funktionen bieten."
  },
  "node_modules/lighthouse-stack-packs/packs/joomla.js | unminified-javascript": {
    "message": "Ihre Website lässt sich mit einer Reihe von [Joomla-Erweiterungen](https://extensions.joomla.org/instant-search/?jed_live%5Bquery%5D=performance) beschleunigen, durch die Ihre Skripts verkettet und komprimiert werden. Es gibt auch Vorlagen, die diese Funktionen bieten."
  },
  "node_modules/lighthouse-stack-packs/packs/joomla.js | unused-css-rules": {
    "message": "Prüfen Sie, ob Sie [Joomla-Erweiterungen](https://extensions.joomla.org/), über die nicht verwendetes CSS auf Ihre Seite geladen wird, entfernen oder durch alternative Erweiterungen ersetzen können. Wenn Sie die Erweiterungen ermitteln möchten, über die irrelevantes CSS hinzugefügt wird, können Sie das Prüftool zur [Codeabdeckung](https://developers.google.com/web/updates/2017/04/devtools-release-notes#coverage) in den Chrome-Entwicklertools verwenden. Das entsprechende Design/Plug-in können Sie anhand der URL des Stylesheets erkennen. Suchen Sie in der Liste nach Plug-ins mit vielen Stylesheets, bei denen im Prüftool zur Codeabdeckung viel nicht verwendeter Code (markiert in Rot) angezeigt wird. Ein Stylesheet sollte nur dann in ein Plug-in aufgenommen werden, wenn es auch tatsächlich auf der Seite verwendet wird."
  },
  "node_modules/lighthouse-stack-packs/packs/joomla.js | unused-javascript": {
    "message": "Prüfen Sie, ob Sie [Joomla-Erweiterungen](https://extensions.joomla.org/), über die nicht verwendetes JavaScript auf Ihre Seite geladen wird, entfernen oder durch alternative Plug-ins ersetzen können. Wenn Sie die Plug-ins ermitteln möchten, über die irrelevantes JavaScript hinzugefügt wird, können Sie das Prüftool zur [Codeabdeckung](https://developers.google.com/web/updates/2017/04/devtools-release-notes#coverage) in den Chrome-Entwicklertools verwenden. Die entsprechende Erweiterung können Sie anhand der URL des Skripts erkennen. Suchen Sie in der Liste nach Erweiterungen mit vielen Skripts, bei denen im Prüftool zur Codeabdeckung viel nicht verwendeter Code (markiert in Rot) angezeigt wird. Ein Skript sollte nur dann in eine Erweiterung aufgenommen werden, wenn es auch tatsächlich auf der Seite verwendet wird."
  },
  "node_modules/lighthouse-stack-packs/packs/joomla.js | uses-long-cache-ttl": {
    "message": "[Hier erhalten Sie Informationen zum Browser-Caching in Joomla.](https://docs.joomla.org/Cache)"
  },
  "node_modules/lighthouse-stack-packs/packs/joomla.js | uses-optimized-images": {
    "message": "Sie haben die Möglichkeit, ein [Plug-in für die Bildoptimierung](https://extensions.joomla.org/instant-search/?jed_live%5Bquery%5D=performance) zu verwenden, durch das Ihre Bilder komprimiert werden, die Qualität jedoch gleich bleibt."
  },
  "node_modules/lighthouse-stack-packs/packs/joomla.js | uses-responsive-images": {
    "message": "Sie haben die Möglichkeit, ein [Plug-in für responsive Bilder](https://extensions.joomla.org/instant-search/?jed_live%5Bquery%5D=responsive%20images) zu verwenden, um für Ihre Inhalte responsive Bilder zu verwenden."
  },
  "node_modules/lighthouse-stack-packs/packs/joomla.js | uses-text-compression": {
    "message": "Sie können die Textkomprimierung aktivieren, indem Sie in Joomla die Gzip-Seitenkomprimierung aktivieren (\"System\" > \"Konfiguration – Global\" > \"Server\")."
  },
  "node_modules/lighthouse-stack-packs/packs/joomla.js | uses-webp-images": {
    "message": "Sie haben die Möglichkeit, Ihre hochgeladenen Bilder mithilfe eines [Plug-ins](https://extensions.joomla.org/instant-search/?jed_live%5Bquery%5D=webp) oder eines Dienstes automatisch in das optimale Format zu konvertieren."
  },
  "node_modules/lighthouse-stack-packs/packs/magento.js | critical-request-chains": {
    "message": "Wenn Sie Ihre JavaScript-Assets nicht in einem Bundle zusammenführen, empfehlen wir Ihnen die Verwendung von [Baler](https://github.com/magento/baler)."
  },
  "node_modules/lighthouse-stack-packs/packs/magento.js | disable-bundling": {
    "message": "Deaktivieren Sie die integrierte [JavaScript-Bundle-Erstellung und -Komprimierung](https://devdocs.magento.com/guides/v2.3/frontend-dev-guide/themes/js-bundling.html) von Magento und nutzen Sie stattdessen [Baler](https://github.com/magento/baler/)."
  },
  "node_modules/lighthouse-stack-packs/packs/magento.js | font-display": {
    "message": "Geben Sie \"`@font-display`\" an, wenn Sie [benutzerdefinierte Schriftarten definieren](https://devdocs.magento.com/guides/v2.3/frontend-dev-guide/css-topics/using-fonts.html)."
  },
  "node_modules/lighthouse-stack-packs/packs/magento.js | offscreen-images": {
    "message": "Sie können Ihre Produkt- und Katalogvorlagen anpassen, um die [Lazy Loading](https://web.dev/native-lazy-loading)-Funktion der Webplattform nutzen können."
  },
  "node_modules/lighthouse-stack-packs/packs/magento.js | time-to-first-byte": {
    "message": "Verwenden Sie die [Varnish-Integration](https://devdocs.magento.com/guides/v2.3/config-guide/varnish/config-varnish.html) von Magento."
  },
  "node_modules/lighthouse-stack-packs/packs/magento.js | unminified-css": {
    "message": "Sie können die Option zum Komprimieren von CSS-Dateien in den Entwicklereinstellungen des Stores aktivieren. [Weitere Informationen.](https://devdocs.magento.com/guides/v2.3/performance-best-practices/configuration.html?itm_source=devdocs&itm_medium=search_page&itm_campaign=federated_search&itm_term=minify%20css%20files)"
  },
  "node_modules/lighthouse-stack-packs/packs/magento.js | unminified-javascript": {
    "message": "Verwenden Sie [Terser](https://www.npmjs.com/package/terser), um alle JavaScript-Assets aus der statischen Inhaltsbereitstellung zu reduzieren, und deaktivieren Sie die integrierte Reduzierungsfunktion."
  },
  "node_modules/lighthouse-stack-packs/packs/magento.js | unused-javascript": {
    "message": "Deaktivieren Sie die integrierte [JavaScript-Bundle-Erstellung](https://devdocs.magento.com/guides/v2.3/frontend-dev-guide/themes/js-bundling.html) von Magento."
  },
  "node_modules/lighthouse-stack-packs/packs/magento.js | uses-optimized-images": {
    "message": "Auf dem [Magento Marketplace](https://marketplace.magento.com/catalogsearch/result/?q=optimize%20image) finden Sie eine Auswahl an Drittanbietererweiterungen, mit denen Sie Bilder optimieren können."
  },
  "node_modules/lighthouse-stack-packs/packs/magento.js | uses-rel-preconnect": {
    "message": "Sie können Hinweise auf Ressourcen als \"preconnect\" oder \"dns-prefetch\" hinzufügen, indem Sie [das Layout eines Designs ändern](https://devdocs.magento.com/guides/v2.3/frontend-dev-guide/layouts/xml-manage.html)."
  },
  "node_modules/lighthouse-stack-packs/packs/magento.js | uses-rel-preload": {
    "message": "Sie können \"`<link rel=preload>`\"-Tags hinzufügen, indem Sie [das Layout eines Designs ändern](https://devdocs.magento.com/guides/v2.3/frontend-dev-guide/layouts/xml-manage.html)."
  },
  "node_modules/lighthouse-stack-packs/packs/magento.js | uses-webp-images": {
    "message": "Auf dem [Magento Marketplace](https://marketplace.magento.com/catalogsearch/result/?q=webp) finden Sie eine Auswahl an Drittanbietererweiterungen, mit denen Sie aktuelle Bildformate nutzen können."
  },
  "node_modules/lighthouse-stack-packs/packs/react.js | dom-size": {
    "message": "Sie haben die Möglichkeit, eine Bibliothek wie „`react-window`“ zur Fensterverwaltung zu nutzen, um die Anzahl an DOM-Knoten zu minimieren, die beim Rendern vieler sich wiederholender Elemente auf der Seite erstellt werden. [Weitere Informationen](https://web.dev/virtualize-long-lists-react-window/) Sie können [`shouldComponentUpdate`](https://reactjs.org/docs/optimizing-performance.html#shouldcomponentupdate-in-action), [`PureComponent`](https://reactjs.org/docs/react-api.html#reactpurecomponent) oder [`React.memo`](https://reactjs.org/docs/react-api.html#reactmemo) nutzen, um wiederholtes Rendern auf ein Mindestmaß zu reduzieren. Auch [skip effects](https://reactjs.org/docs/hooks-effect.html#tip-optimizing-performance-by-skipping-effects) sind möglich, aber nur, bis sich bestimmte Abhängigkeiten geändert haben (sofern Sie den `Effect`-Hook zur Verbesserung der Laufzeitleistung verwenden)."
  },
  "node_modules/lighthouse-stack-packs/packs/react.js | redirects": {
    "message": "Wenn Sie React Router nutzen, empfehlen wir, die Komponente \"`<Redirect>`\" für das [Bedienungs-Routing](https://reacttraining.com/react-router/web/api/Redirect) so wenig wie möglich zu verwenden."
  },
  "node_modules/lighthouse-stack-packs/packs/react.js | time-to-first-byte": {
    "message": "Wenn Sie serverseitig React-Komponenten rendern, empfehlen wir den Einsatz von \"`renderToNodeStream()`\" oder \"`renderToStaticNodeStream()`\", um dem Client zu ermöglichen, einzelne Teile des Markups abzurufen und auszufüllen. So müssen nicht alle auf einmal abgerufen werden. [Weitere Informationen.](https://reactjs.org/docs/react-dom-server.html#rendertonodestream)"
  },
  "node_modules/lighthouse-stack-packs/packs/react.js | unminified-css": {
    "message": "Wenn Ihr Build-System CSS-Dateien automatisch komprimiert, achten Sie darauf, dass Sie den Produktions-Build Ihrer App verfügbar machen. Das können Sie mit der Erweiterung „React Developer Tools“ prüfen. [Weitere Informationen](https://reactjs.org/docs/optimizing-performance.html#use-the-production-build)"
  },
  "node_modules/lighthouse-stack-packs/packs/react.js | unminified-javascript": {
    "message": "Wenn Ihr Build-System JS-Dateien automatisch komprimiert, achten Sie darauf, dass Sie den Produktions-Build Ihrer App verfügbar machen. Das können Sie mit der Erweiterung „React Developer Tools“ prüfen. [Weitere Informationen](https://reactjs.org/docs/optimizing-performance.html#use-the-production-build)"
  },
  "node_modules/lighthouse-stack-packs/packs/react.js | unused-javascript": {
    "message": "Wenn Sie nicht serverseitig rendern lassen, [können Sie Ihre JavaScript-Bundles mit \"`React.lazy()`\" aufteilen](https://web.dev/code-splitting-suspense/). Andernfalls haben Sie die Möglichkeit, Ihren Code mit einer Drittanbieterbibliothek wie [loadable-components](https://www.smooth-code.com/open-source/loadable-components/docs/getting-started/) zu splitten."
  },
  "node_modules/lighthouse-stack-packs/packs/react.js | user-timings": {
    "message": "Verwenden Sie den React DevTools Profiler. Dieser greift auf die Profiler API zurück, um die Rendering-Leistung Ihrer Komponenten zu messen. [Weitere Informationen.](https://reactjs.org/blog/2018/09/10/introducing-the-react-profiler.html)"
  },
  "node_modules/lighthouse-stack-packs/packs/wordpress.js | efficient-animated-content": {
    "message": "Sie haben die Möglichkeit, Ihr GIF bei einem Dienst hochzuladen, der dafür sorgt, dass es als HTML5-Video eingebettet werden kann."
  },
  "node_modules/lighthouse-stack-packs/packs/wordpress.js | offscreen-images": {
    "message": "Sie können ein [Lazy-Loading-Plug-in für WordPress](https://wordpress.org/plugins/search/lazy+load/) installieren, mit dem Sie nicht sichtbare Bilder aufschieben. Alternativ können Sie auch zu einem Design wechseln, das diese Funktion bietet. Sie sollten sich auch überlegen, [das AMP-Plug-in](https://wordpress.org/plugins/amp/) zu verwenden."
  },
  "node_modules/lighthouse-stack-packs/packs/wordpress.js | render-blocking-resources": {
    "message": "Es gibt eine Reihe von WordPress-Plug-ins, mit denen Sie [wichtige Assets einbetten](https://wordpress.org/plugins/search/critical+css/) oder [weniger wichtige Ressourcen aufschieben](https://wordpress.org/plugins/search/defer+css+javascript/) können. Beachten Sie, dass über diese Plug-ins bereitgestellte Optimierungen dazu führen können, dass Ihre Designs oder Plug-ins nicht funktionieren. Daher müssen Sie wahrscheinlich Änderungen am Code vornehmen."
  },
  "node_modules/lighthouse-stack-packs/packs/wordpress.js | time-to-first-byte": {
    "message": "Sowohl Designs, Plug-ins als auch Serverspezifikationen tragen zur Serverantwortzeit bei. Versuchen Sie, ein noch weiter optimiertes Design zu finden, wählen Sie ein geeignetes Optimierungs-Plug-in aus und/oder upgraden Sie Ihren Server."
  },
  "node_modules/lighthouse-stack-packs/packs/wordpress.js | total-byte-weight": {
    "message": "Sie haben die Möglichkeit, Auszüge in Ihrer Beitragsliste einzublenden (z. B. über das Tag \"Mehr\"), die Anzahl der Beiträge auf einer Seite zu verringern, lange Beiträge auf mehrere Seiten aufzuteilen oder ein Plug-in für das Lazy Loading von Kommentaren zu verwenden."
  },
  "node_modules/lighthouse-stack-packs/packs/wordpress.js | unminified-css": {
    "message": "Ihre Website lässt sich mit einer Reihe von [WordPress-Plug-ins](https://wordpress.org/plugins/search/minify+css/) beschleunigen, durch die Ihre Stile verkettet und komprimiert werden. Sofern möglich, können Sie diese Komprimierung auch im Voraus über einen Build-Prozess vornehmen."
  },
  "node_modules/lighthouse-stack-packs/packs/wordpress.js | unminified-javascript": {
    "message": "Ihre Website lässt sich mit einer Reihe von [WordPress-Plug-ins](https://wordpress.org/plugins/search/minify+javascript/) beschleunigen, durch die Ihre Skripts verkettet und komprimiert werden. Sofern möglich, können Sie diese Komprimierung auch im Voraus über einen Build-Prozess vornehmen."
  },
  "node_modules/lighthouse-stack-packs/packs/wordpress.js | unused-css-rules": {
    "message": "Prüfen Sie, ob Sie [WordPress-Plug-ins](https://wordpress.org/plugins/), über die nicht verwendete CSS auf Ihre Seite geladen werden, entfernen oder durch alternative Plug-ins ersetzen können. Wenn Sie die Plug-ins ermitteln möchten, über die irrelevante CSS hinzugefügt werden, können Sie das Prüftool zur [Codeabdeckung](https://developers.google.com/web/updates/2017/04/devtools-release-notes#coverage) in den Chrome-Entwicklertools verwenden. Das entsprechende Design/Plug-in können Sie anhand der URL des Stylesheets erkennen. Suchen Sie in der Liste nach Plug-ins mit vielen Stylesheets, bei denen im Prüftool zur Codeabdeckung viel nicht verwendeter Code (markiert in Rot) angezeigt wird. Ein Stylesheet sollte nur dann in ein Plug-in aufgenommen werden, wenn es auch tatsächlich auf der Seite verwendet wird."
  },
  "node_modules/lighthouse-stack-packs/packs/wordpress.js | unused-javascript": {
    "message": "Prüfen Sie, ob Sie [WordPress-Plug-ins](https://wordpress.org/plugins/), über die nicht verwendete JavaScript-Dateien auf Ihre Seite geladen werden, entfernen oder durch alternative Plug-ins ersetzen können. Wenn Sie die Plug-ins ermitteln möchten, über die irrelevante JavaScript-Dateien hinzugefügt werden, können Sie das Prüftool zur [Codeabdeckung](https://developers.google.com/web/updates/2017/04/devtools-release-notes#coverage) in den Chrome-Entwicklertools verwenden. Das entsprechende Design/Plug-in können Sie anhand der URL des Skripts erkennen. Suchen Sie in der Liste nach Plug-ins mit vielen Skripts, bei denen im Prüftool zur Codeabdeckung viel nicht verwendeter Code (markiert in Rot) angezeigt wird. Ein Skript sollte nur dann in ein Plug-in aufgenommen werden, wenn es auch tatsächlich auf der Seite verwendet wird."
  },
  "node_modules/lighthouse-stack-packs/packs/wordpress.js | uses-long-cache-ttl": {
    "message": "Hier erhalten Sie Informationen zum [Browser-Caching in WordPress](https://wordpress.org/support/article/optimization/#browser-caching)."
  },
  "node_modules/lighthouse-stack-packs/packs/wordpress.js | uses-optimized-images": {
    "message": "Sie haben die Möglichkeit, ein [WordPress-Plug-in für die Bildoptimierung](https://wordpress.org/plugins/search/optimize+images/) zu verwenden, durch das Ihre Bilder komprimiert werden, die Qualität jedoch gleich bleibt."
  },
  "node_modules/lighthouse-stack-packs/packs/wordpress.js | uses-responsive-images": {
    "message": "Sie haben die Möglichkeit, Bilder direkt über die [Mediathek](https://wordpress.org/support/article/media-library-screen/) hochzuladen, damit die erforderlichen Bildgrößen verfügbar sind. Die Bilder können Sie dann aus der Mediathek einfügen oder auch das Bild-Widget nutzen, damit die optimalen Bildgrößen verwendet werden (einschließlich derjenigen für die responsiven Haltepunkte). Bilder in `Full Size` sollten nur verwendet werden, wenn die Abmessungen für die entsprechende Nutzung geeignet sind. [Weitere Informationen.](https://wordpress.org/support/article/inserting-images-into-posts-and-pages/)"
  },
  "node_modules/lighthouse-stack-packs/packs/wordpress.js | uses-text-compression": {
    "message": "Sie können die Textkomprimierung in der Konfiguration Ihres Webservers aktivieren."
  },
  "node_modules/lighthouse-stack-packs/packs/wordpress.js | uses-webp-images": {
    "message": "Sie haben die Möglichkeit, Ihre hochgeladenen Bilder mithilfe eines [Plug-ins](https://wordpress.org/plugins/search/convert+webp/) oder eines Dienstes automatisch in das optimale Format zu konvertieren."
  }
}<|MERGE_RESOLUTION|>--- conflicted
+++ resolved
@@ -1381,32 +1381,6 @@
   },
   "lighthouse-core/audits/viewport.js | title": {
     "message": "Hat ein `<meta name=\"viewport\">`-Tag mit `width` oder `initial-scale`"
-  },
-<<<<<<< HEAD
-  "lighthouse-core/audits/without-javascript.js | description": {
-    "message": "Wenn JavaScript deaktiviert ist, sollte Ihre App dennoch einige Inhalte darstellen – auch wenn es sich dabei nur um eine Warnung handelt, dass die App JavaScript benötigt. [Weitere Informationen](https://web.dev/without-javascript/)."
-  },
-  "lighthouse-core/audits/without-javascript.js | explanation": {
-    "message": "Die Body der Seite sollte einige Inhalte rendern, wenn ihre Skripts nicht verfügbar sind."
-  },
-  "lighthouse-core/audits/without-javascript.js | failureTitle": {
-    "message": "Liefert keinen Fallback-Content, wenn JavaScript nicht verfügbar ist"
-  },
-  "lighthouse-core/audits/without-javascript.js | title": {
-    "message": "Enthält einige Inhalte, wenn JavaScript nicht verfügbar ist"
-=======
-  "lighthouse-core/audits/works-offline.js | description": {
-    "message": "Wenn Sie eine progressive Web-App entwickeln, sollten Sie einen Service Worker verwenden, damit Ihre App auch offline funktioniert. [Weitere Informationen.](https://web.dev/works-offline/)"
-  },
-  "lighthouse-core/audits/works-offline.js | failureTitle": {
-    "message": "Aktuelle Seite reagiert im Offlinemodus nicht mit dem HTTP-Statuscode 200"
-  },
-  "lighthouse-core/audits/works-offline.js | title": {
-    "message": "Aktuelle Seite reagiert im Offlinemodus mit dem HTTP-Statuscode 200"
-  },
-  "lighthouse-core/audits/works-offline.js | warningNoLoad": {
-    "message": "Die Seite lädt im Offlinemodus möglicherweise nicht, weil Ihre Test-URL ({requested}) auf \"{final}\" weitergeleitet wurde. Versuchen Sie, die zweite URL direkt zu testen."
->>>>>>> 5fc0fce9
   },
   "lighthouse-core/config/default-config.js | a11yAriaGroupDescription": {
     "message": "Anhand dieser Möglichkeiten können Sie die Nutzung von ARIA in Ihrer Anwendung verbessern, wovon Nutzer von Hilfstechnologien wie Screenreadern unter Umständen profitieren."
