{
  "lighthouse-core/audits/accessibility/accesskeys.js | description": {
    "message": "‏‮Access‬‏ ‏‮keys‬‏ ‏‮let‬‏ ‏‮users‬‏ ‏‮quickly‬‏ ‏‮focus‬‏ ‏‮a‬‏ ‏‮part‬‏ ‏‮of‬‏ ‏‮the‬‏ ‏‮page‬‏. ‏‮For‬‏ ‏‮proper‬‏ ‏‮navigation‬‏, ‏‮each‬‏ ‏‮access‬‏ ‏‮key‬‏ ‏‮must‬‏ ‏‮be‬‏ ‏‮unique‬‏. [‏‮Learn‬‏ ‏‮more‬‏](https://web.dev/accesskeys/)."
  },
  "lighthouse-core/audits/accessibility/accesskeys.js | failureTitle": {
    "message": "`[accesskey]` ‏‮values‬‏ ‏‮are‬‏ ‏‮not‬‏ ‏‮unique‬‏"
  },
  "lighthouse-core/audits/accessibility/accesskeys.js | title": {
    "message": "`[accesskey]` ‏‮values‬‏ ‏‮are‬‏ ‏‮unique‬‏"
  },
  "lighthouse-core/audits/accessibility/aria-allowed-attr.js | description": {
    "message": "‏‮Each‬‏ ‏‮ARIA‬‏ `role` ‏‮supports‬‏ ‏‮a‬‏ ‏‮specific‬‏ ‏‮subset‬‏ ‏‮of‬‏ `aria-*` ‏‮attributes‬‏. ‏‮Mismatching‬‏ ‏‮these‬‏ ‏‮invalidates‬‏ ‏‮the‬‏ `aria-*` ‏‮attributes‬‏. [‏‮Learn‬‏ ‏‮more‬‏](https://web.dev/aria-allowed-attr/)."
  },
  "lighthouse-core/audits/accessibility/aria-allowed-attr.js | failureTitle": {
    "message": "`[aria-*]` ‏‮attributes‬‏ ‏‮do‬‏ ‏‮not‬‏ ‏‮match‬‏ ‏‮their‬‏ ‏‮roles‬‏"
  },
  "lighthouse-core/audits/accessibility/aria-allowed-attr.js | title": {
    "message": "`[aria-*]` ‏‮attributes‬‏ ‏‮match‬‏ ‏‮their‬‏ ‏‮roles‬‏"
  },
  "lighthouse-core/audits/accessibility/aria-hidden-body.js | description": {
    "message": "‏‮Assistive‬‏ ‏‮technologies‬‏, ‏‮like‬‏ ‏‮screen‬‏ ‏‮readers‬‏, ‏‮work‬‏ ‏‮inconsistently‬‏ ‏‮when‬‏ `aria-hidden=\"true\"` ‏‮is‬‏ ‏‮set‬‏ ‏‮on‬‏ ‏‮the‬‏ ‏‮document‬‏ `<body>`. [‏‮Learn‬‏ ‏‮more‬‏](https://web.dev/aria-hidden-body/)."
  },
  "lighthouse-core/audits/accessibility/aria-hidden-body.js | failureTitle": {
    "message": "`[aria-hidden=\"true\"]` ‏‮is‬‏ ‏‮present‬‏ ‏‮on‬‏ ‏‮the‬‏ ‏‮document‬‏ `<body>`"
  },
  "lighthouse-core/audits/accessibility/aria-hidden-body.js | title": {
    "message": "`[aria-hidden=\"true\"]` ‏‮is‬‏ ‏‮not‬‏ ‏‮present‬‏ ‏‮on‬‏ ‏‮the‬‏ ‏‮document‬‏ `<body>`"
  },
  "lighthouse-core/audits/accessibility/aria-hidden-focus.js | description": {
    "message": "‏‮Focusable‬‏ ‏‮descendents‬‏ ‏‮within‬‏ ‏‮an‬‏ `[aria-hidden=\"true\"]` ‏‮element‬‏ ‏‮prevent‬‏ ‏‮those‬‏ ‏‮interactive‬‏ ‏‮elements‬‏ ‏‮from‬‏ ‏‮being‬‏ ‏‮available‬‏ ‏‮to‬‏ ‏‮users‬‏ ‏‮of‬‏ ‏‮assistive‬‏ ‏‮technologies‬‏ ‏‮like‬‏ ‏‮screen‬‏ ‏‮readers‬‏. [‏‮Learn‬‏ ‏‮more‬‏](https://web.dev/aria-hidden-focus/)."
  },
  "lighthouse-core/audits/accessibility/aria-hidden-focus.js | failureTitle": {
    "message": "`[aria-hidden=\"true\"]` ‏‮elements‬‏ ‏‮contain‬‏ ‏‮focusable‬‏ ‏‮descendents‬‏"
  },
  "lighthouse-core/audits/accessibility/aria-hidden-focus.js | title": {
    "message": "`[aria-hidden=\"true\"]` ‏‮elements‬‏ ‏‮do‬‏ ‏‮not‬‏ ‏‮contain‬‏ ‏‮focusable‬‏ ‏‮descendents‬‏"
  },
  "lighthouse-core/audits/accessibility/aria-input-field-name.js | description": {
    "message": "‏‮When‬‏ ‏‮an‬‏ ‏‮input‬‏ ‏‮field‬‏ ‏‮doesn‬‏'‏‮t‬‏ ‏‮have‬‏ ‏‮an‬‏ ‏‮accessible‬‏ ‏‮name‬‏, ‏‮screen‬‏ ‏‮readers‬‏ ‏‮announce‬‏ ‏‮it‬‏ ‏‮with‬‏ ‏‮a‬‏ ‏‮generic‬‏ ‏‮name‬‏, ‏‮making‬‏ ‏‮it‬‏ ‏‮unusable‬‏ ‏‮for‬‏ ‏‮users‬‏ ‏‮who‬‏ ‏‮rely‬‏ ‏‮on‬‏ ‏‮screen‬‏ ‏‮readers‬‏. [‏‮Learn‬‏ ‏‮more‬‏](https://web.dev/aria-input-field-name/)."
  },
  "lighthouse-core/audits/accessibility/aria-input-field-name.js | failureTitle": {
    "message": "‏‮ARIA‬‏ ‏‮input‬‏ ‏‮fields‬‏ ‏‮do‬‏ ‏‮not‬‏ ‏‮have‬‏ ‏‮accessible‬‏ ‏‮names‬‏"
  },
  "lighthouse-core/audits/accessibility/aria-input-field-name.js | title": {
    "message": "‏‮ARIA‬‏ ‏‮input‬‏ ‏‮fields‬‏ ‏‮have‬‏ ‏‮accessible‬‏ ‏‮names‬‏"
  },
  "lighthouse-core/audits/accessibility/aria-required-attr.js | description": {
    "message": "‏‮Some‬‏ ‏‮ARIA‬‏ ‏‮roles‬‏ ‏‮have‬‏ ‏‮required‬‏ ‏‮attributes‬‏ ‏‮that‬‏ ‏‮describe‬‏ ‏‮the‬‏ ‏‮state‬‏ ‏‮of‬‏ ‏‮the‬‏ ‏‮element‬‏ ‏‮to‬‏ ‏‮screen‬‏ ‏‮readers‬‏. [‏‮Learn‬‏ ‏‮more‬‏](https://web.dev/aria-required-attr/)."
  },
  "lighthouse-core/audits/accessibility/aria-required-attr.js | failureTitle": {
    "message": "`[role]`‏‮s‬‏ ‏‮do‬‏ ‏‮not‬‏ ‏‮have‬‏ ‏‮all‬‏ ‏‮required‬‏ `[aria-*]` ‏‮attributes‬‏"
  },
  "lighthouse-core/audits/accessibility/aria-required-attr.js | title": {
    "message": "`[role]`‏‮s‬‏ ‏‮have‬‏ ‏‮all‬‏ ‏‮required‬‏ `[aria-*]` ‏‮attributes‬‏"
  },
  "lighthouse-core/audits/accessibility/aria-required-children.js | description": {
    "message": "‏‮Some‬‏ ‏‮ARIA‬‏ ‏‮parent‬‏ ‏‮roles‬‏ ‏‮must‬‏ ‏‮contain‬‏ ‏‮specific‬‏ ‏‮child‬‏ ‏‮roles‬‏ ‏‮to‬‏ ‏‮perform‬‏ ‏‮their‬‏ ‏‮intended‬‏ ‏‮accessibility‬‏ ‏‮functions‬‏. [‏‮Learn‬‏ ‏‮more‬‏](https://web.dev/aria-required-children/)."
  },
  "lighthouse-core/audits/accessibility/aria-required-children.js | failureTitle": {
    "message": "‏‮Elements‬‏ ‏‮with‬‏ ‏‮an‬‏ ‏‮ARIA‬‏ `[role]` ‏‮that‬‏ ‏‮require‬‏ ‏‮children‬‏ ‏‮to‬‏ ‏‮contain‬‏ ‏‮a‬‏ ‏‮specific‬‏ `[role]` ‏‮are‬‏ ‏‮missing‬‏ ‏‮some‬‏ ‏‮or‬‏ ‏‮all‬‏ ‏‮of‬‏ ‏‮those‬‏ ‏‮required‬‏ ‏‮children‬‏."
  },
  "lighthouse-core/audits/accessibility/aria-required-children.js | title": {
    "message": "‏‮Elements‬‏ ‏‮with‬‏ ‏‮an‬‏ ‏‮ARIA‬‏ `[role]` ‏‮that‬‏ ‏‮require‬‏ ‏‮children‬‏ ‏‮to‬‏ ‏‮contain‬‏ ‏‮a‬‏ ‏‮specific‬‏ `[role]` ‏‮have‬‏ ‏‮all‬‏ ‏‮required‬‏ ‏‮children‬‏."
  },
  "lighthouse-core/audits/accessibility/aria-required-parent.js | description": {
    "message": "‏‮Some‬‏ ‏‮ARIA‬‏ ‏‮child‬‏ ‏‮roles‬‏ ‏‮must‬‏ ‏‮be‬‏ ‏‮contained‬‏ ‏‮by‬‏ ‏‮specific‬‏ ‏‮parent‬‏ ‏‮roles‬‏ ‏‮to‬‏ ‏‮properly‬‏ ‏‮perform‬‏ ‏‮their‬‏ ‏‮intended‬‏ ‏‮accessibility‬‏ ‏‮functions‬‏. [‏‮Learn‬‏ ‏‮more‬‏](https://web.dev/aria-required-parent/)."
  },
  "lighthouse-core/audits/accessibility/aria-required-parent.js | failureTitle": {
    "message": "`[role]`‏‮s‬‏ ‏‮are‬‏ ‏‮not‬‏ ‏‮contained‬‏ ‏‮by‬‏ ‏‮their‬‏ ‏‮required‬‏ ‏‮parent‬‏ ‏‮element‬‏"
  },
  "lighthouse-core/audits/accessibility/aria-required-parent.js | title": {
    "message": "`[role]`‏‮s‬‏ ‏‮are‬‏ ‏‮contained‬‏ ‏‮by‬‏ ‏‮their‬‏ ‏‮required‬‏ ‏‮parent‬‏ ‏‮element‬‏"
  },
  "lighthouse-core/audits/accessibility/aria-roles.js | description": {
    "message": "‏‮ARIA‬‏ ‏‮roles‬‏ ‏‮must‬‏ ‏‮have‬‏ ‏‮valid‬‏ ‏‮values‬‏ ‏‮in‬‏ ‏‮order‬‏ ‏‮to‬‏ ‏‮perform‬‏ ‏‮their‬‏ ‏‮intended‬‏ ‏‮accessibility‬‏ ‏‮functions‬‏. [‏‮Learn‬‏ ‏‮more‬‏](https://web.dev/aria-roles/)."
  },
  "lighthouse-core/audits/accessibility/aria-roles.js | failureTitle": {
    "message": "`[role]` ‏‮values‬‏ ‏‮are‬‏ ‏‮not‬‏ ‏‮valid‬‏"
  },
  "lighthouse-core/audits/accessibility/aria-roles.js | title": {
    "message": "`[role]` ‏‮values‬‏ ‏‮are‬‏ ‏‮valid‬‏"
  },
  "lighthouse-core/audits/accessibility/aria-toggle-field-name.js | description": {
    "message": "‏‮When‬‏ ‏‮a‬‏ ‏‮toggle‬‏ ‏‮field‬‏ ‏‮doesn‬‏'‏‮t‬‏ ‏‮have‬‏ ‏‮an‬‏ ‏‮accessible‬‏ ‏‮name‬‏, ‏‮screen‬‏ ‏‮readers‬‏ ‏‮announce‬‏ ‏‮it‬‏ ‏‮with‬‏ ‏‮a‬‏ ‏‮generic‬‏ ‏‮name‬‏, ‏‮making‬‏ ‏‮it‬‏ ‏‮unusable‬‏ ‏‮for‬‏ ‏‮users‬‏ ‏‮who‬‏ ‏‮rely‬‏ ‏‮on‬‏ ‏‮screen‬‏ ‏‮readers‬‏. [‏‮Learn‬‏ ‏‮more‬‏](https://web.dev/aria-toggle-field-name/)."
  },
  "lighthouse-core/audits/accessibility/aria-toggle-field-name.js | failureTitle": {
    "message": "‏‮ARIA‬‏ ‏‮toggle‬‏ ‏‮fields‬‏ ‏‮do‬‏ ‏‮not‬‏ ‏‮have‬‏ ‏‮accessible‬‏ ‏‮names‬‏"
  },
  "lighthouse-core/audits/accessibility/aria-toggle-field-name.js | title": {
    "message": "‏‮ARIA‬‏ ‏‮toggle‬‏ ‏‮fields‬‏ ‏‮have‬‏ ‏‮accessible‬‏ ‏‮names‬‏"
  },
  "lighthouse-core/audits/accessibility/aria-valid-attr-value.js | description": {
    "message": "‏‮Assistive‬‏ ‏‮technologies‬‏, ‏‮like‬‏ ‏‮screen‬‏ ‏‮readers‬‏, ‏‮can‬‏'‏‮t‬‏ ‏‮interpret‬‏ ‏‮ARIA‬‏ ‏‮attributes‬‏ ‏‮with‬‏ ‏‮invalid‬‏ ‏‮values‬‏. [‏‮Learn‬‏ ‏‮more‬‏](https://web.dev/aria-valid-attr-value/)."
  },
  "lighthouse-core/audits/accessibility/aria-valid-attr-value.js | failureTitle": {
    "message": "`[aria-*]` ‏‮attributes‬‏ ‏‮do‬‏ ‏‮not‬‏ ‏‮have‬‏ ‏‮valid‬‏ ‏‮values‬‏"
  },
  "lighthouse-core/audits/accessibility/aria-valid-attr-value.js | title": {
    "message": "`[aria-*]` ‏‮attributes‬‏ ‏‮have‬‏ ‏‮valid‬‏ ‏‮values‬‏"
  },
  "lighthouse-core/audits/accessibility/aria-valid-attr.js | description": {
    "message": "‏‮Assistive‬‏ ‏‮technologies‬‏, ‏‮like‬‏ ‏‮screen‬‏ ‏‮readers‬‏, ‏‮can‬‏'‏‮t‬‏ ‏‮interpret‬‏ ‏‮ARIA‬‏ ‏‮attributes‬‏ ‏‮with‬‏ ‏‮invalid‬‏ ‏‮names‬‏. [‏‮Learn‬‏ ‏‮more‬‏](https://web.dev/aria-valid-attr/)."
  },
  "lighthouse-core/audits/accessibility/aria-valid-attr.js | failureTitle": {
    "message": "`[aria-*]` ‏‮attributes‬‏ ‏‮are‬‏ ‏‮not‬‏ ‏‮valid‬‏ ‏‮or‬‏ ‏‮misspelled‬‏"
  },
  "lighthouse-core/audits/accessibility/aria-valid-attr.js | title": {
    "message": "`[aria-*]` ‏‮attributes‬‏ ‏‮are‬‏ ‏‮valid‬‏ ‏‮and‬‏ ‏‮not‬‏ ‏‮misspelled‬‏"
  },
  "lighthouse-core/audits/accessibility/axe-audit.js | failingElementsHeader": {
    "message": "‏‮Failing‬‏ ‏‮Elements‬‏"
  },
  "lighthouse-core/audits/accessibility/button-name.js | description": {
    "message": "‏‮When‬‏ ‏‮a‬‏ ‏‮button‬‏ ‏‮doesn‬‏'‏‮t‬‏ ‏‮have‬‏ ‏‮an‬‏ ‏‮accessible‬‏ ‏‮name‬‏, ‏‮screen‬‏ ‏‮readers‬‏ ‏‮announce‬‏ ‏‮it‬‏ ‏‮as‬‏ \"‏‮button‬‏\", ‏‮making‬‏ ‏‮it‬‏ ‏‮unusable‬‏ ‏‮for‬‏ ‏‮users‬‏ ‏‮who‬‏ ‏‮rely‬‏ ‏‮on‬‏ ‏‮screen‬‏ ‏‮readers‬‏. [‏‮Learn‬‏ ‏‮more‬‏](https://web.dev/button-name/)."
  },
  "lighthouse-core/audits/accessibility/button-name.js | failureTitle": {
    "message": "‏‮Buttons‬‏ ‏‮do‬‏ ‏‮not‬‏ ‏‮have‬‏ ‏‮an‬‏ ‏‮accessible‬‏ ‏‮name‬‏"
  },
  "lighthouse-core/audits/accessibility/button-name.js | title": {
    "message": "‏‮Buttons‬‏ ‏‮have‬‏ ‏‮an‬‏ ‏‮accessible‬‏ ‏‮name‬‏"
  },
  "lighthouse-core/audits/accessibility/bypass.js | description": {
    "message": "‏‮Adding‬‏ ‏‮ways‬‏ ‏‮to‬‏ ‏‮bypass‬‏ ‏‮repetitive‬‏ ‏‮content‬‏ ‏‮lets‬‏ ‏‮keyboard‬‏ ‏‮users‬‏ ‏‮navigate‬‏ ‏‮the‬‏ ‏‮page‬‏ ‏‮more‬‏ ‏‮efficiently‬‏. [‏‮Learn‬‏ ‏‮more‬‏](https://web.dev/bypass/)."
  },
  "lighthouse-core/audits/accessibility/bypass.js | failureTitle": {
    "message": "‏‮The‬‏ ‏‮page‬‏ ‏‮does‬‏ ‏‮not‬‏ ‏‮contain‬‏ ‏‮a‬‏ ‏‮heading‬‏, ‏‮skip‬‏ ‏‮link‬‏, ‏‮or‬‏ ‏‮landmark‬‏ ‏‮region‬‏"
  },
  "lighthouse-core/audits/accessibility/bypass.js | title": {
    "message": "‏‮The‬‏ ‏‮page‬‏ ‏‮contains‬‏ ‏‮a‬‏ ‏‮heading‬‏, ‏‮skip‬‏ ‏‮link‬‏, ‏‮or‬‏ ‏‮landmark‬‏ ‏‮region‬‏"
  },
  "lighthouse-core/audits/accessibility/color-contrast.js | description": {
    "message": "‏‮Low‬‏-‏‮contrast‬‏ ‏‮text‬‏ ‏‮is‬‏ ‏‮difficult‬‏ ‏‮or‬‏ ‏‮impossible‬‏ ‏‮for‬‏ ‏‮many‬‏ ‏‮users‬‏ ‏‮to‬‏ ‏‮read‬‏. [‏‮Learn‬‏ ‏‮more‬‏](https://web.dev/color-contrast/)."
  },
  "lighthouse-core/audits/accessibility/color-contrast.js | failureTitle": {
    "message": "‏‮Background‬‏ ‏‮and‬‏ ‏‮foreground‬‏ ‏‮colors‬‏ ‏‮do‬‏ ‏‮not‬‏ ‏‮have‬‏ ‏‮a‬‏ ‏‮sufficient‬‏ ‏‮contrast‬‏ ‏‮ratio‬‏."
  },
  "lighthouse-core/audits/accessibility/color-contrast.js | title": {
    "message": "‏‮Background‬‏ ‏‮and‬‏ ‏‮foreground‬‏ ‏‮colors‬‏ ‏‮have‬‏ ‏‮a‬‏ ‏‮sufficient‬‏ ‏‮contrast‬‏ ‏‮ratio‬‏"
  },
  "lighthouse-core/audits/accessibility/definition-list.js | description": {
    "message": "‏‮When‬‏ ‏‮definition‬‏ ‏‮lists‬‏ ‏‮are‬‏ ‏‮not‬‏ ‏‮properly‬‏ ‏‮marked‬‏ ‏‮up‬‏, ‏‮screen‬‏ ‏‮readers‬‏ ‏‮may‬‏ ‏‮produce‬‏ ‏‮confusing‬‏ ‏‮or‬‏ ‏‮inaccurate‬‏ ‏‮output‬‏. [‏‮Learn‬‏ ‏‮more‬‏](https://web.dev/definition-list/)."
  },
  "lighthouse-core/audits/accessibility/definition-list.js | failureTitle": {
    "message": "`<dl>`'‏‮s‬‏ ‏‮do‬‏ ‏‮not‬‏ ‏‮contain‬‏ ‏‮only‬‏ ‏‮properly‬‏-‏‮ordered‬‏ `<dt>` ‏‮and‬‏ `<dd>` ‏‮groups‬‏, `<script>`, `<template>` ‏‮or‬‏ `<div>` ‏‮elements‬‏."
  },
  "lighthouse-core/audits/accessibility/definition-list.js | title": {
    "message": "`<dl>`'‏‮s‬‏ ‏‮contain‬‏ ‏‮only‬‏ ‏‮properly‬‏-‏‮ordered‬‏ `<dt>` ‏‮and‬‏ `<dd>` ‏‮groups‬‏, `<script>`, `<template>` ‏‮or‬‏ `<div>` ‏‮elements‬‏."
  },
  "lighthouse-core/audits/accessibility/dlitem.js | description": {
    "message": "‏‮Definition‬‏ ‏‮list‬‏ ‏‮items‬‏ (`<dt>` ‏‮and‬‏ `<dd>`) ‏‮must‬‏ ‏‮be‬‏ ‏‮wrapped‬‏ ‏‮in‬‏ ‏‮a‬‏ ‏‮parent‬‏ `<dl>` ‏‮element‬‏ ‏‮to‬‏ ‏‮ensure‬‏ ‏‮that‬‏ ‏‮screen‬‏ ‏‮readers‬‏ ‏‮can‬‏ ‏‮properly‬‏ ‏‮announce‬‏ ‏‮them‬‏. [‏‮Learn‬‏ ‏‮more‬‏](https://web.dev/dlitem/)."
  },
  "lighthouse-core/audits/accessibility/dlitem.js | failureTitle": {
    "message": "‏‮Definition‬‏ ‏‮list‬‏ ‏‮items‬‏ ‏‮are‬‏ ‏‮not‬‏ ‏‮wrapped‬‏ ‏‮in‬‏ `<dl>` ‏‮elements‬‏"
  },
  "lighthouse-core/audits/accessibility/dlitem.js | title": {
    "message": "‏‮Definition‬‏ ‏‮list‬‏ ‏‮items‬‏ ‏‮are‬‏ ‏‮wrapped‬‏ ‏‮in‬‏ `<dl>` ‏‮elements‬‏"
  },
  "lighthouse-core/audits/accessibility/document-title.js | description": {
    "message": "‏‮The‬‏ ‏‮title‬‏ ‏‮gives‬‏ ‏‮screen‬‏ ‏‮reader‬‏ ‏‮users‬‏ ‏‮an‬‏ ‏‮overview‬‏ ‏‮of‬‏ ‏‮the‬‏ ‏‮page‬‏, ‏‮and‬‏ ‏‮search‬‏ ‏‮engine‬‏ ‏‮users‬‏ ‏‮rely‬‏ ‏‮on‬‏ ‏‮it‬‏ ‏‮heavily‬‏ ‏‮to‬‏ ‏‮determine‬‏ ‏‮if‬‏ ‏‮a‬‏ ‏‮page‬‏ ‏‮is‬‏ ‏‮relevant‬‏ ‏‮to‬‏ ‏‮their‬‏ ‏‮search‬‏. [‏‮Learn‬‏ ‏‮more‬‏](https://web.dev/document-title/)."
  },
  "lighthouse-core/audits/accessibility/document-title.js | failureTitle": {
    "message": "‏‮Document‬‏ ‏‮doesn‬‏'‏‮t‬‏ ‏‮have‬‏ ‏‮a‬‏ `<title>` ‏‮element‬‏"
  },
  "lighthouse-core/audits/accessibility/document-title.js | title": {
    "message": "‏‮Document‬‏ ‏‮has‬‏ ‏‮a‬‏ `<title>` ‏‮element‬‏"
  },
  "lighthouse-core/audits/accessibility/duplicate-id-active.js | description": {
    "message": "‏‮All‬‏ ‏‮focusable‬‏ ‏‮elements‬‏ ‏‮must‬‏ ‏‮have‬‏ ‏‮a‬‏ ‏‮unique‬‏ `id` ‏‮to‬‏ ‏‮ensure‬‏ ‏‮that‬‏ ‏‮they‬‏'‏‮re‬‏ ‏‮visible‬‏ ‏‮to‬‏ ‏‮assistive‬‏ ‏‮technologies‬‏. [‏‮Learn‬‏ ‏‮more‬‏](https://web.dev/duplicate-id-active/)."
  },
  "lighthouse-core/audits/accessibility/duplicate-id-active.js | failureTitle": {
    "message": "`[id]` ‏‮attributes‬‏ ‏‮on‬‏ ‏‮active‬‏, ‏‮focusable‬‏ ‏‮elements‬‏ ‏‮are‬‏ ‏‮not‬‏ ‏‮unique‬‏"
  },
  "lighthouse-core/audits/accessibility/duplicate-id-active.js | title": {
    "message": "`[id]` ‏‮attributes‬‏ ‏‮on‬‏ ‏‮active‬‏, ‏‮focusable‬‏ ‏‮elements‬‏ ‏‮are‬‏ ‏‮unique‬‏"
  },
  "lighthouse-core/audits/accessibility/duplicate-id-aria.js | description": {
    "message": "‏‮The‬‏ ‏‮value‬‏ ‏‮of‬‏ ‏‮an‬‏ ‏‮ARIA‬‏ ‏‮ID‬‏ ‏‮must‬‏ ‏‮be‬‏ ‏‮unique‬‏ ‏‮to‬‏ ‏‮prevent‬‏ ‏‮other‬‏ ‏‮instances‬‏ ‏‮from‬‏ ‏‮being‬‏ ‏‮overlooked‬‏ ‏‮by‬‏ ‏‮assistive‬‏ ‏‮technologies‬‏. [‏‮Learn‬‏ ‏‮more‬‏](https://web.dev/duplicate-id-aria/)."
  },
  "lighthouse-core/audits/accessibility/duplicate-id-aria.js | failureTitle": {
    "message": "‏‮ARIA‬‏ ‏‮IDs‬‏ ‏‮are‬‏ ‏‮not‬‏ ‏‮unique‬‏"
  },
  "lighthouse-core/audits/accessibility/duplicate-id-aria.js | title": {
    "message": "‏‮ARIA‬‏ ‏‮IDs‬‏ ‏‮are‬‏ ‏‮unique‬‏"
  },
  "lighthouse-core/audits/accessibility/form-field-multiple-labels.js | description": {
    "message": "‏‮Form‬‏ ‏‮fields‬‏ ‏‮with‬‏ ‏‮multiple‬‏ ‏‮labels‬‏ ‏‮can‬‏ ‏‮be‬‏ ‏‮confusingly‬‏ ‏‮announced‬‏ ‏‮by‬‏ ‏‮assistive‬‏ ‏‮technologies‬‏ ‏‮like‬‏ ‏‮screen‬‏ ‏‮readers‬‏ ‏‮which‬‏ ‏‮use‬‏ ‏‮either‬‏ ‏‮the‬‏ ‏‮first‬‏, ‏‮the‬‏ ‏‮last‬‏, ‏‮or‬‏ ‏‮all‬‏ ‏‮of‬‏ ‏‮the‬‏ ‏‮labels‬‏. [‏‮Learn‬‏ ‏‮more‬‏](https://web.dev/form-field-multiple-labels/)."
  },
  "lighthouse-core/audits/accessibility/form-field-multiple-labels.js | failureTitle": {
    "message": "‏‮Form‬‏ ‏‮fields‬‏ ‏‮have‬‏ ‏‮multiple‬‏ ‏‮labels‬‏"
  },
  "lighthouse-core/audits/accessibility/form-field-multiple-labels.js | title": {
    "message": "‏‮No‬‏ ‏‮form‬‏ ‏‮fields‬‏ ‏‮have‬‏ ‏‮multiple‬‏ ‏‮labels‬‏"
  },
  "lighthouse-core/audits/accessibility/frame-title.js | description": {
    "message": "‏‮Screen‬‏ ‏‮reader‬‏ ‏‮users‬‏ ‏‮rely‬‏ ‏‮on‬‏ ‏‮frame‬‏ ‏‮titles‬‏ ‏‮to‬‏ ‏‮describe‬‏ ‏‮the‬‏ ‏‮contents‬‏ ‏‮of‬‏ ‏‮frames‬‏. [‏‮Learn‬‏ ‏‮more‬‏](https://web.dev/frame-title/)."
  },
  "lighthouse-core/audits/accessibility/frame-title.js | failureTitle": {
    "message": "`<frame>` ‏‮or‬‏ `<iframe>` ‏‮elements‬‏ ‏‮do‬‏ ‏‮not‬‏ ‏‮have‬‏ ‏‮a‬‏ ‏‮title‬‏"
  },
  "lighthouse-core/audits/accessibility/frame-title.js | title": {
    "message": "`<frame>` ‏‮or‬‏ `<iframe>` ‏‮elements‬‏ ‏‮have‬‏ ‏‮a‬‏ ‏‮title‬‏"
  },
  "lighthouse-core/audits/accessibility/heading-order.js | description": {
    "message": "‏‮Properly‬‏ ‏‮ordered‬‏ ‏‮headings‬‏ ‏‮that‬‏ ‏‮do‬‏ ‏‮not‬‏ ‏‮skip‬‏ ‏‮levels‬‏ ‏‮convey‬‏ ‏‮the‬‏ ‏‮semantic‬‏ ‏‮structure‬‏ ‏‮of‬‏ ‏‮the‬‏ ‏‮page‬‏, ‏‮making‬‏ ‏‮it‬‏ ‏‮easier‬‏ ‏‮to‬‏ ‏‮navigate‬‏ ‏‮and‬‏ ‏‮understand‬‏ ‏‮when‬‏ ‏‮using‬‏ ‏‮assistive‬‏ ‏‮technologies‬‏. [‏‮Learn‬‏ ‏‮more‬‏](https://web.dev/heading-order/)."
  },
  "lighthouse-core/audits/accessibility/heading-order.js | failureTitle": {
    "message": "‏‮Heading‬‏ ‏‮elements‬‏ ‏‮are‬‏ ‏‮not‬‏ ‏‮in‬‏ ‏‮a‬‏ ‏‮sequentially‬‏-‏‮descending‬‏ ‏‮order‬‏"
  },
  "lighthouse-core/audits/accessibility/heading-order.js | title": {
    "message": "‏‮Heading‬‏ ‏‮elements‬‏ ‏‮appear‬‏ ‏‮in‬‏ ‏‮a‬‏ ‏‮sequentially‬‏-‏‮descending‬‏ ‏‮order‬‏"
  },
  "lighthouse-core/audits/accessibility/html-has-lang.js | description": {
    "message": "‏‮If‬‏ ‏‮a‬‏ ‏‮page‬‏ ‏‮doesn‬‏'‏‮t‬‏ ‏‮specify‬‏ ‏‮a‬‏ ‏‮lang‬‏ ‏‮attribute‬‏, ‏‮a‬‏ ‏‮screen‬‏ ‏‮reader‬‏ ‏‮assumes‬‏ ‏‮that‬‏ ‏‮the‬‏ ‏‮page‬‏ ‏‮is‬‏ ‏‮in‬‏ ‏‮the‬‏ ‏‮default‬‏ ‏‮language‬‏ ‏‮that‬‏ ‏‮the‬‏ ‏‮user‬‏ ‏‮chose‬‏ ‏‮when‬‏ ‏‮setting‬‏ ‏‮up‬‏ ‏‮the‬‏ ‏‮screen‬‏ ‏‮reader‬‏. ‏‮If‬‏ ‏‮the‬‏ ‏‮page‬‏ ‏‮isn‬‏'‏‮t‬‏ ‏‮actually‬‏ ‏‮in‬‏ ‏‮the‬‏ ‏‮default‬‏ ‏‮language‬‏, ‏‮then‬‏ ‏‮the‬‏ ‏‮screen‬‏ ‏‮reader‬‏ ‏‮might‬‏ ‏‮not‬‏ ‏‮announce‬‏ ‏‮the‬‏ ‏‮page‬‏'‏‮s‬‏ ‏‮text‬‏ ‏‮correctly‬‏. [‏‮Learn‬‏ ‏‮more‬‏](https://web.dev/html-has-lang/)."
  },
  "lighthouse-core/audits/accessibility/html-has-lang.js | failureTitle": {
    "message": "`<html>` ‏‮element‬‏ ‏‮does‬‏ ‏‮not‬‏ ‏‮have‬‏ ‏‮a‬‏ `[lang]` ‏‮attribute‬‏"
  },
  "lighthouse-core/audits/accessibility/html-has-lang.js | title": {
    "message": "`<html>` ‏‮element‬‏ ‏‮has‬‏ ‏‮a‬‏ `[lang]` ‏‮attribute‬‏"
  },
  "lighthouse-core/audits/accessibility/html-lang-valid.js | description": {
    "message": "‏‮Specifying‬‏ ‏‮a‬‏ ‏‮valid‬‏ [‏‮BCP‬‏ 47 ‏‮language‬‏](https://www.w3.org/International/questions/qa-choosing-language-tags#question) ‏‮helps‬‏ ‏‮screen‬‏ ‏‮readers‬‏ ‏‮announce‬‏ ‏‮text‬‏ ‏‮properly‬‏. [‏‮Learn‬‏ ‏‮more‬‏](https://web.dev/html-lang-valid/)."
  },
  "lighthouse-core/audits/accessibility/html-lang-valid.js | failureTitle": {
    "message": "`<html>` ‏‮element‬‏ ‏‮does‬‏ ‏‮not‬‏ ‏‮have‬‏ ‏‮a‬‏ ‏‮valid‬‏ ‏‮value‬‏ ‏‮for‬‏ ‏‮its‬‏ `[lang]` ‏‮attribute‬‏."
  },
  "lighthouse-core/audits/accessibility/html-lang-valid.js | title": {
    "message": "`<html>` ‏‮element‬‏ ‏‮has‬‏ ‏‮a‬‏ ‏‮valid‬‏ ‏‮value‬‏ ‏‮for‬‏ ‏‮its‬‏ `[lang]` ‏‮attribute‬‏"
  },
  "lighthouse-core/audits/accessibility/image-alt.js | description": {
    "message": "‏‮Informative‬‏ ‏‮elements‬‏ ‏‮should‬‏ ‏‮aim‬‏ ‏‮for‬‏ ‏‮short‬‏, ‏‮descriptive‬‏ ‏‮alternate‬‏ ‏‮text‬‏. ‏‮Decorative‬‏ ‏‮elements‬‏ ‏‮can‬‏ ‏‮be‬‏ ‏‮ignored‬‏ ‏‮with‬‏ ‏‮an‬‏ ‏‮empty‬‏ ‏‮alt‬‏ ‏‮attribute‬‏. [‏‮Learn‬‏ ‏‮more‬‏](https://web.dev/image-alt/)."
  },
  "lighthouse-core/audits/accessibility/image-alt.js | failureTitle": {
    "message": "‏‮Image‬‏ ‏‮elements‬‏ ‏‮do‬‏ ‏‮not‬‏ ‏‮have‬‏ `[alt]` ‏‮attributes‬‏"
  },
  "lighthouse-core/audits/accessibility/image-alt.js | title": {
    "message": "‏‮Image‬‏ ‏‮elements‬‏ ‏‮have‬‏ `[alt]` ‏‮attributes‬‏"
  },
  "lighthouse-core/audits/accessibility/input-image-alt.js | description": {
    "message": "‏‮When‬‏ ‏‮an‬‏ ‏‮image‬‏ ‏‮is‬‏ ‏‮being‬‏ ‏‮used‬‏ ‏‮as‬‏ ‏‮an‬‏ `<input>` ‏‮button‬‏, ‏‮providing‬‏ ‏‮alternative‬‏ ‏‮text‬‏ ‏‮can‬‏ ‏‮help‬‏ ‏‮screen‬‏ ‏‮reader‬‏ ‏‮users‬‏ ‏‮understand‬‏ ‏‮the‬‏ ‏‮purpose‬‏ ‏‮of‬‏ ‏‮the‬‏ ‏‮button‬‏. [‏‮Learn‬‏ ‏‮more‬‏](https://web.dev/input-image-alt/)."
  },
  "lighthouse-core/audits/accessibility/input-image-alt.js | failureTitle": {
    "message": "`<input type=\"image\">` ‏‮elements‬‏ ‏‮do‬‏ ‏‮not‬‏ ‏‮have‬‏ `[alt]` ‏‮text‬‏"
  },
  "lighthouse-core/audits/accessibility/input-image-alt.js | title": {
    "message": "`<input type=\"image\">` ‏‮elements‬‏ ‏‮have‬‏ `[alt]` ‏‮text‬‏"
  },
  "lighthouse-core/audits/accessibility/label.js | description": {
    "message": "‏‮Labels‬‏ ‏‮ensure‬‏ ‏‮that‬‏ ‏‮form‬‏ ‏‮controls‬‏ ‏‮are‬‏ ‏‮announced‬‏ ‏‮properly‬‏ ‏‮by‬‏ ‏‮assistive‬‏ ‏‮technologies‬‏, ‏‮like‬‏ ‏‮screen‬‏ ‏‮readers‬‏. [‏‮Learn‬‏ ‏‮more‬‏](https://web.dev/label/)."
  },
  "lighthouse-core/audits/accessibility/label.js | failureTitle": {
    "message": "‏‮Form‬‏ ‏‮elements‬‏ ‏‮do‬‏ ‏‮not‬‏ ‏‮have‬‏ ‏‮associated‬‏ ‏‮labels‬‏"
  },
  "lighthouse-core/audits/accessibility/label.js | title": {
    "message": "‏‮Form‬‏ ‏‮elements‬‏ ‏‮have‬‏ ‏‮associated‬‏ ‏‮labels‬‏"
  },
  "lighthouse-core/audits/accessibility/layout-table.js | description": {
    "message": "‏‮A‬‏ ‏‮table‬‏ ‏‮being‬‏ ‏‮used‬‏ ‏‮for‬‏ ‏‮layout‬‏ ‏‮purposes‬‏ ‏‮should‬‏ ‏‮not‬‏ ‏‮include‬‏ ‏‮data‬‏ ‏‮elements‬‏, ‏‮such‬‏ ‏‮as‬‏ ‏‮the‬‏ ‏‮th‬‏ ‏‮or‬‏ ‏‮caption‬‏ ‏‮elements‬‏ ‏‮or‬‏ ‏‮the‬‏ ‏‮summary‬‏ ‏‮attribute‬‏, ‏‮because‬‏ ‏‮this‬‏ ‏‮can‬‏ ‏‮create‬‏ ‏‮a‬‏ ‏‮confusing‬‏ ‏‮experience‬‏ ‏‮for‬‏ ‏‮screen‬‏ ‏‮reader‬‏ ‏‮users‬‏. [‏‮Learn‬‏ ‏‮more‬‏](https://web.dev/layout-table/)."
  },
  "lighthouse-core/audits/accessibility/layout-table.js | failureTitle": {
    "message": "‏‮Presentational‬‏ `<table>` ‏‮elements‬‏ ‏‮do‬‏ ‏‮not‬‏ ‏‮avoid‬‏ ‏‮using‬‏ `<th>`, `<caption>` ‏‮or‬‏ ‏‮the‬‏ `[summary]` ‏‮attribute‬‏."
  },
  "lighthouse-core/audits/accessibility/layout-table.js | title": {
    "message": "‏‮Presentational‬‏ `<table>` ‏‮elements‬‏ ‏‮avoid‬‏ ‏‮using‬‏ `<th>`, `<caption>` ‏‮or‬‏ ‏‮the‬‏ `[summary]` ‏‮attribute‬‏."
  },
  "lighthouse-core/audits/accessibility/link-name.js | description": {
    "message": "‏‮Link‬‏ ‏‮text‬‏ (‏‮and‬‏ ‏‮alternate‬‏ ‏‮text‬‏ ‏‮for‬‏ ‏‮images‬‏, ‏‮when‬‏ ‏‮used‬‏ ‏‮as‬‏ ‏‮links‬‏) ‏‮that‬‏ ‏‮is‬‏ ‏‮discernible‬‏, ‏‮unique‬‏, ‏‮and‬‏ ‏‮focusable‬‏ ‏‮improves‬‏ ‏‮the‬‏ ‏‮navigation‬‏ ‏‮experience‬‏ ‏‮for‬‏ ‏‮screen‬‏ ‏‮reader‬‏ ‏‮users‬‏. [‏‮Learn‬‏ ‏‮more‬‏](https://web.dev/link-name/)."
  },
  "lighthouse-core/audits/accessibility/link-name.js | failureTitle": {
    "message": "‏‮Links‬‏ ‏‮do‬‏ ‏‮not‬‏ ‏‮have‬‏ ‏‮a‬‏ ‏‮discernible‬‏ ‏‮name‬‏"
  },
  "lighthouse-core/audits/accessibility/link-name.js | title": {
    "message": "‏‮Links‬‏ ‏‮have‬‏ ‏‮a‬‏ ‏‮discernible‬‏ ‏‮name‬‏"
  },
  "lighthouse-core/audits/accessibility/list.js | description": {
    "message": "‏‮Screen‬‏ ‏‮readers‬‏ ‏‮have‬‏ ‏‮a‬‏ ‏‮specific‬‏ ‏‮way‬‏ ‏‮of‬‏ ‏‮announcing‬‏ ‏‮lists‬‏. ‏‮Ensuring‬‏ ‏‮proper‬‏ ‏‮list‬‏ ‏‮structure‬‏ ‏‮aids‬‏ ‏‮screen‬‏ ‏‮reader‬‏ ‏‮output‬‏. [‏‮Learn‬‏ ‏‮more‬‏](https://web.dev/list/)."
  },
  "lighthouse-core/audits/accessibility/list.js | failureTitle": {
    "message": "‏‮Lists‬‏ ‏‮do‬‏ ‏‮not‬‏ ‏‮contain‬‏ ‏‮only‬‏ `<li>` ‏‮elements‬‏ ‏‮and‬‏ ‏‮script‬‏ ‏‮supporting‬‏ ‏‮elements‬‏ (`<script>` ‏‮and‬‏ `<template>`)."
  },
  "lighthouse-core/audits/accessibility/list.js | title": {
    "message": "‏‮Lists‬‏ ‏‮contain‬‏ ‏‮only‬‏ `<li>` ‏‮elements‬‏ ‏‮and‬‏ ‏‮script‬‏ ‏‮supporting‬‏ ‏‮elements‬‏ (`<script>` ‏‮and‬‏ `<template>`)."
  },
  "lighthouse-core/audits/accessibility/listitem.js | description": {
    "message": "‏‮Screen‬‏ ‏‮readers‬‏ ‏‮require‬‏ ‏‮list‬‏ ‏‮items‬‏ (`<li>`) ‏‮to‬‏ ‏‮be‬‏ ‏‮contained‬‏ ‏‮within‬‏ ‏‮a‬‏ ‏‮parent‬‏ `<ul>` ‏‮or‬‏ `<ol>` ‏‮to‬‏ ‏‮be‬‏ ‏‮announced‬‏ ‏‮properly‬‏. [‏‮Learn‬‏ ‏‮more‬‏](https://web.dev/listitem/)."
  },
  "lighthouse-core/audits/accessibility/listitem.js | failureTitle": {
    "message": "‏‮List‬‏ ‏‮items‬‏ (`<li>`) ‏‮are‬‏ ‏‮not‬‏ ‏‮contained‬‏ ‏‮within‬‏ `<ul>` ‏‮or‬‏ `<ol>` ‏‮parent‬‏ ‏‮elements‬‏."
  },
  "lighthouse-core/audits/accessibility/listitem.js | title": {
    "message": "‏‮List‬‏ ‏‮items‬‏ (`<li>`) ‏‮are‬‏ ‏‮contained‬‏ ‏‮within‬‏ `<ul>` ‏‮or‬‏ `<ol>` ‏‮parent‬‏ ‏‮elements‬‏"
  },
  "lighthouse-core/audits/accessibility/meta-refresh.js | description": {
    "message": "‏‮Users‬‏ ‏‮do‬‏ ‏‮not‬‏ ‏‮expect‬‏ ‏‮a‬‏ ‏‮page‬‏ ‏‮to‬‏ ‏‮refresh‬‏ ‏‮automatically‬‏, ‏‮and‬‏ ‏‮doing‬‏ ‏‮so‬‏ ‏‮will‬‏ ‏‮move‬‏ ‏‮focus‬‏ ‏‮back‬‏ ‏‮to‬‏ ‏‮the‬‏ ‏‮top‬‏ ‏‮of‬‏ ‏‮the‬‏ ‏‮page‬‏. ‏‮This‬‏ ‏‮may‬‏ ‏‮create‬‏ ‏‮a‬‏ ‏‮frustrating‬‏ ‏‮or‬‏ ‏‮confusing‬‏ ‏‮experience‬‏. [‏‮Learn‬‏ ‏‮more‬‏](https://web.dev/meta-refresh/)."
  },
  "lighthouse-core/audits/accessibility/meta-refresh.js | failureTitle": {
    "message": "‏‮The‬‏ ‏‮document‬‏ ‏‮uses‬‏ `<meta http-equiv=\"refresh\">`"
  },
  "lighthouse-core/audits/accessibility/meta-refresh.js | title": {
    "message": "‏‮The‬‏ ‏‮document‬‏ ‏‮does‬‏ ‏‮not‬‏ ‏‮use‬‏ `<meta http-equiv=\"refresh\">`"
  },
  "lighthouse-core/audits/accessibility/meta-viewport.js | description": {
    "message": "‏‮Disabling‬‏ ‏‮zooming‬‏ ‏‮is‬‏ ‏‮problematic‬‏ ‏‮for‬‏ ‏‮users‬‏ ‏‮with‬‏ ‏‮low‬‏ ‏‮vision‬‏ ‏‮who‬‏ ‏‮rely‬‏ ‏‮on‬‏ ‏‮screen‬‏ ‏‮magnification‬‏ ‏‮to‬‏ ‏‮properly‬‏ ‏‮see‬‏ ‏‮the‬‏ ‏‮contents‬‏ ‏‮of‬‏ ‏‮a‬‏ ‏‮web‬‏ ‏‮page‬‏. [‏‮Learn‬‏ ‏‮more‬‏](https://web.dev/meta-viewport/)."
  },
  "lighthouse-core/audits/accessibility/meta-viewport.js | failureTitle": {
    "message": "`[user-scalable=\"no\"]` ‏‮is‬‏ ‏‮used‬‏ ‏‮in‬‏ ‏‮the‬‏ `<meta name=\"viewport\">` ‏‮element‬‏ ‏‮or‬‏ ‏‮the‬‏ `[maximum-scale]` ‏‮attribute‬‏ ‏‮is‬‏ ‏‮less‬‏ ‏‮than‬‏ 5."
  },
  "lighthouse-core/audits/accessibility/meta-viewport.js | title": {
    "message": "`[user-scalable=\"no\"]` ‏‮is‬‏ ‏‮not‬‏ ‏‮used‬‏ ‏‮in‬‏ ‏‮the‬‏ `<meta name=\"viewport\">` ‏‮element‬‏ ‏‮and‬‏ ‏‮the‬‏ `[maximum-scale]` ‏‮attribute‬‏ ‏‮is‬‏ ‏‮not‬‏ ‏‮less‬‏ ‏‮than‬‏ 5."
  },
  "lighthouse-core/audits/accessibility/object-alt.js | description": {
    "message": "‏‮Screen‬‏ ‏‮readers‬‏ ‏‮cannot‬‏ ‏‮translate‬‏ ‏‮non‬‏-‏‮text‬‏ ‏‮content‬‏. ‏‮Adding‬‏ ‏‮alt‬‏ ‏‮text‬‏ ‏‮to‬‏ `<object>` ‏‮elements‬‏ ‏‮helps‬‏ ‏‮screen‬‏ ‏‮readers‬‏ ‏‮convey‬‏ ‏‮meaning‬‏ ‏‮to‬‏ ‏‮users‬‏. [‏‮Learn‬‏ ‏‮more‬‏](https://web.dev/object-alt/)."
  },
  "lighthouse-core/audits/accessibility/object-alt.js | failureTitle": {
    "message": "`<object>` ‏‮elements‬‏ ‏‮do‬‏ ‏‮not‬‏ ‏‮have‬‏ `[alt]` ‏‮text‬‏"
  },
  "lighthouse-core/audits/accessibility/object-alt.js | title": {
    "message": "`<object>` ‏‮elements‬‏ ‏‮have‬‏ `[alt]` ‏‮text‬‏"
  },
  "lighthouse-core/audits/accessibility/tabindex.js | description": {
    "message": "‏‮A‬‏ ‏‮value‬‏ ‏‮greater‬‏ ‏‮than‬‏ 0 ‏‮implies‬‏ ‏‮an‬‏ ‏‮explicit‬‏ ‏‮navigation‬‏ ‏‮ordering‬‏. ‏‮Although‬‏ ‏‮technically‬‏ ‏‮valid‬‏, ‏‮this‬‏ ‏‮often‬‏ ‏‮creates‬‏ ‏‮frustrating‬‏ ‏‮experiences‬‏ ‏‮for‬‏ ‏‮users‬‏ ‏‮who‬‏ ‏‮rely‬‏ ‏‮on‬‏ ‏‮assistive‬‏ ‏‮technologies‬‏. [‏‮Learn‬‏ ‏‮more‬‏](https://web.dev/tabindex/)."
  },
  "lighthouse-core/audits/accessibility/tabindex.js | failureTitle": {
    "message": "‏‮Some‬‏ ‏‮elements‬‏ ‏‮have‬‏ ‏‮a‬‏ `[tabindex]` ‏‮value‬‏ ‏‮greater‬‏ ‏‮than‬‏ 0"
  },
  "lighthouse-core/audits/accessibility/tabindex.js | title": {
    "message": "‏‮No‬‏ ‏‮element‬‏ ‏‮has‬‏ ‏‮a‬‏ `[tabindex]` ‏‮value‬‏ ‏‮greater‬‏ ‏‮than‬‏ 0"
  },
  "lighthouse-core/audits/accessibility/td-headers-attr.js | description": {
    "message": "‏‮Screen‬‏ ‏‮readers‬‏ ‏‮have‬‏ ‏‮features‬‏ ‏‮to‬‏ ‏‮make‬‏ ‏‮navigating‬‏ ‏‮tables‬‏ ‏‮easier‬‏. ‏‮Ensuring‬‏ `<td>` ‏‮cells‬‏ ‏‮using‬‏ ‏‮the‬‏ `[headers]` ‏‮attribute‬‏ ‏‮only‬‏ ‏‮refer‬‏ ‏‮to‬‏ ‏‮other‬‏ ‏‮cells‬‏ ‏‮in‬‏ ‏‮the‬‏ ‏‮same‬‏ ‏‮table‬‏ ‏‮may‬‏ ‏‮improve‬‏ ‏‮the‬‏ ‏‮experience‬‏ ‏‮for‬‏ ‏‮screen‬‏ ‏‮reader‬‏ ‏‮users‬‏. [‏‮Learn‬‏ ‏‮more‬‏](https://web.dev/td-headers-attr/)."
  },
  "lighthouse-core/audits/accessibility/td-headers-attr.js | failureTitle": {
    "message": "‏‮Cells‬‏ ‏‮in‬‏ ‏‮a‬‏ `<table>` ‏‮element‬‏ ‏‮that‬‏ ‏‮use‬‏ ‏‮the‬‏ `[headers]` ‏‮attribute‬‏ ‏‮refer‬‏ ‏‮to‬‏ ‏‮an‬‏ ‏‮element‬‏ `id` ‏‮not‬‏ ‏‮found‬‏ ‏‮within‬‏ ‏‮the‬‏ ‏‮same‬‏ ‏‮table‬‏."
  },
  "lighthouse-core/audits/accessibility/td-headers-attr.js | title": {
    "message": "‏‮Cells‬‏ ‏‮in‬‏ ‏‮a‬‏ `<table>` ‏‮element‬‏ ‏‮that‬‏ ‏‮use‬‏ ‏‮the‬‏ `[headers]` ‏‮attribute‬‏ ‏‮refer‬‏ ‏‮to‬‏ ‏‮table‬‏ ‏‮cells‬‏ ‏‮within‬‏ ‏‮the‬‏ ‏‮same‬‏ ‏‮table‬‏."
  },
  "lighthouse-core/audits/accessibility/th-has-data-cells.js | description": {
    "message": "‏‮Screen‬‏ ‏‮readers‬‏ ‏‮have‬‏ ‏‮features‬‏ ‏‮to‬‏ ‏‮make‬‏ ‏‮navigating‬‏ ‏‮tables‬‏ ‏‮easier‬‏. ‏‮Ensuring‬‏ ‏‮table‬‏ ‏‮headers‬‏ ‏‮always‬‏ ‏‮refer‬‏ ‏‮to‬‏ ‏‮some‬‏ ‏‮set‬‏ ‏‮of‬‏ ‏‮cells‬‏ ‏‮may‬‏ ‏‮improve‬‏ ‏‮the‬‏ ‏‮experience‬‏ ‏‮for‬‏ ‏‮screen‬‏ ‏‮reader‬‏ ‏‮users‬‏. [‏‮Learn‬‏ ‏‮more‬‏](https://web.dev/th-has-data-cells/)."
  },
  "lighthouse-core/audits/accessibility/th-has-data-cells.js | failureTitle": {
    "message": "`<th>` ‏‮elements‬‏ ‏‮and‬‏ ‏‮elements‬‏ ‏‮with‬‏ `[role=\"columnheader\"/\"rowheader\"]` ‏‮do‬‏ ‏‮not‬‏ ‏‮have‬‏ ‏‮data‬‏ ‏‮cells‬‏ ‏‮they‬‏ ‏‮describe‬‏."
  },
  "lighthouse-core/audits/accessibility/th-has-data-cells.js | title": {
    "message": "`<th>` ‏‮elements‬‏ ‏‮and‬‏ ‏‮elements‬‏ ‏‮with‬‏ `[role=\"columnheader\"/\"rowheader\"]` ‏‮have‬‏ ‏‮data‬‏ ‏‮cells‬‏ ‏‮they‬‏ ‏‮describe‬‏."
  },
  "lighthouse-core/audits/accessibility/valid-lang.js | description": {
    "message": "‏‮Specifying‬‏ ‏‮a‬‏ ‏‮valid‬‏ [‏‮BCP‬‏ 47 ‏‮language‬‏](https://www.w3.org/International/questions/qa-choosing-language-tags#question) ‏‮on‬‏ ‏‮elements‬‏ ‏‮helps‬‏ ‏‮ensure‬‏ ‏‮that‬‏ ‏‮text‬‏ ‏‮is‬‏ ‏‮pronounced‬‏ ‏‮correctly‬‏ ‏‮by‬‏ ‏‮a‬‏ ‏‮screen‬‏ ‏‮reader‬‏. [‏‮Learn‬‏ ‏‮more‬‏](https://web.dev/valid-lang/)."
  },
  "lighthouse-core/audits/accessibility/valid-lang.js | failureTitle": {
    "message": "`[lang]` ‏‮attributes‬‏ ‏‮do‬‏ ‏‮not‬‏ ‏‮have‬‏ ‏‮a‬‏ ‏‮valid‬‏ ‏‮value‬‏"
  },
  "lighthouse-core/audits/accessibility/valid-lang.js | title": {
    "message": "`[lang]` ‏‮attributes‬‏ ‏‮have‬‏ ‏‮a‬‏ ‏‮valid‬‏ ‏‮value‬‏"
  },
  "lighthouse-core/audits/accessibility/video-caption.js | description": {
    "message": "‏‮When‬‏ ‏‮a‬‏ ‏‮video‬‏ ‏‮provides‬‏ ‏‮a‬‏ ‏‮caption‬‏ ‏‮it‬‏ ‏‮is‬‏ ‏‮easier‬‏ ‏‮for‬‏ ‏‮deaf‬‏ ‏‮and‬‏ ‏‮hearing‬‏ ‏‮impaired‬‏ ‏‮users‬‏ ‏‮to‬‏ ‏‮access‬‏ ‏‮its‬‏ ‏‮information‬‏. [‏‮Learn‬‏ ‏‮more‬‏](https://web.dev/video-caption/)."
  },
  "lighthouse-core/audits/accessibility/video-caption.js | failureTitle": {
    "message": "`<video>` ‏‮elements‬‏ ‏‮do‬‏ ‏‮not‬‏ ‏‮contain‬‏ ‏‮a‬‏ `<track>` ‏‮element‬‏ ‏‮with‬‏ `[kind=\"captions\"]`."
  },
  "lighthouse-core/audits/accessibility/video-caption.js | title": {
    "message": "`<video>` ‏‮elements‬‏ ‏‮contain‬‏ ‏‮a‬‏ `<track>` ‏‮element‬‏ ‏‮with‬‏ `[kind=\"captions\"]`"
  },
  "lighthouse-core/audits/accessibility/video-description.js | description": {
    "message": "‏‮Audio‬‏ ‏‮descriptions‬‏ ‏‮provide‬‏ ‏‮relevant‬‏ ‏‮information‬‏ ‏‮for‬‏ ‏‮videos‬‏ ‏‮that‬‏ ‏‮dialogue‬‏ ‏‮cannot‬‏, ‏‮such‬‏ ‏‮as‬‏ ‏‮facial‬‏ ‏‮expressions‬‏ ‏‮and‬‏ ‏‮scenes‬‏. [‏‮Learn‬‏ ‏‮more‬‏](https://web.dev/video-description/)."
  },
  "lighthouse-core/audits/accessibility/video-description.js | failureTitle": {
    "message": "`<video>` ‏‮elements‬‏ ‏‮do‬‏ ‏‮not‬‏ ‏‮contain‬‏ ‏‮a‬‏ `<track>` ‏‮element‬‏ ‏‮with‬‏ `[kind=\"description\"]`."
  },
  "lighthouse-core/audits/accessibility/video-description.js | title": {
    "message": "`<video>` ‏‮elements‬‏ ‏‮contain‬‏ ‏‮a‬‏ `<track>` ‏‮element‬‏ ‏‮with‬‏ `[kind=\"description\"]`"
  },
  "lighthouse-core/audits/apple-touch-icon.js | description": {
    "message": "‏‮For‬‏ ‏‮ideal‬‏ ‏‮appearance‬‏ ‏‮on‬‏ ‏‮iOS‬‏ ‏‮when‬‏ ‏‮users‬‏ ‏‮add‬‏ ‏‮a‬‏ ‏‮progressive‬‏ ‏‮web‬‏ ‏‮app‬‏ ‏‮to‬‏ ‏‮the‬‏ ‏‮home‬‏ ‏‮screen‬‏, ‏‮define‬‏ ‏‮an‬‏ `apple-touch-icon`. ‏‮It‬‏ ‏‮must‬‏ ‏‮point‬‏ ‏‮to‬‏ ‏‮a‬‏ ‏‮non‬‏-‏‮transparent‬‏ 192‏‮px‬‏ (‏‮or‬‏ 180‏‮px‬‏) ‏‮square‬‏ ‏‮PNG‬‏. [‏‮Learn‬‏ ‏‮More‬‏](https://web.dev/apple-touch-icon/)."
  },
  "lighthouse-core/audits/apple-touch-icon.js | failureTitle": {
    "message": "‏‮Does‬‏ ‏‮not‬‏ ‏‮provide‬‏ ‏‮a‬‏ ‏‮valid‬‏ `apple-touch-icon`"
  },
  "lighthouse-core/audits/apple-touch-icon.js | precomposedWarning": {
    "message": "`apple-touch-icon-precomposed` ‏‮is‬‏ ‏‮out‬‏ ‏‮of‬‏ ‏‮date‬‏; `apple-touch-icon` ‏‮is‬‏ ‏‮preferred‬‏."
  },
  "lighthouse-core/audits/apple-touch-icon.js | title": {
    "message": "‏‮Provides‬‏ ‏‮a‬‏ ‏‮valid‬‏ `apple-touch-icon`"
  },
  "lighthouse-core/audits/autocomplete.js | columnCurrent": {
    "message": "‏‮Current‬‏ ‏‮Value‬‏"
  },
  "lighthouse-core/audits/autocomplete.js | columnSuggestions": {
    "message": "‏‮Suggested‬‏ ‏‮Token‬‏"
  },
  "lighthouse-core/audits/autocomplete.js | description": {
    "message": "`autocomplete` ‏‮helps‬‏ ‏‮users‬‏ ‏‮submit‬‏ ‏‮forms‬‏ ‏‮quicker‬‏. ‏‮To‬‏ ‏‮reduce‬‏ ‏‮user‬‏ ‏‮effort‬‏, ‏‮consider‬‏ ‏‮enabling‬‏ ‏‮by‬‏ ‏‮setting‬‏ ‏‮the‬‏ `autocomplete` ‏‮attribute‬‏ ‏‮to‬‏ ‏‮a‬‏ ‏‮valid‬‏ ‏‮value‬‏. [‏‮Learn‬‏ ‏‮more‬‏](https://developers.google.com/web/fundamentals/design-and-ux/input/forms#use_metadata_to_enable_auto-complete)"
  },
  "lighthouse-core/audits/autocomplete.js | failureTitle": {
    "message": "`<input>` ‏‮elements‬‏ ‏‮do‬‏ ‏‮not‬‏ ‏‮have‬‏ ‏‮correct‬‏ `autocomplete` ‏‮attributes‬‏"
  },
  "lighthouse-core/audits/autocomplete.js | manualReview": {
    "message": "‏‮Requires‬‏ ‏‮manual‬‏ ‏‮review‬‏"
  },
  "lighthouse-core/audits/autocomplete.js | reviewOrder": {
    "message": "‏‮Review‬‏ ‏‮order‬‏ ‏‮of‬‏ ‏‮tokens‬‏"
  },
  "lighthouse-core/audits/autocomplete.js | title": {
    "message": "`<input>` ‏‮elements‬‏ ‏‮correctly‬‏ ‏‮use‬‏ `autocomplete`"
  },
  "lighthouse-core/audits/autocomplete.js | warningInvalid": {
    "message": "`autocomplete` ‏‮token‬‏(‏‮s‬‏): \"{token}\" ‏‮is‬‏ ‏‮invalid‬‏ ‏‮in‬‏ {snippet}"
  },
  "lighthouse-core/audits/autocomplete.js | warningOrder": {
    "message": "‏‮Review‬‏ ‏‮order‬‏ ‏‮of‬‏ ‏‮tokens‬‏: \"{tokens}\" ‏‮in‬‏ {snippet}"
  },
  "lighthouse-core/audits/bootup-time.js | chromeExtensionsWarning": {
    "message": "‏‮Chrome‬‏ ‏‮extensions‬‏ ‏‮negatively‬‏ ‏‮affected‬‏ ‏‮this‬‏ ‏‮page‬‏'‏‮s‬‏ ‏‮load‬‏ ‏‮performance‬‏. ‏‮Try‬‏ ‏‮auditing‬‏ ‏‮the‬‏ ‏‮page‬‏ ‏‮in‬‏ ‏‮incognito‬‏ ‏‮mode‬‏ ‏‮or‬‏ ‏‮from‬‏ ‏‮a‬‏ ‏‮Chrome‬‏ ‏‮profile‬‏ ‏‮without‬‏ ‏‮extensions‬‏."
  },
  "lighthouse-core/audits/bootup-time.js | columnScriptEval": {
    "message": "‏‮Script‬‏ ‏‮Evaluation‬‏"
  },
  "lighthouse-core/audits/bootup-time.js | columnScriptParse": {
    "message": "‏‮Script‬‏ ‏‮Parse‬‏"
  },
  "lighthouse-core/audits/bootup-time.js | columnTotal": {
    "message": "‏‮Total‬‏ ‏‮CPU‬‏ ‏‮Time‬‏"
  },
  "lighthouse-core/audits/bootup-time.js | description": {
    "message": "‏‮Consider‬‏ ‏‮reducing‬‏ ‏‮the‬‏ ‏‮time‬‏ ‏‮spent‬‏ ‏‮parsing‬‏, ‏‮compiling‬‏, ‏‮and‬‏ ‏‮executing‬‏ ‏‮JS‬‏. ‏‮You‬‏ ‏‮may‬‏ ‏‮find‬‏ ‏‮delivering‬‏ ‏‮smaller‬‏ ‏‮JS‬‏ ‏‮payloads‬‏ ‏‮helps‬‏ ‏‮with‬‏ ‏‮this‬‏. [‏‮Learn‬‏ ‏‮more‬‏](https://web.dev/bootup-time/)."
  },
  "lighthouse-core/audits/bootup-time.js | failureTitle": {
    "message": "‏‮Reduce‬‏ ‏‮JavaScript‬‏ ‏‮execution‬‏ ‏‮time‬‏"
  },
  "lighthouse-core/audits/bootup-time.js | title": {
    "message": "‏‮JavaScript‬‏ ‏‮execution‬‏ ‏‮time‬‏"
  },
  "lighthouse-core/audits/byte-efficiency/duplicated-javascript.js | description": {
    "message": "‏‮Remove‬‏ ‏‮large‬‏, ‏‮duplicate‬‏ ‏‮JavaScript‬‏ ‏‮modules‬‏ ‏‮from‬‏ ‏‮bundles‬‏ ‏‮to‬‏ ‏‮reduce‬‏ ‏‮unnecessary‬‏ ‏‮bytes‬‏ ‏‮consumed‬‏ ‏‮by‬‏ ‏‮network‬‏ ‏‮activity‬‏. "
  },
  "lighthouse-core/audits/byte-efficiency/duplicated-javascript.js | title": {
    "message": "‏‮Remove‬‏ ‏‮duplicate‬‏ ‏‮modules‬‏ ‏‮in‬‏ ‏‮JavaScript‬‏ ‏‮bundles‬‏"
  },
  "lighthouse-core/audits/byte-efficiency/efficient-animated-content.js | description": {
    "message": "‏‮Large‬‏ ‏‮GIFs‬‏ ‏‮are‬‏ ‏‮inefficient‬‏ ‏‮for‬‏ ‏‮delivering‬‏ ‏‮animated‬‏ ‏‮content‬‏. ‏‮Consider‬‏ ‏‮using‬‏ ‏‮MPEG‬‏4/‏‮WebM‬‏ ‏‮videos‬‏ ‏‮for‬‏ ‏‮animations‬‏ ‏‮and‬‏ ‏‮PNG‬‏/‏‮WebP‬‏ ‏‮for‬‏ ‏‮static‬‏ ‏‮images‬‏ ‏‮instead‬‏ ‏‮of‬‏ ‏‮GIF‬‏ ‏‮to‬‏ ‏‮save‬‏ ‏‮network‬‏ ‏‮bytes‬‏. [‏‮Learn‬‏ ‏‮more‬‏](https://web.dev/efficient-animated-content/)"
  },
  "lighthouse-core/audits/byte-efficiency/efficient-animated-content.js | title": {
    "message": "‏‮Use‬‏ ‏‮video‬‏ ‏‮formats‬‏ ‏‮for‬‏ ‏‮animated‬‏ ‏‮content‬‏"
  },
  "lighthouse-core/audits/byte-efficiency/legacy-javascript.js | description": {
    "message": "‏‮Polyfills‬‏ ‏‮and‬‏ ‏‮transforms‬‏ ‏‮enable‬‏ ‏‮legacy‬‏ ‏‮browsers‬‏ ‏‮to‬‏ ‏‮use‬‏ ‏‮new‬‏ ‏‮JavaScript‬‏ ‏‮features‬‏. ‏‮However‬‏, ‏‮many‬‏ ‏‮aren‬‏'‏‮t‬‏ ‏‮necessary‬‏ ‏‮for‬‏ ‏‮modern‬‏ ‏‮browsers‬‏. ‏‮For‬‏ ‏‮your‬‏ ‏‮bundled‬‏ ‏‮JavaScript‬‏, ‏‮adopt‬‏ ‏‮a‬‏ ‏‮modern‬‏ ‏‮script‬‏ ‏‮deployment‬‏ ‏‮strategy‬‏ ‏‮using‬‏ ‏‮module‬‏/‏‮nomodule‬‏ ‏‮feature‬‏ ‏‮detection‬‏ ‏‮to‬‏ ‏‮reduce‬‏ ‏‮the‬‏ ‏‮amount‬‏ ‏‮of‬‏ ‏‮code‬‏ ‏‮shipped‬‏ ‏‮to‬‏ ‏‮modern‬‏ ‏‮browsers‬‏, ‏‮while‬‏ ‏‮retaining‬‏ ‏‮support‬‏ ‏‮for‬‏ ‏‮legacy‬‏ ‏‮browsers‬‏. [‏‮Learn‬‏ ‏‮More‬‏](https://philipwalton.com/articles/deploying-es2015-code-in-production-today/)"
  },
  "lighthouse-core/audits/byte-efficiency/legacy-javascript.js | title": {
    "message": "‏‮Avoid‬‏ ‏‮serving‬‏ ‏‮legacy‬‏ ‏‮JavaScript‬‏ ‏‮to‬‏ ‏‮modern‬‏ ‏‮browsers‬‏"
  },
  "lighthouse-core/audits/byte-efficiency/offscreen-images.js | description": {
    "message": "‏‮Consider‬‏ ‏‮lazy‬‏-‏‮loading‬‏ ‏‮offscreen‬‏ ‏‮and‬‏ ‏‮hidden‬‏ ‏‮images‬‏ ‏‮after‬‏ ‏‮all‬‏ ‏‮critical‬‏ ‏‮resources‬‏ ‏‮have‬‏ ‏‮finished‬‏ ‏‮loading‬‏ ‏‮to‬‏ ‏‮lower‬‏ ‏‮time‬‏ ‏‮to‬‏ ‏‮interactive‬‏. [‏‮Learn‬‏ ‏‮more‬‏](https://web.dev/offscreen-images/)."
  },
  "lighthouse-core/audits/byte-efficiency/offscreen-images.js | title": {
    "message": "‏‮Defer‬‏ ‏‮offscreen‬‏ ‏‮images‬‏"
  },
  "lighthouse-core/audits/byte-efficiency/render-blocking-resources.js | description": {
    "message": "‏‮Resources‬‏ ‏‮are‬‏ ‏‮blocking‬‏ ‏‮the‬‏ ‏‮first‬‏ ‏‮paint‬‏ ‏‮of‬‏ ‏‮your‬‏ ‏‮page‬‏. ‏‮Consider‬‏ ‏‮delivering‬‏ ‏‮critical‬‏ ‏‮JS‬‏/‏‮CSS‬‏ ‏‮inline‬‏ ‏‮and‬‏ ‏‮deferring‬‏ ‏‮all‬‏ ‏‮non‬‏-‏‮critical‬‏ ‏‮JS‬‏/‏‮styles‬‏. [‏‮Learn‬‏ ‏‮more‬‏](https://web.dev/render-blocking-resources/)."
  },
  "lighthouse-core/audits/byte-efficiency/render-blocking-resources.js | title": {
    "message": "‏‮Eliminate‬‏ ‏‮render‬‏-‏‮blocking‬‏ ‏‮resources‬‏"
  },
  "lighthouse-core/audits/byte-efficiency/total-byte-weight.js | description": {
    "message": "‏‮Large‬‏ ‏‮network‬‏ ‏‮payloads‬‏ ‏‮cost‬‏ ‏‮users‬‏ ‏‮real‬‏ ‏‮money‬‏ ‏‮and‬‏ ‏‮are‬‏ ‏‮highly‬‏ ‏‮correlated‬‏ ‏‮with‬‏ ‏‮long‬‏ ‏‮load‬‏ ‏‮times‬‏. [‏‮Learn‬‏ ‏‮more‬‏](https://web.dev/total-byte-weight/)."
  },
  "lighthouse-core/audits/byte-efficiency/total-byte-weight.js | displayValue": {
    "message": "‏‮Total‬‏ ‏‮size‬‏ ‏‮was‬‏ {totalBytes, number, bytes} ‏‮KiB‬‏"
  },
  "lighthouse-core/audits/byte-efficiency/total-byte-weight.js | failureTitle": {
    "message": "‏‮Avoid‬‏ ‏‮enormous‬‏ ‏‮network‬‏ ‏‮payloads‬‏"
  },
  "lighthouse-core/audits/byte-efficiency/total-byte-weight.js | title": {
    "message": "‏‮Avoids‬‏ ‏‮enormous‬‏ ‏‮network‬‏ ‏‮payloads‬‏"
  },
  "lighthouse-core/audits/byte-efficiency/unminified-css.js | description": {
    "message": "‏‮Minifying‬‏ ‏‮CSS‬‏ ‏‮files‬‏ ‏‮can‬‏ ‏‮reduce‬‏ ‏‮network‬‏ ‏‮payload‬‏ ‏‮sizes‬‏. [‏‮Learn‬‏ ‏‮more‬‏](https://web.dev/unminified-css/)."
  },
  "lighthouse-core/audits/byte-efficiency/unminified-css.js | title": {
    "message": "‏‮Minify‬‏ ‏‮CSS‬‏"
  },
  "lighthouse-core/audits/byte-efficiency/unminified-javascript.js | description": {
    "message": "‏‮Minifying‬‏ ‏‮JavaScript‬‏ ‏‮files‬‏ ‏‮can‬‏ ‏‮reduce‬‏ ‏‮payload‬‏ ‏‮sizes‬‏ ‏‮and‬‏ ‏‮script‬‏ ‏‮parse‬‏ ‏‮time‬‏. [‏‮Learn‬‏ ‏‮more‬‏](https://web.dev/unminified-javascript/)."
  },
  "lighthouse-core/audits/byte-efficiency/unminified-javascript.js | title": {
    "message": "‏‮Minify‬‏ ‏‮JavaScript‬‏"
  },
  "lighthouse-core/audits/byte-efficiency/unused-css-rules.js | description": {
    "message": "‏‮Remove‬‏ ‏‮dead‬‏ ‏‮rules‬‏ ‏‮from‬‏ ‏‮stylesheets‬‏ ‏‮and‬‏ ‏‮defer‬‏ ‏‮the‬‏ ‏‮loading‬‏ ‏‮of‬‏ ‏‮CSS‬‏ ‏‮not‬‏ ‏‮used‬‏ ‏‮for‬‏ ‏‮above‬‏-‏‮the‬‏-‏‮fold‬‏ ‏‮content‬‏ ‏‮to‬‏ ‏‮reduce‬‏ ‏‮unnecessary‬‏ ‏‮bytes‬‏ ‏‮consumed‬‏ ‏‮by‬‏ ‏‮network‬‏ ‏‮activity‬‏. [‏‮Learn‬‏ ‏‮more‬‏](https://web.dev/unused-css-rules/)."
  },
  "lighthouse-core/audits/byte-efficiency/unused-css-rules.js | title": {
    "message": "‏‮Remove‬‏ ‏‮unused‬‏ ‏‮CSS‬‏"
  },
  "lighthouse-core/audits/byte-efficiency/unused-javascript.js | description": {
    "message": "‏‮Remove‬‏ ‏‮unused‬‏ ‏‮JavaScript‬‏ ‏‮to‬‏ ‏‮reduce‬‏ ‏‮bytes‬‏ ‏‮consumed‬‏ ‏‮by‬‏ ‏‮network‬‏ ‏‮activity‬‏. [‏‮Learn‬‏ ‏‮more‬‏](https://web.dev/unused-javascript/)."
  },
  "lighthouse-core/audits/byte-efficiency/unused-javascript.js | title": {
    "message": "‏‮Remove‬‏ ‏‮unused‬‏ ‏‮JavaScript‬‏"
  },
  "lighthouse-core/audits/byte-efficiency/uses-long-cache-ttl.js | description": {
    "message": "‏‮A‬‏ ‏‮long‬‏ ‏‮cache‬‏ ‏‮lifetime‬‏ ‏‮can‬‏ ‏‮speed‬‏ ‏‮up‬‏ ‏‮repeat‬‏ ‏‮visits‬‏ ‏‮to‬‏ ‏‮your‬‏ ‏‮page‬‏. [‏‮Learn‬‏ ‏‮more‬‏](https://web.dev/uses-long-cache-ttl/)."
  },
  "lighthouse-core/audits/byte-efficiency/uses-long-cache-ttl.js | displayValue": {
    "message": "{itemCount,plural, =1{1 ‏‮resource‬‏ ‏‮found‬‏}zero{# ‏‮resources‬‏ ‏‮found‬‏}two{# ‏‮resources‬‏ ‏‮found‬‏}few{# ‏‮resources‬‏ ‏‮found‬‏}many{# ‏‮resources‬‏ ‏‮found‬‏}other{# ‏‮resources‬‏ ‏‮found‬‏}}"
  },
  "lighthouse-core/audits/byte-efficiency/uses-long-cache-ttl.js | failureTitle": {
    "message": "‏‮Serve‬‏ ‏‮static‬‏ ‏‮assets‬‏ ‏‮with‬‏ ‏‮an‬‏ ‏‮efficient‬‏ ‏‮cache‬‏ ‏‮policy‬‏"
  },
  "lighthouse-core/audits/byte-efficiency/uses-long-cache-ttl.js | title": {
    "message": "‏‮Uses‬‏ ‏‮efficient‬‏ ‏‮cache‬‏ ‏‮policy‬‏ ‏‮on‬‏ ‏‮static‬‏ ‏‮assets‬‏"
  },
  "lighthouse-core/audits/byte-efficiency/uses-optimized-images.js | description": {
    "message": "‏‮Optimized‬‏ ‏‮images‬‏ ‏‮load‬‏ ‏‮faster‬‏ ‏‮and‬‏ ‏‮consume‬‏ ‏‮less‬‏ ‏‮cellular‬‏ ‏‮data‬‏. [‏‮Learn‬‏ ‏‮more‬‏](https://web.dev/uses-optimized-images/)."
  },
  "lighthouse-core/audits/byte-efficiency/uses-optimized-images.js | title": {
    "message": "‏‮Efficiently‬‏ ‏‮encode‬‏ ‏‮images‬‏"
  },
  "lighthouse-core/audits/byte-efficiency/uses-responsive-images.js | description": {
    "message": "‏‮Serve‬‏ ‏‮images‬‏ ‏‮that‬‏ ‏‮are‬‏ ‏‮appropriately‬‏-‏‮sized‬‏ ‏‮to‬‏ ‏‮save‬‏ ‏‮cellular‬‏ ‏‮data‬‏ ‏‮and‬‏ ‏‮improve‬‏ ‏‮load‬‏ ‏‮time‬‏. [‏‮Learn‬‏ ‏‮more‬‏](https://web.dev/uses-responsive-images/)."
  },
  "lighthouse-core/audits/byte-efficiency/uses-responsive-images.js | title": {
    "message": "‏‮Properly‬‏ ‏‮size‬‏ ‏‮images‬‏"
  },
  "lighthouse-core/audits/byte-efficiency/uses-text-compression.js | description": {
    "message": "‏‮Text‬‏-‏‮based‬‏ ‏‮resources‬‏ ‏‮should‬‏ ‏‮be‬‏ ‏‮served‬‏ ‏‮with‬‏ ‏‮compression‬‏ (‏‮gzip‬‏, ‏‮deflate‬‏ ‏‮or‬‏ ‏‮brotli‬‏) ‏‮to‬‏ ‏‮minimize‬‏ ‏‮total‬‏ ‏‮network‬‏ ‏‮bytes‬‏. [‏‮Learn‬‏ ‏‮more‬‏](https://web.dev/uses-text-compression/)."
  },
  "lighthouse-core/audits/byte-efficiency/uses-text-compression.js | title": {
    "message": "‏‮Enable‬‏ ‏‮text‬‏ ‏‮compression‬‏"
  },
  "lighthouse-core/audits/byte-efficiency/uses-webp-images.js | description": {
    "message": "‏‮Image‬‏ ‏‮formats‬‏ ‏‮like‬‏ ‏‮JPEG‬‏ 2000, ‏‮JPEG‬‏ ‏‮XR‬‏, ‏‮and‬‏ ‏‮WebP‬‏ ‏‮often‬‏ ‏‮provide‬‏ ‏‮better‬‏ ‏‮compression‬‏ ‏‮than‬‏ ‏‮PNG‬‏ ‏‮or‬‏ ‏‮JPEG‬‏, ‏‮which‬‏ ‏‮means‬‏ ‏‮faster‬‏ ‏‮downloads‬‏ ‏‮and‬‏ ‏‮less‬‏ ‏‮data‬‏ ‏‮consumption‬‏. [‏‮Learn‬‏ ‏‮more‬‏](https://web.dev/uses-webp-images/)."
  },
  "lighthouse-core/audits/byte-efficiency/uses-webp-images.js | title": {
    "message": "‏‮Serve‬‏ ‏‮images‬‏ ‏‮in‬‏ ‏‮next‬‏-‏‮gen‬‏ ‏‮formats‬‏"
  },
  "lighthouse-core/audits/content-width.js | description": {
    "message": "‏‮If‬‏ ‏‮the‬‏ ‏‮width‬‏ ‏‮of‬‏ ‏‮your‬‏ ‏‮app‬‏'‏‮s‬‏ ‏‮content‬‏ ‏‮doesn‬‏'‏‮t‬‏ ‏‮match‬‏ ‏‮the‬‏ ‏‮width‬‏ ‏‮of‬‏ ‏‮the‬‏ ‏‮viewport‬‏, ‏‮your‬‏ ‏‮app‬‏ ‏‮might‬‏ ‏‮not‬‏ ‏‮be‬‏ ‏‮optimized‬‏ ‏‮for‬‏ ‏‮mobile‬‏ ‏‮screens‬‏. [‏‮Learn‬‏ ‏‮more‬‏](https://web.dev/content-width/)."
  },
  "lighthouse-core/audits/content-width.js | explanation": {
    "message": "‏‮The‬‏ ‏‮viewport‬‏ ‏‮size‬‏ ‏‮of‬‏ {innerWidth}‏‮px‬‏ ‏‮does‬‏ ‏‮not‬‏ ‏‮match‬‏ ‏‮the‬‏ ‏‮window‬‏ ‏‮size‬‏ ‏‮of‬‏ {outerWidth}‏‮px‬‏."
  },
  "lighthouse-core/audits/content-width.js | failureTitle": {
    "message": "‏‮Content‬‏ ‏‮is‬‏ ‏‮not‬‏ ‏‮sized‬‏ ‏‮correctly‬‏ ‏‮for‬‏ ‏‮the‬‏ ‏‮viewport‬‏"
  },
  "lighthouse-core/audits/content-width.js | title": {
    "message": "‏‮Content‬‏ ‏‮is‬‏ ‏‮sized‬‏ ‏‮correctly‬‏ ‏‮for‬‏ ‏‮the‬‏ ‏‮viewport‬‏"
  },
  "lighthouse-core/audits/critical-request-chains.js | description": {
    "message": "‏‮The‬‏ ‏‮Critical‬‏ ‏‮Request‬‏ ‏‮Chains‬‏ ‏‮below‬‏ ‏‮show‬‏ ‏‮you‬‏ ‏‮what‬‏ ‏‮resources‬‏ ‏‮are‬‏ ‏‮loaded‬‏ ‏‮with‬‏ ‏‮a‬‏ ‏‮high‬‏ ‏‮priority‬‏. ‏‮Consider‬‏ ‏‮reducing‬‏ ‏‮the‬‏ ‏‮length‬‏ ‏‮of‬‏ ‏‮chains‬‏, ‏‮reducing‬‏ ‏‮the‬‏ ‏‮download‬‏ ‏‮size‬‏ ‏‮of‬‏ ‏‮resources‬‏, ‏‮or‬‏ ‏‮deferring‬‏ ‏‮the‬‏ ‏‮download‬‏ ‏‮of‬‏ ‏‮unnecessary‬‏ ‏‮resources‬‏ ‏‮to‬‏ ‏‮improve‬‏ ‏‮page‬‏ ‏‮load‬‏. [‏‮Learn‬‏ ‏‮more‬‏](https://web.dev/critical-request-chains/)."
  },
  "lighthouse-core/audits/critical-request-chains.js | displayValue": {
    "message": "{itemCount,plural, =1{1 ‏‮chain‬‏ ‏‮found‬‏}zero{# ‏‮chains‬‏ ‏‮found‬‏}two{# ‏‮chains‬‏ ‏‮found‬‏}few{# ‏‮chains‬‏ ‏‮found‬‏}many{# ‏‮chains‬‏ ‏‮found‬‏}other{# ‏‮chains‬‏ ‏‮found‬‏}}"
  },
  "lighthouse-core/audits/critical-request-chains.js | title": {
    "message": "‏‮Avoid‬‏ ‏‮chaining‬‏ ‏‮critical‬‏ ‏‮requests‬‏"
  },
  "lighthouse-core/audits/deprecations.js | columnDeprecate": {
    "message": "‏‮Deprecation‬‏ / ‏‮Warning‬‏"
  },
  "lighthouse-core/audits/deprecations.js | columnLine": {
    "message": "‏‮Line‬‏"
  },
  "lighthouse-core/audits/deprecations.js | description": {
    "message": "‏‮Deprecated‬‏ ‏‮APIs‬‏ ‏‮will‬‏ ‏‮eventually‬‏ ‏‮be‬‏ ‏‮removed‬‏ ‏‮from‬‏ ‏‮the‬‏ ‏‮browser‬‏. [‏‮Learn‬‏ ‏‮more‬‏](https://web.dev/deprecations/)."
  },
  "lighthouse-core/audits/deprecations.js | displayValue": {
    "message": "{itemCount,plural, =1{1 ‏‮warning‬‏ ‏‮found‬‏}zero{# ‏‮warnings‬‏ ‏‮found‬‏}two{# ‏‮warnings‬‏ ‏‮found‬‏}few{# ‏‮warnings‬‏ ‏‮found‬‏}many{# ‏‮warnings‬‏ ‏‮found‬‏}other{# ‏‮warnings‬‏ ‏‮found‬‏}}"
  },
  "lighthouse-core/audits/deprecations.js | failureTitle": {
    "message": "‏‮Uses‬‏ ‏‮deprecated‬‏ ‏‮APIs‬‏"
  },
  "lighthouse-core/audits/deprecations.js | title": {
    "message": "‏‮Avoids‬‏ ‏‮deprecated‬‏ ‏‮APIs‬‏"
  },
  "lighthouse-core/audits/dobetterweb/appcache-manifest.js | description": {
    "message": "‏‮Application‬‏ ‏‮Cache‬‏ ‏‮is‬‏ ‏‮deprecated‬‏. [‏‮Learn‬‏ ‏‮more‬‏](https://web.dev/appcache-manifest/)."
  },
  "lighthouse-core/audits/dobetterweb/appcache-manifest.js | displayValue": {
    "message": "‏‮Found‬‏ \"{AppCacheManifest}\""
  },
  "lighthouse-core/audits/dobetterweb/appcache-manifest.js | failureTitle": {
    "message": "‏‮Uses‬‏ ‏‮Application‬‏ ‏‮Cache‬‏"
  },
  "lighthouse-core/audits/dobetterweb/appcache-manifest.js | title": {
    "message": "‏‮Avoids‬‏ ‏‮Application‬‏ ‏‮Cache‬‏"
  },
  "lighthouse-core/audits/dobetterweb/charset.js | description": {
    "message": "‏‮A‬‏ ‏‮character‬‏ ‏‮encoding‬‏ ‏‮declaration‬‏ ‏‮is‬‏ ‏‮required‬‏. ‏‮It‬‏ ‏‮can‬‏ ‏‮be‬‏ ‏‮done‬‏ ‏‮with‬‏ ‏‮a‬‏ `<meta>` ‏‮tag‬‏ ‏‮in‬‏ ‏‮the‬‏ ‏‮first‬‏ 1024 ‏‮bytes‬‏ ‏‮of‬‏ ‏‮the‬‏ ‏‮HTML‬‏ ‏‮or‬‏ ‏‮in‬‏ ‏‮the‬‏ ‏‮Content‬‏-‏‮Type‬‏ ‏‮HTTP‬‏ ‏‮response‬‏ ‏‮header‬‏. [‏‮Learn‬‏ ‏‮more‬‏](https://web.dev/charset/)."
  },
  "lighthouse-core/audits/dobetterweb/charset.js | failureTitle": {
    "message": "‏‮Charset‬‏ ‏‮declaration‬‏ ‏‮is‬‏ ‏‮missing‬‏ ‏‮or‬‏ ‏‮occurs‬‏ ‏‮too‬‏ ‏‮late‬‏ ‏‮in‬‏ ‏‮the‬‏ ‏‮HTML‬‏"
  },
  "lighthouse-core/audits/dobetterweb/charset.js | title": {
    "message": "‏‮Properly‬‏ ‏‮defines‬‏ ‏‮charset‬‏"
  },
  "lighthouse-core/audits/dobetterweb/doctype.js | description": {
    "message": "‏‮Specifying‬‏ ‏‮a‬‏ ‏‮doctype‬‏ ‏‮prevents‬‏ ‏‮the‬‏ ‏‮browser‬‏ ‏‮from‬‏ ‏‮switching‬‏ ‏‮to‬‏ ‏‮quirks‬‏-‏‮mode‬‏. [‏‮Learn‬‏ ‏‮more‬‏](https://web.dev/doctype/)."
  },
  "lighthouse-core/audits/dobetterweb/doctype.js | explanationBadDoctype": {
    "message": "‏‮Doctype‬‏ ‏‮name‬‏ ‏‮must‬‏ ‏‮be‬‏ ‏‮the‬‏ ‏‮lowercase‬‏ ‏‮string‬‏ `html`"
  },
  "lighthouse-core/audits/dobetterweb/doctype.js | explanationNoDoctype": {
    "message": "‏‮Document‬‏ ‏‮must‬‏ ‏‮contain‬‏ ‏‮a‬‏ ‏‮doctype‬‏"
  },
  "lighthouse-core/audits/dobetterweb/doctype.js | explanationPublicId": {
    "message": "‏‮Expected‬‏ ‏‮publicId‬‏ ‏‮to‬‏ ‏‮be‬‏ ‏‮an‬‏ ‏‮empty‬‏ ‏‮string‬‏"
  },
  "lighthouse-core/audits/dobetterweb/doctype.js | explanationSystemId": {
    "message": "‏‮Expected‬‏ ‏‮systemId‬‏ ‏‮to‬‏ ‏‮be‬‏ ‏‮an‬‏ ‏‮empty‬‏ ‏‮string‬‏"
  },
  "lighthouse-core/audits/dobetterweb/doctype.js | failureTitle": {
    "message": "‏‮Page‬‏ ‏‮lacks‬‏ ‏‮the‬‏ ‏‮HTML‬‏ ‏‮doctype‬‏, ‏‮thus‬‏ ‏‮triggering‬‏ ‏‮quirks‬‏-‏‮mode‬‏"
  },
  "lighthouse-core/audits/dobetterweb/doctype.js | title": {
    "message": "‏‮Page‬‏ ‏‮has‬‏ ‏‮the‬‏ ‏‮HTML‬‏ ‏‮doctype‬‏"
  },
  "lighthouse-core/audits/dobetterweb/dom-size.js | columnStatistic": {
    "message": "‏‮Statistic‬‏"
  },
  "lighthouse-core/audits/dobetterweb/dom-size.js | columnValue": {
    "message": "‏‮Value‬‏"
  },
  "lighthouse-core/audits/dobetterweb/dom-size.js | description": {
    "message": "‏‮A‬‏ ‏‮large‬‏ ‏‮DOM‬‏ ‏‮will‬‏ ‏‮increase‬‏ ‏‮memory‬‏ ‏‮usage‬‏, ‏‮cause‬‏ ‏‮longer‬‏ [‏‮style‬‏ ‏‮calculations‬‏](https://developers.google.com/web/fundamentals/performance/rendering/reduce-the-scope-and-complexity-of-style-calculations), ‏‮and‬‏ ‏‮produce‬‏ ‏‮costly‬‏ [‏‮layout‬‏ ‏‮reflows‬‏](https://developers.google.com/speed/articles/reflow). [‏‮Learn‬‏ ‏‮more‬‏](https://web.dev/dom-size/)."
  },
  "lighthouse-core/audits/dobetterweb/dom-size.js | displayValue": {
    "message": "{itemCount,plural, =1{1 ‏‮element‬‏}zero{# ‏‮elements‬‏}two{# ‏‮elements‬‏}few{# ‏‮elements‬‏}many{# ‏‮elements‬‏}other{# ‏‮elements‬‏}}"
  },
  "lighthouse-core/audits/dobetterweb/dom-size.js | failureTitle": {
    "message": "‏‮Avoid‬‏ ‏‮an‬‏ ‏‮excessive‬‏ ‏‮DOM‬‏ ‏‮size‬‏"
  },
  "lighthouse-core/audits/dobetterweb/dom-size.js | statisticDOMDepth": {
    "message": "‏‮Maximum‬‏ ‏‮DOM‬‏ ‏‮Depth‬‏"
  },
  "lighthouse-core/audits/dobetterweb/dom-size.js | statisticDOMElements": {
    "message": "‏‮Total‬‏ ‏‮DOM‬‏ ‏‮Elements‬‏"
  },
  "lighthouse-core/audits/dobetterweb/dom-size.js | statisticDOMWidth": {
    "message": "‏‮Maximum‬‏ ‏‮Child‬‏ ‏‮Elements‬‏"
  },
  "lighthouse-core/audits/dobetterweb/dom-size.js | title": {
    "message": "‏‮Avoids‬‏ ‏‮an‬‏ ‏‮excessive‬‏ ‏‮DOM‬‏ ‏‮size‬‏"
  },
  "lighthouse-core/audits/dobetterweb/external-anchors-use-rel-noopener.js | columnFailingAnchors": {
    "message": "‏‮Failing‬‏ ‏‮Anchors‬‏"
  },
  "lighthouse-core/audits/dobetterweb/external-anchors-use-rel-noopener.js | description": {
    "message": "‏‮Add‬‏ `rel=\"noopener\"` ‏‮or‬‏ `rel=\"noreferrer\"` ‏‮to‬‏ ‏‮any‬‏ ‏‮external‬‏ ‏‮links‬‏ ‏‮to‬‏ ‏‮improve‬‏ ‏‮performance‬‏ ‏‮and‬‏ ‏‮prevent‬‏ ‏‮security‬‏ ‏‮vulnerabilities‬‏. [‏‮Learn‬‏ ‏‮more‬‏](https://web.dev/external-anchors-use-rel-noopener/)."
  },
  "lighthouse-core/audits/dobetterweb/external-anchors-use-rel-noopener.js | failureTitle": {
    "message": "‏‮Links‬‏ ‏‮to‬‏ ‏‮cross‬‏-‏‮origin‬‏ ‏‮destinations‬‏ ‏‮are‬‏ ‏‮unsafe‬‏"
  },
  "lighthouse-core/audits/dobetterweb/external-anchors-use-rel-noopener.js | title": {
    "message": "‏‮Links‬‏ ‏‮to‬‏ ‏‮cross‬‏-‏‮origin‬‏ ‏‮destinations‬‏ ‏‮are‬‏ ‏‮safe‬‏"
  },
  "lighthouse-core/audits/dobetterweb/external-anchors-use-rel-noopener.js | warning": {
    "message": "‏‮Unable‬‏ ‏‮to‬‏ ‏‮determine‬‏ ‏‮the‬‏ ‏‮destination‬‏ ‏‮for‬‏ ‏‮anchor‬‏ ({anchorHTML}). ‏‮If‬‏ ‏‮not‬‏ ‏‮used‬‏ ‏‮as‬‏ ‏‮a‬‏ ‏‮hyperlink‬‏, ‏‮consider‬‏ ‏‮removing‬‏ ‏‮target‬‏=_‏‮blank‬‏."
  },
  "lighthouse-core/audits/dobetterweb/geolocation-on-start.js | description": {
    "message": "‏‮Users‬‏ ‏‮are‬‏ ‏‮mistrustful‬‏ ‏‮of‬‏ ‏‮or‬‏ ‏‮confused‬‏ ‏‮by‬‏ ‏‮sites‬‏ ‏‮that‬‏ ‏‮request‬‏ ‏‮their‬‏ ‏‮location‬‏ ‏‮without‬‏ ‏‮context‬‏. ‏‮Consider‬‏ ‏‮tying‬‏ ‏‮the‬‏ ‏‮request‬‏ ‏‮to‬‏ ‏‮a‬‏ ‏‮user‬‏ ‏‮action‬‏ ‏‮instead‬‏. [‏‮Learn‬‏ ‏‮more‬‏](https://web.dev/geolocation-on-start/)."
  },
  "lighthouse-core/audits/dobetterweb/geolocation-on-start.js | failureTitle": {
    "message": "‏‮Requests‬‏ ‏‮the‬‏ ‏‮geolocation‬‏ ‏‮permission‬‏ ‏‮on‬‏ ‏‮page‬‏ ‏‮load‬‏"
  },
  "lighthouse-core/audits/dobetterweb/geolocation-on-start.js | title": {
    "message": "‏‮Avoids‬‏ ‏‮requesting‬‏ ‏‮the‬‏ ‏‮geolocation‬‏ ‏‮permission‬‏ ‏‮on‬‏ ‏‮page‬‏ ‏‮load‬‏"
  },
  "lighthouse-core/audits/dobetterweb/js-libraries.js | columnVersion": {
    "message": "‏‮Version‬‏"
  },
  "lighthouse-core/audits/dobetterweb/js-libraries.js | description": {
    "message": "‏‮All‬‏ ‏‮front‬‏-‏‮end‬‏ ‏‮JavaScript‬‏ ‏‮libraries‬‏ ‏‮detected‬‏ ‏‮on‬‏ ‏‮the‬‏ ‏‮page‬‏. [‏‮Learn‬‏ ‏‮more‬‏](https://web.dev/js-libraries/)."
  },
  "lighthouse-core/audits/dobetterweb/js-libraries.js | title": {
    "message": "‏‮Detected‬‏ ‏‮JavaScript‬‏ ‏‮libraries‬‏"
  },
  "lighthouse-core/audits/dobetterweb/no-document-write.js | description": {
    "message": "‏‮For‬‏ ‏‮users‬‏ ‏‮on‬‏ ‏‮slow‬‏ ‏‮connections‬‏, ‏‮external‬‏ ‏‮scripts‬‏ ‏‮dynamically‬‏ ‏‮injected‬‏ ‏‮via‬‏ `document.write()` ‏‮can‬‏ ‏‮delay‬‏ ‏‮page‬‏ ‏‮load‬‏ ‏‮by‬‏ ‏‮tens‬‏ ‏‮of‬‏ ‏‮seconds‬‏. [‏‮Learn‬‏ ‏‮more‬‏](https://web.dev/no-document-write/)."
  },
  "lighthouse-core/audits/dobetterweb/no-document-write.js | failureTitle": {
    "message": "‏‮Avoid‬‏ `document.write()`"
  },
  "lighthouse-core/audits/dobetterweb/no-document-write.js | title": {
    "message": "‏‮Avoids‬‏ `document.write()`"
  },
  "lighthouse-core/audits/dobetterweb/no-vulnerable-libraries.js | columnSeverity": {
    "message": "‏‮Highest‬‏ ‏‮Severity‬‏"
  },
  "lighthouse-core/audits/dobetterweb/no-vulnerable-libraries.js | columnVersion": {
    "message": "‏‮Library‬‏ ‏‮Version‬‏"
  },
  "lighthouse-core/audits/dobetterweb/no-vulnerable-libraries.js | columnVuln": {
    "message": "‏‮Vulnerability‬‏ ‏‮Count‬‏"
  },
  "lighthouse-core/audits/dobetterweb/no-vulnerable-libraries.js | description": {
    "message": "‏‮Some‬‏ ‏‮third‬‏-‏‮party‬‏ ‏‮scripts‬‏ ‏‮may‬‏ ‏‮contain‬‏ ‏‮known‬‏ ‏‮security‬‏ ‏‮vulnerabilities‬‏ ‏‮that‬‏ ‏‮are‬‏ ‏‮easily‬‏ ‏‮identified‬‏ ‏‮and‬‏ ‏‮exploited‬‏ ‏‮by‬‏ ‏‮attackers‬‏. [‏‮Learn‬‏ ‏‮more‬‏](https://web.dev/no-vulnerable-libraries/)."
  },
  "lighthouse-core/audits/dobetterweb/no-vulnerable-libraries.js | displayValue": {
    "message": "{itemCount,plural, =1{1 ‏‮vulnerability‬‏ ‏‮detected‬‏}zero{# ‏‮vulnerabilities‬‏ ‏‮detected‬‏}two{# ‏‮vulnerabilities‬‏ ‏‮detected‬‏}few{# ‏‮vulnerabilities‬‏ ‏‮detected‬‏}many{# ‏‮vulnerabilities‬‏ ‏‮detected‬‏}other{# ‏‮vulnerabilities‬‏ ‏‮detected‬‏}}"
  },
  "lighthouse-core/audits/dobetterweb/no-vulnerable-libraries.js | failureTitle": {
    "message": "‏‮Includes‬‏ ‏‮front‬‏-‏‮end‬‏ ‏‮JavaScript‬‏ ‏‮libraries‬‏ ‏‮with‬‏ ‏‮known‬‏ ‏‮security‬‏ ‏‮vulnerabilities‬‏"
  },
  "lighthouse-core/audits/dobetterweb/no-vulnerable-libraries.js | rowSeverityHigh": {
    "message": "‏‮High‬‏"
  },
  "lighthouse-core/audits/dobetterweb/no-vulnerable-libraries.js | rowSeverityLow": {
    "message": "‏‮Low‬‏"
  },
  "lighthouse-core/audits/dobetterweb/no-vulnerable-libraries.js | rowSeverityMedium": {
    "message": "‏‮Medium‬‏"
  },
  "lighthouse-core/audits/dobetterweb/no-vulnerable-libraries.js | title": {
    "message": "‏‮Avoids‬‏ ‏‮front‬‏-‏‮end‬‏ ‏‮JavaScript‬‏ ‏‮libraries‬‏ ‏‮with‬‏ ‏‮known‬‏ ‏‮security‬‏ ‏‮vulnerabilities‬‏"
  },
  "lighthouse-core/audits/dobetterweb/notification-on-start.js | description": {
    "message": "‏‮Users‬‏ ‏‮are‬‏ ‏‮mistrustful‬‏ ‏‮of‬‏ ‏‮or‬‏ ‏‮confused‬‏ ‏‮by‬‏ ‏‮sites‬‏ ‏‮that‬‏ ‏‮request‬‏ ‏‮to‬‏ ‏‮send‬‏ ‏‮notifications‬‏ ‏‮without‬‏ ‏‮context‬‏. ‏‮Consider‬‏ ‏‮tying‬‏ ‏‮the‬‏ ‏‮request‬‏ ‏‮to‬‏ ‏‮user‬‏ ‏‮gestures‬‏ ‏‮instead‬‏. [‏‮Learn‬‏ ‏‮more‬‏](https://web.dev/notification-on-start/)."
  },
  "lighthouse-core/audits/dobetterweb/notification-on-start.js | failureTitle": {
    "message": "‏‮Requests‬‏ ‏‮the‬‏ ‏‮notification‬‏ ‏‮permission‬‏ ‏‮on‬‏ ‏‮page‬‏ ‏‮load‬‏"
  },
  "lighthouse-core/audits/dobetterweb/notification-on-start.js | title": {
    "message": "‏‮Avoids‬‏ ‏‮requesting‬‏ ‏‮the‬‏ ‏‮notification‬‏ ‏‮permission‬‏ ‏‮on‬‏ ‏‮page‬‏ ‏‮load‬‏"
  },
  "lighthouse-core/audits/dobetterweb/password-inputs-can-be-pasted-into.js | description": {
    "message": "‏‮Preventing‬‏ ‏‮password‬‏ ‏‮pasting‬‏ ‏‮undermines‬‏ ‏‮good‬‏ ‏‮security‬‏ ‏‮policy‬‏. [‏‮Learn‬‏ ‏‮more‬‏](https://web.dev/password-inputs-can-be-pasted-into/)."
  },
  "lighthouse-core/audits/dobetterweb/password-inputs-can-be-pasted-into.js | failureTitle": {
    "message": "‏‮Prevents‬‏ ‏‮users‬‏ ‏‮to‬‏ ‏‮paste‬‏ ‏‮into‬‏ ‏‮password‬‏ ‏‮fields‬‏"
  },
  "lighthouse-core/audits/dobetterweb/password-inputs-can-be-pasted-into.js | title": {
    "message": "‏‮Allows‬‏ ‏‮users‬‏ ‏‮to‬‏ ‏‮paste‬‏ ‏‮into‬‏ ‏‮password‬‏ ‏‮fields‬‏"
  },
  "lighthouse-core/audits/dobetterweb/uses-http2.js | columnProtocol": {
    "message": "‏‮Protocol‬‏"
  },
  "lighthouse-core/audits/dobetterweb/uses-http2.js | description": {
    "message": "‏‮HTTP‬‏/2 ‏‮offers‬‏ ‏‮many‬‏ ‏‮benefits‬‏ ‏‮over‬‏ ‏‮HTTP‬‏/1.1, ‏‮including‬‏ ‏‮binary‬‏ ‏‮headers‬‏, ‏‮multiplexing‬‏, ‏‮and‬‏ ‏‮server‬‏ ‏‮push‬‏. [‏‮Learn‬‏ ‏‮more‬‏](https://web.dev/uses-http2/)."
  },
  "lighthouse-core/audits/dobetterweb/uses-http2.js | displayValue": {
    "message": "{itemCount,plural, =1{1 ‏‮request‬‏ ‏‮not‬‏ ‏‮served‬‏ ‏‮via‬‏ ‏‮HTTP‬‏/2}zero{# ‏‮requests‬‏ ‏‮not‬‏ ‏‮served‬‏ ‏‮via‬‏ ‏‮HTTP‬‏/2}two{# ‏‮requests‬‏ ‏‮not‬‏ ‏‮served‬‏ ‏‮via‬‏ ‏‮HTTP‬‏/2}few{# ‏‮requests‬‏ ‏‮not‬‏ ‏‮served‬‏ ‏‮via‬‏ ‏‮HTTP‬‏/2}many{# ‏‮requests‬‏ ‏‮not‬‏ ‏‮served‬‏ ‏‮via‬‏ ‏‮HTTP‬‏/2}other{# ‏‮requests‬‏ ‏‮not‬‏ ‏‮served‬‏ ‏‮via‬‏ ‏‮HTTP‬‏/2}}"
  },
  "lighthouse-core/audits/dobetterweb/uses-http2.js | title": {
    "message": "‏‮Use‬‏ ‏‮HTTP‬‏/2"
  },
  "lighthouse-core/audits/dobetterweb/uses-passive-event-listeners.js | description": {
    "message": "‏‮Consider‬‏ ‏‮marking‬‏ ‏‮your‬‏ ‏‮touch‬‏ ‏‮and‬‏ ‏‮wheel‬‏ ‏‮event‬‏ ‏‮listeners‬‏ ‏‮as‬‏ `passive` ‏‮to‬‏ ‏‮improve‬‏ ‏‮your‬‏ ‏‮page‬‏'‏‮s‬‏ ‏‮scroll‬‏ ‏‮performance‬‏. [‏‮Learn‬‏ ‏‮more‬‏](https://web.dev/uses-passive-event-listeners/)."
  },
  "lighthouse-core/audits/dobetterweb/uses-passive-event-listeners.js | failureTitle": {
    "message": "‏‮Does‬‏ ‏‮not‬‏ ‏‮use‬‏ ‏‮passive‬‏ ‏‮listeners‬‏ ‏‮to‬‏ ‏‮improve‬‏ ‏‮scrolling‬‏ ‏‮performance‬‏"
  },
  "lighthouse-core/audits/dobetterweb/uses-passive-event-listeners.js | title": {
    "message": "‏‮Uses‬‏ ‏‮passive‬‏ ‏‮listeners‬‏ ‏‮to‬‏ ‏‮improve‬‏ ‏‮scrolling‬‏ ‏‮performance‬‏"
  },
  "lighthouse-core/audits/errors-in-console.js | description": {
    "message": "‏‮Errors‬‏ ‏‮logged‬‏ ‏‮to‬‏ ‏‮the‬‏ ‏‮console‬‏ ‏‮indicate‬‏ ‏‮unresolved‬‏ ‏‮problems‬‏. ‏‮They‬‏ ‏‮can‬‏ ‏‮come‬‏ ‏‮from‬‏ ‏‮network‬‏ ‏‮request‬‏ ‏‮failures‬‏ ‏‮and‬‏ ‏‮other‬‏ ‏‮browser‬‏ ‏‮concerns‬‏. [‏‮Learn‬‏ ‏‮more‬‏](https://web.dev/errors-in-console/)"
  },
  "lighthouse-core/audits/errors-in-console.js | failureTitle": {
    "message": "‏‮Browser‬‏ ‏‮errors‬‏ ‏‮were‬‏ ‏‮logged‬‏ ‏‮to‬‏ ‏‮the‬‏ ‏‮console‬‏"
  },
  "lighthouse-core/audits/errors-in-console.js | title": {
    "message": "‏‮No‬‏ ‏‮browser‬‏ ‏‮errors‬‏ ‏‮logged‬‏ ‏‮to‬‏ ‏‮the‬‏ ‏‮console‬‏"
  },
  "lighthouse-core/audits/font-display.js | description": {
    "message": "‏‮Leverage‬‏ ‏‮the‬‏ ‏‮font‬‏-‏‮display‬‏ ‏‮CSS‬‏ ‏‮feature‬‏ ‏‮to‬‏ ‏‮ensure‬‏ ‏‮text‬‏ ‏‮is‬‏ ‏‮user‬‏-‏‮visible‬‏ ‏‮while‬‏ ‏‮webfonts‬‏ ‏‮are‬‏ ‏‮loading‬‏. [‏‮Learn‬‏ ‏‮more‬‏](https://web.dev/font-display/)."
  },
  "lighthouse-core/audits/font-display.js | failureTitle": {
    "message": "‏‮Ensure‬‏ ‏‮text‬‏ ‏‮remains‬‏ ‏‮visible‬‏ ‏‮during‬‏ ‏‮webfont‬‏ ‏‮load‬‏"
  },
  "lighthouse-core/audits/font-display.js | title": {
    "message": "‏‮All‬‏ ‏‮text‬‏ ‏‮remains‬‏ ‏‮visible‬‏ ‏‮during‬‏ ‏‮webfont‬‏ ‏‮loads‬‏"
  },
  "lighthouse-core/audits/font-display.js | undeclaredFontOriginWarning": {
    "message": "{fontCountForOrigin,plural, =1{‏‮Lighthouse‬‏ ‏‮was‬‏ ‏‮unable‬‏ ‏‮to‬‏ ‏‮automatically‬‏ ‏‮check‬‏ ‏‮the‬‏ `font-display` ‏‮value‬‏ ‏‮for‬‏ ‏‮the‬‏ ‏‮origin‬‏ {fontOrigin}.}zero{‏‮Lighthouse‬‏ ‏‮was‬‏ ‏‮unable‬‏ ‏‮to‬‏ ‏‮automatically‬‏ ‏‮check‬‏ ‏‮the‬‏ `font-display` ‏‮values‬‏ ‏‮for‬‏ ‏‮the‬‏ ‏‮origin‬‏ {fontOrigin}.}two{‏‮Lighthouse‬‏ ‏‮was‬‏ ‏‮unable‬‏ ‏‮to‬‏ ‏‮automatically‬‏ ‏‮check‬‏ ‏‮the‬‏ `font-display` ‏‮values‬‏ ‏‮for‬‏ ‏‮the‬‏ ‏‮origin‬‏ {fontOrigin}.}few{‏‮Lighthouse‬‏ ‏‮was‬‏ ‏‮unable‬‏ ‏‮to‬‏ ‏‮automatically‬‏ ‏‮check‬‏ ‏‮the‬‏ `font-display` ‏‮values‬‏ ‏‮for‬‏ ‏‮the‬‏ ‏‮origin‬‏ {fontOrigin}.}many{‏‮Lighthouse‬‏ ‏‮was‬‏ ‏‮unable‬‏ ‏‮to‬‏ ‏‮automatically‬‏ ‏‮check‬‏ ‏‮the‬‏ `font-display` ‏‮values‬‏ ‏‮for‬‏ ‏‮the‬‏ ‏‮origin‬‏ {fontOrigin}.}other{‏‮Lighthouse‬‏ ‏‮was‬‏ ‏‮unable‬‏ ‏‮to‬‏ ‏‮automatically‬‏ ‏‮check‬‏ ‏‮the‬‏ `font-display` ‏‮values‬‏ ‏‮for‬‏ ‏‮the‬‏ ‏‮origin‬‏ {fontOrigin}.}}"
  },
  "lighthouse-core/audits/image-aspect-ratio.js | columnActual": {
    "message": "‏‮Aspect‬‏ ‏‮Ratio‬‏ (‏‮Actual‬‏)"
  },
  "lighthouse-core/audits/image-aspect-ratio.js | columnDisplayed": {
    "message": "‏‮Aspect‬‏ ‏‮Ratio‬‏ (‏‮Displayed‬‏)"
  },
  "lighthouse-core/audits/image-aspect-ratio.js | description": {
    "message": "‏‮Image‬‏ ‏‮display‬‏ ‏‮dimensions‬‏ ‏‮should‬‏ ‏‮match‬‏ ‏‮natural‬‏ ‏‮aspect‬‏ ‏‮ratio‬‏. [‏‮Learn‬‏ ‏‮more‬‏](https://web.dev/image-aspect-ratio/)."
  },
  "lighthouse-core/audits/image-aspect-ratio.js | failureTitle": {
    "message": "‏‮Displays‬‏ ‏‮images‬‏ ‏‮with‬‏ ‏‮incorrect‬‏ ‏‮aspect‬‏ ‏‮ratio‬‏"
  },
  "lighthouse-core/audits/image-aspect-ratio.js | title": {
    "message": "‏‮Displays‬‏ ‏‮images‬‏ ‏‮with‬‏ ‏‮correct‬‏ ‏‮aspect‬‏ ‏‮ratio‬‏"
  },
  "lighthouse-core/audits/image-size-responsive.js | columnActual": {
    "message": "‏‮Actual‬‏ ‏‮size‬‏"
  },
  "lighthouse-core/audits/image-size-responsive.js | columnDisplayed": {
    "message": "‏‮Displayed‬‏ ‏‮size‬‏"
  },
  "lighthouse-core/audits/image-size-responsive.js | columnExpected": {
    "message": "‏‮Expected‬‏ ‏‮size‬‏"
  },
  "lighthouse-core/audits/image-size-responsive.js | description": {
    "message": "‏‮Image‬‏ ‏‮natural‬‏ ‏‮dimensions‬‏ ‏‮should‬‏ ‏‮be‬‏ ‏‮proportional‬‏ ‏‮to‬‏ ‏‮the‬‏ ‏‮display‬‏ ‏‮size‬‏ ‏‮and‬‏ ‏‮the‬‏ ‏‮pixel‬‏ ‏‮ratio‬‏ ‏‮to‬‏ ‏‮maximize‬‏ ‏‮image‬‏ ‏‮clarity‬‏. [‏‮Learn‬‏ ‏‮more‬‏](https://web.dev/serve-responsive-images/)."
  },
  "lighthouse-core/audits/image-size-responsive.js | failureTitle": {
    "message": "‏‮Serves‬‏ ‏‮images‬‏ ‏‮with‬‏ ‏‮low‬‏ ‏‮resolution‬‏"
  },
  "lighthouse-core/audits/image-size-responsive.js | title": {
    "message": "‏‮Serves‬‏ ‏‮images‬‏ ‏‮with‬‏ ‏‮appropriate‬‏ ‏‮resolution‬‏"
  },
  "lighthouse-core/audits/installable-manifest.js | description": {
    "message": "‏‮Browsers‬‏ ‏‮can‬‏ ‏‮proactively‬‏ ‏‮prompt‬‏ ‏‮users‬‏ ‏‮to‬‏ ‏‮add‬‏ ‏‮your‬‏ ‏‮app‬‏ ‏‮to‬‏ ‏‮their‬‏ ‏‮homescreen‬‏, ‏‮which‬‏ ‏‮can‬‏ ‏‮lead‬‏ ‏‮to‬‏ ‏‮higher‬‏ ‏‮engagement‬‏. [‏‮Learn‬‏ ‏‮more‬‏](https://web.dev/installable-manifest/)."
  },
  "lighthouse-core/audits/installable-manifest.js | failureTitle": {
    "message": "‏‮Web‬‏ ‏‮app‬‏ ‏‮manifest‬‏ ‏‮does‬‏ ‏‮not‬‏ ‏‮meet‬‏ ‏‮the‬‏ ‏‮installability‬‏ ‏‮requirements‬‏"
  },
  "lighthouse-core/audits/installable-manifest.js | title": {
    "message": "‏‮Web‬‏ ‏‮app‬‏ ‏‮manifest‬‏ ‏‮meets‬‏ ‏‮the‬‏ ‏‮installability‬‏ ‏‮requirements‬‏"
  },
  "lighthouse-core/audits/is-on-https.js | allowed": {
    "message": "‏‮Allowed‬‏"
  },
  "lighthouse-core/audits/is-on-https.js | blocked": {
    "message": "‏‮Blocked‬‏"
  },
  "lighthouse-core/audits/is-on-https.js | columnInsecureURL": {
    "message": "‏‮Insecure‬‏ ‏‮URL‬‏"
  },
  "lighthouse-core/audits/is-on-https.js | columnResolution": {
    "message": "‏‮Request‬‏ ‏‮Resolution‬‏"
  },
  "lighthouse-core/audits/is-on-https.js | description": {
    "message": "‏‮All‬‏ ‏‮sites‬‏ ‏‮should‬‏ ‏‮be‬‏ ‏‮protected‬‏ ‏‮with‬‏ ‏‮HTTPS‬‏, ‏‮even‬‏ ‏‮ones‬‏ ‏‮that‬‏ ‏‮don‬‏'‏‮t‬‏ ‏‮handle‬‏ ‏‮sensitive‬‏ ‏‮data‬‏. ‏‮This‬‏ ‏‮includes‬‏ ‏‮avoiding‬‏ [‏‮mixed‬‏ ‏‮content‬‏](https://developers.google.com/web/fundamentals/security/prevent-mixed-content/what-is-mixed-content), ‏‮where‬‏ ‏‮some‬‏ ‏‮resources‬‏ ‏‮are‬‏ ‏‮loaded‬‏ ‏‮over‬‏ ‏‮HTTP‬‏ ‏‮despite‬‏ ‏‮the‬‏ ‏‮initial‬‏ ‏‮request‬‏ ‏‮being‬‏ ‏‮served‬‏ ‏‮over‬‏ ‏‮HTTPS‬‏. ‏‮HTTPS‬‏ ‏‮prevents‬‏ ‏‮intruders‬‏ ‏‮from‬‏ ‏‮tampering‬‏ ‏‮with‬‏ ‏‮or‬‏ ‏‮passively‬‏ ‏‮listening‬‏ ‏‮in‬‏ ‏‮on‬‏ ‏‮the‬‏ ‏‮communications‬‏ ‏‮between‬‏ ‏‮your‬‏ ‏‮app‬‏ ‏‮and‬‏ ‏‮your‬‏ ‏‮users‬‏, ‏‮and‬‏ ‏‮is‬‏ ‏‮a‬‏ ‏‮prerequisite‬‏ ‏‮for‬‏ ‏‮HTTP‬‏/2 ‏‮and‬‏ ‏‮many‬‏ ‏‮new‬‏ ‏‮web‬‏ ‏‮platform‬‏ ‏‮APIs‬‏. [‏‮Learn‬‏ ‏‮more‬‏](https://web.dev/is-on-https/)."
  },
  "lighthouse-core/audits/is-on-https.js | displayValue": {
    "message": "{itemCount,plural, =1{1 ‏‮insecure‬‏ ‏‮request‬‏ ‏‮found‬‏}zero{# ‏‮insecure‬‏ ‏‮requests‬‏ ‏‮found‬‏}two{# ‏‮insecure‬‏ ‏‮requests‬‏ ‏‮found‬‏}few{# ‏‮insecure‬‏ ‏‮requests‬‏ ‏‮found‬‏}many{# ‏‮insecure‬‏ ‏‮requests‬‏ ‏‮found‬‏}other{# ‏‮insecure‬‏ ‏‮requests‬‏ ‏‮found‬‏}}"
  },
  "lighthouse-core/audits/is-on-https.js | failureTitle": {
    "message": "‏‮Does‬‏ ‏‮not‬‏ ‏‮use‬‏ ‏‮HTTPS‬‏"
  },
  "lighthouse-core/audits/is-on-https.js | title": {
    "message": "‏‮Uses‬‏ ‏‮HTTPS‬‏"
  },
  "lighthouse-core/audits/is-on-https.js | upgraded": {
    "message": "‏‮Automatically‬‏ ‏‮upgraded‬‏ ‏‮to‬‏ ‏‮HTTPS‬‏"
  },
  "lighthouse-core/audits/is-on-https.js | warning": {
    "message": "‏‮Allowed‬‏ ‏‮with‬‏ ‏‮warning‬‏"
  },
  "lighthouse-core/audits/large-javascript-libraries.js | columnLibraryName": {
    "message": "‏‮Library‬‏"
  },
  "lighthouse-core/audits/large-javascript-libraries.js | description": {
    "message": "‏‮Large‬‏ ‏‮JavaScript‬‏ ‏‮libraries‬‏ ‏‮can‬‏ ‏‮lead‬‏ ‏‮to‬‏ ‏‮poor‬‏ ‏‮performance‬‏. ‏‮Prefer‬‏ ‏‮smaller‬‏, ‏‮functionally‬‏ ‏‮equivalent‬‏ ‏‮libraries‬‏ ‏‮to‬‏ ‏‮reduce‬‏ ‏‮your‬‏ ‏‮bundle‬‏ ‏‮size‬‏. [‏‮Learn‬‏ ‏‮more‬‏](https://developers.google.com/web/fundamentals/performance/webpack/decrease-frontend-size#optimize_dependencies)."
  },
  "lighthouse-core/audits/large-javascript-libraries.js | displayValue": {
    "message": "{libraryCount,plural, =1{1 ‏‮large‬‏ ‏‮library‬‏ ‏‮found‬‏}zero{# ‏‮large‬‏ ‏‮libraries‬‏ ‏‮found‬‏}two{# ‏‮large‬‏ ‏‮libraries‬‏ ‏‮found‬‏}few{# ‏‮large‬‏ ‏‮libraries‬‏ ‏‮found‬‏}many{# ‏‮large‬‏ ‏‮libraries‬‏ ‏‮found‬‏}other{# ‏‮large‬‏ ‏‮libraries‬‏ ‏‮found‬‏}}"
  },
  "lighthouse-core/audits/large-javascript-libraries.js | failureTitle": {
    "message": "‏‮Replace‬‏ ‏‮unnecessarily‬‏ ‏‮large‬‏ ‏‮JavaScript‬‏ ‏‮libraries‬‏"
  },
  "lighthouse-core/audits/large-javascript-libraries.js | title": {
    "message": "‏‮Avoids‬‏ ‏‮large‬‏ ‏‮JavaScript‬‏ ‏‮libraries‬‏ ‏‮with‬‏ ‏‮smaller‬‏ ‏‮alternatives‬‏"
  },
  "lighthouse-core/audits/largest-contentful-paint-element.js | description": {
    "message": "‏‮This‬‏ ‏‮is‬‏ ‏‮the‬‏ ‏‮largest‬‏ ‏‮contentful‬‏ ‏‮element‬‏ ‏‮painted‬‏ ‏‮within‬‏ ‏‮the‬‏ ‏‮viewport‬‏. [‏‮Learn‬‏ ‏‮More‬‏](https://web.dev/lighthouse-largest-contentful-paint/)"
  },
  "lighthouse-core/audits/largest-contentful-paint-element.js | title": {
    "message": "‏‮Largest‬‏ ‏‮Contentful‬‏ ‏‮Paint‬‏ ‏‮element‬‏"
  },
  "lighthouse-core/audits/layout-shift-elements.js | columnContribution": {
    "message": "‏‮CLS‬‏ ‏‮Contribution‬‏"
  },
  "lighthouse-core/audits/layout-shift-elements.js | description": {
    "message": "‏‮These‬‏ ‏‮DOM‬‏ ‏‮elements‬‏ ‏‮contribute‬‏ ‏‮most‬‏ ‏‮to‬‏ ‏‮the‬‏ ‏‮CLS‬‏ ‏‮of‬‏ ‏‮the‬‏ ‏‮page‬‏."
  },
  "lighthouse-core/audits/layout-shift-elements.js | title": {
    "message": "‏‮Avoid‬‏ ‏‮large‬‏ ‏‮layout‬‏ ‏‮shifts‬‏"
  },
  "lighthouse-core/audits/long-tasks.js | description": {
    "message": "‏‮Lists‬‏ ‏‮the‬‏ ‏‮longest‬‏ ‏‮tasks‬‏ ‏‮on‬‏ ‏‮the‬‏ ‏‮main‬‏ ‏‮thread‬‏, ‏‮useful‬‏ ‏‮for‬‏ ‏‮identifying‬‏ ‏‮worst‬‏ ‏‮contributors‬‏ ‏‮to‬‏ ‏‮input‬‏ ‏‮delay‬‏. [‏‮Learn‬‏ ‏‮more‬‏](https://web.dev/long-tasks-devtools/)"
  },
  "lighthouse-core/audits/long-tasks.js | displayValue": {
    "message": "{itemCount,plural, =1{# ‏‮long‬‏ ‏‮task‬‏ ‏‮found‬‏}zero{# ‏‮long‬‏ ‏‮tasks‬‏ ‏‮found‬‏}two{# ‏‮long‬‏ ‏‮tasks‬‏ ‏‮found‬‏}few{# ‏‮long‬‏ ‏‮tasks‬‏ ‏‮found‬‏}many{# ‏‮long‬‏ ‏‮tasks‬‏ ‏‮found‬‏}other{# ‏‮long‬‏ ‏‮tasks‬‏ ‏‮found‬‏}}"
  },
  "lighthouse-core/audits/long-tasks.js | title": {
    "message": "‏‮Avoid‬‏ ‏‮long‬‏ ‏‮main‬‏-‏‮thread‬‏ ‏‮tasks‬‏"
  },
  "lighthouse-core/audits/mainthread-work-breakdown.js | columnCategory": {
    "message": "‏‮Category‬‏"
  },
  "lighthouse-core/audits/mainthread-work-breakdown.js | description": {
    "message": "‏‮Consider‬‏ ‏‮reducing‬‏ ‏‮the‬‏ ‏‮time‬‏ ‏‮spent‬‏ ‏‮parsing‬‏, ‏‮compiling‬‏ ‏‮and‬‏ ‏‮executing‬‏ ‏‮JS‬‏. ‏‮You‬‏ ‏‮may‬‏ ‏‮find‬‏ ‏‮delivering‬‏ ‏‮smaller‬‏ ‏‮JS‬‏ ‏‮payloads‬‏ ‏‮helps‬‏ ‏‮with‬‏ ‏‮this‬‏. [‏‮Learn‬‏ ‏‮more‬‏](https://web.dev/mainthread-work-breakdown/)"
  },
  "lighthouse-core/audits/mainthread-work-breakdown.js | failureTitle": {
    "message": "‏‮Minimize‬‏ ‏‮main‬‏-‏‮thread‬‏ ‏‮work‬‏"
  },
  "lighthouse-core/audits/mainthread-work-breakdown.js | title": {
    "message": "‏‮Minimizes‬‏ ‏‮main‬‏-‏‮thread‬‏ ‏‮work‬‏"
  },
  "lighthouse-core/audits/manual/pwa-cross-browser.js | description": {
    "message": "‏‮To‬‏ ‏‮reach‬‏ ‏‮the‬‏ ‏‮most‬‏ ‏‮number‬‏ ‏‮of‬‏ ‏‮users‬‏, ‏‮sites‬‏ ‏‮should‬‏ ‏‮work‬‏ ‏‮across‬‏ ‏‮every‬‏ ‏‮major‬‏ ‏‮browser‬‏. [‏‮Learn‬‏ ‏‮more‬‏](https://web.dev/pwa-cross-browser/)."
  },
  "lighthouse-core/audits/manual/pwa-cross-browser.js | title": {
    "message": "‏‮Site‬‏ ‏‮works‬‏ ‏‮cross‬‏-‏‮browser‬‏"
  },
  "lighthouse-core/audits/manual/pwa-each-page-has-url.js | description": {
    "message": "‏‮Ensure‬‏ ‏‮individual‬‏ ‏‮pages‬‏ ‏‮are‬‏ ‏‮deep‬‏ ‏‮linkable‬‏ ‏‮via‬‏ ‏‮URL‬‏ ‏‮and‬‏ ‏‮that‬‏ ‏‮URLs‬‏ ‏‮are‬‏ ‏‮unique‬‏ ‏‮for‬‏ ‏‮the‬‏ ‏‮purpose‬‏ ‏‮of‬‏ ‏‮shareability‬‏ ‏‮on‬‏ ‏‮social‬‏ ‏‮media‬‏. [‏‮Learn‬‏ ‏‮more‬‏](https://web.dev/pwa-each-page-has-url/)."
  },
  "lighthouse-core/audits/manual/pwa-each-page-has-url.js | title": {
    "message": "‏‮Each‬‏ ‏‮page‬‏ ‏‮has‬‏ ‏‮a‬‏ ‏‮URL‬‏"
  },
  "lighthouse-core/audits/manual/pwa-page-transitions.js | description": {
    "message": "‏‮Transitions‬‏ ‏‮should‬‏ ‏‮feel‬‏ ‏‮snappy‬‏ ‏‮as‬‏ ‏‮you‬‏ ‏‮tap‬‏ ‏‮around‬‏, ‏‮even‬‏ ‏‮on‬‏ ‏‮a‬‏ ‏‮slow‬‏ ‏‮network‬‏. ‏‮This‬‏ ‏‮experience‬‏ ‏‮is‬‏ ‏‮key‬‏ ‏‮to‬‏ ‏‮a‬‏ ‏‮user‬‏'‏‮s‬‏ ‏‮perception‬‏ ‏‮of‬‏ ‏‮performance‬‏. [‏‮Learn‬‏ ‏‮more‬‏](https://web.dev/pwa-page-transitions/)."
  },
  "lighthouse-core/audits/manual/pwa-page-transitions.js | title": {
    "message": "‏‮Page‬‏ ‏‮transitions‬‏ ‏‮don‬‏'‏‮t‬‏ ‏‮feel‬‏ ‏‮like‬‏ ‏‮they‬‏ ‏‮block‬‏ ‏‮on‬‏ ‏‮the‬‏ ‏‮network‬‏"
  },
  "lighthouse-core/audits/maskable-icon.js | description": {
    "message": "‏‮A‬‏ ‏‮maskable‬‏ ‏‮icon‬‏ ‏‮ensures‬‏ ‏‮that‬‏ ‏‮the‬‏ ‏‮image‬‏ ‏‮fills‬‏ ‏‮the‬‏ ‏‮entire‬‏ ‏‮shape‬‏ ‏‮without‬‏ ‏‮being‬‏ ‏‮letterboxed‬‏ ‏‮when‬‏ ‏‮installing‬‏ ‏‮the‬‏ ‏‮app‬‏ ‏‮on‬‏ ‏‮a‬‏ ‏‮device‬‏. [‏‮Learn‬‏ ‏‮more‬‏](https://web.dev/maskable-icon-audit/)."
  },
  "lighthouse-core/audits/maskable-icon.js | failureTitle": {
    "message": "‏‮Manifest‬‏ ‏‮doesn‬‏'‏‮t‬‏ ‏‮have‬‏ ‏‮a‬‏ ‏‮maskable‬‏ ‏‮icon‬‏"
  },
  "lighthouse-core/audits/maskable-icon.js | title": {
    "message": "‏‮Manifest‬‏ ‏‮has‬‏ ‏‮a‬‏ ‏‮maskable‬‏ ‏‮icon‬‏"
  },
  "lighthouse-core/audits/metrics/cumulative-layout-shift.js | description": {
    "message": "‏‮Cumulative‬‏ ‏‮Layout‬‏ ‏‮Shift‬‏ ‏‮measures‬‏ ‏‮the‬‏ ‏‮movement‬‏ ‏‮of‬‏ ‏‮visible‬‏ ‏‮elements‬‏ ‏‮within‬‏ ‏‮the‬‏ ‏‮viewport‬‏. [‏‮Learn‬‏ ‏‮more‬‏](https://web.dev/cls/)."
  },
  "lighthouse-core/audits/metrics/estimated-input-latency.js | description": {
    "message": "‏‮Estimated‬‏ ‏‮Input‬‏ ‏‮Latency‬‏ ‏‮is‬‏ ‏‮an‬‏ ‏‮estimate‬‏ ‏‮of‬‏ ‏‮how‬‏ ‏‮long‬‏ ‏‮your‬‏ ‏‮app‬‏ ‏‮takes‬‏ ‏‮to‬‏ ‏‮respond‬‏ ‏‮to‬‏ ‏‮user‬‏ ‏‮input‬‏, ‏‮in‬‏ ‏‮milliseconds‬‏, ‏‮during‬‏ ‏‮the‬‏ ‏‮busiest‬‏ 5‏‮s‬‏ ‏‮window‬‏ ‏‮of‬‏ ‏‮page‬‏ ‏‮load‬‏. ‏‮If‬‏ ‏‮your‬‏ ‏‮latency‬‏ ‏‮is‬‏ ‏‮higher‬‏ ‏‮than‬‏ 50 ‏‮ms‬‏, ‏‮users‬‏ ‏‮may‬‏ ‏‮perceive‬‏ ‏‮your‬‏ ‏‮app‬‏ ‏‮as‬‏ ‏‮laggy‬‏. [‏‮Learn‬‏ ‏‮more‬‏](https://web.dev/estimated-input-latency/)."
  },
  "lighthouse-core/audits/metrics/first-contentful-paint.js | description": {
    "message": "‏‮First‬‏ ‏‮Contentful‬‏ ‏‮Paint‬‏ ‏‮marks‬‏ ‏‮the‬‏ ‏‮time‬‏ ‏‮at‬‏ ‏‮which‬‏ ‏‮the‬‏ ‏‮first‬‏ ‏‮text‬‏ ‏‮or‬‏ ‏‮image‬‏ ‏‮is‬‏ ‏‮painted‬‏. [‏‮Learn‬‏ ‏‮more‬‏](https://web.dev/first-contentful-paint/)."
  },
  "lighthouse-core/audits/metrics/first-cpu-idle.js | description": {
    "message": "‏‮First‬‏ ‏‮CPU‬‏ ‏‮Idle‬‏ ‏‮marks‬‏ ‏‮the‬‏ ‏‮first‬‏ ‏‮time‬‏ ‏‮at‬‏ ‏‮which‬‏ ‏‮the‬‏ ‏‮page‬‏'‏‮s‬‏ ‏‮main‬‏ ‏‮thread‬‏ ‏‮is‬‏ ‏‮quiet‬‏ ‏‮enough‬‏ ‏‮to‬‏ ‏‮handle‬‏ ‏‮input‬‏.  [‏‮Learn‬‏ ‏‮more‬‏](https://web.dev/first-cpu-idle/)."
  },
  "lighthouse-core/audits/metrics/first-meaningful-paint.js | description": {
    "message": "‏‮First‬‏ ‏‮Meaningful‬‏ ‏‮Paint‬‏ ‏‮measures‬‏ ‏‮when‬‏ ‏‮the‬‏ ‏‮primary‬‏ ‏‮content‬‏ ‏‮of‬‏ ‏‮a‬‏ ‏‮page‬‏ ‏‮is‬‏ ‏‮visible‬‏. [‏‮Learn‬‏ ‏‮more‬‏](https://web.dev/first-meaningful-paint/)."
  },
  "lighthouse-core/audits/metrics/interactive.js | description": {
    "message": "‏‮Time‬‏ ‏‮to‬‏ ‏‮interactive‬‏ ‏‮is‬‏ ‏‮the‬‏ ‏‮amount‬‏ ‏‮of‬‏ ‏‮time‬‏ ‏‮it‬‏ ‏‮takes‬‏ ‏‮for‬‏ ‏‮the‬‏ ‏‮page‬‏ ‏‮to‬‏ ‏‮become‬‏ ‏‮fully‬‏ ‏‮interactive‬‏. [‏‮Learn‬‏ ‏‮more‬‏](https://web.dev/interactive/)."
  },
  "lighthouse-core/audits/metrics/largest-contentful-paint.js | description": {
    "message": "‏‮Largest‬‏ ‏‮Contentful‬‏ ‏‮Paint‬‏ ‏‮marks‬‏ ‏‮the‬‏ ‏‮time‬‏ ‏‮at‬‏ ‏‮which‬‏ ‏‮the‬‏ ‏‮largest‬‏ ‏‮text‬‏ ‏‮or‬‏ ‏‮image‬‏ ‏‮is‬‏ ‏‮painted‬‏. [‏‮Learn‬‏ ‏‮More‬‏](https://web.dev/lighthouse-largest-contentful-paint/)"
  },
  "lighthouse-core/audits/metrics/max-potential-fid.js | description": {
    "message": "‏‮The‬‏ ‏‮maximum‬‏ ‏‮potential‬‏ ‏‮First‬‏ ‏‮Input‬‏ ‏‮Delay‬‏ ‏‮that‬‏ ‏‮your‬‏ ‏‮users‬‏ ‏‮could‬‏ ‏‮experience‬‏ ‏‮is‬‏ ‏‮the‬‏ ‏‮duration‬‏ ‏‮of‬‏ ‏‮the‬‏ ‏‮longest‬‏ ‏‮task‬‏. [‏‮Learn‬‏ ‏‮more‬‏](https://web.dev/lighthouse-max-potential-fid/)."
  },
  "lighthouse-core/audits/metrics/speed-index.js | description": {
    "message": "‏‮Speed‬‏ ‏‮Index‬‏ ‏‮shows‬‏ ‏‮how‬‏ ‏‮quickly‬‏ ‏‮the‬‏ ‏‮contents‬‏ ‏‮of‬‏ ‏‮a‬‏ ‏‮page‬‏ ‏‮are‬‏ ‏‮visibly‬‏ ‏‮populated‬‏. [‏‮Learn‬‏ ‏‮more‬‏](https://web.dev/speed-index/)."
  },
  "lighthouse-core/audits/metrics/total-blocking-time.js | description": {
    "message": "‏‮Sum‬‏ ‏‮of‬‏ ‏‮all‬‏ ‏‮time‬‏ ‏‮periods‬‏ ‏‮between‬‏ ‏‮FCP‬‏ ‏‮and‬‏ ‏‮Time‬‏ ‏‮to‬‏ ‏‮Interactive‬‏, ‏‮when‬‏ ‏‮task‬‏ ‏‮length‬‏ ‏‮exceeded‬‏ 50‏‮ms‬‏, ‏‮expressed‬‏ ‏‮in‬‏ ‏‮milliseconds‬‏. [‏‮Learn‬‏ ‏‮more‬‏](https://web.dev/lighthouse-total-blocking-time/)."
  },
  "lighthouse-core/audits/network-rtt.js | description": {
    "message": "‏‮Network‬‏ ‏‮round‬‏ ‏‮trip‬‏ ‏‮times‬‏ (‏‮RTT‬‏) ‏‮have‬‏ ‏‮a‬‏ ‏‮large‬‏ ‏‮impact‬‏ ‏‮on‬‏ ‏‮performance‬‏. ‏‮If‬‏ ‏‮the‬‏ ‏‮RTT‬‏ ‏‮to‬‏ ‏‮an‬‏ ‏‮origin‬‏ ‏‮is‬‏ ‏‮high‬‏, ‏‮it‬‏'‏‮s‬‏ ‏‮an‬‏ ‏‮indication‬‏ ‏‮that‬‏ ‏‮servers‬‏ ‏‮closer‬‏ ‏‮to‬‏ ‏‮the‬‏ ‏‮user‬‏ ‏‮could‬‏ ‏‮improve‬‏ ‏‮performance‬‏. [‏‮Learn‬‏ ‏‮more‬‏](https://hpbn.co/primer-on-latency-and-bandwidth/)."
  },
  "lighthouse-core/audits/network-rtt.js | title": {
    "message": "‏‮Network‬‏ ‏‮Round‬‏ ‏‮Trip‬‏ ‏‮Times‬‏"
  },
  "lighthouse-core/audits/network-server-latency.js | description": {
    "message": "‏‮Server‬‏ ‏‮latencies‬‏ ‏‮can‬‏ ‏‮impact‬‏ ‏‮web‬‏ ‏‮performance‬‏. ‏‮If‬‏ ‏‮the‬‏ ‏‮server‬‏ ‏‮latency‬‏ ‏‮of‬‏ ‏‮an‬‏ ‏‮origin‬‏ ‏‮is‬‏ ‏‮high‬‏, ‏‮it‬‏'‏‮s‬‏ ‏‮an‬‏ ‏‮indication‬‏ ‏‮the‬‏ ‏‮server‬‏ ‏‮is‬‏ ‏‮overloaded‬‏ ‏‮or‬‏ ‏‮has‬‏ ‏‮poor‬‏ ‏‮backend‬‏ ‏‮performance‬‏. [‏‮Learn‬‏ ‏‮more‬‏](https://hpbn.co/primer-on-web-performance/#analyzing-the-resource-waterfall)."
  },
  "lighthouse-core/audits/network-server-latency.js | title": {
    "message": "‏‮Server‬‏ ‏‮Backend‬‏ ‏‮Latencies‬‏"
  },
  "lighthouse-core/audits/no-unload-listeners.js | description": {
    "message": "‏‮The‬‏ `unload` ‏‮event‬‏ ‏‮does‬‏ ‏‮not‬‏ ‏‮fire‬‏ ‏‮reliably‬‏ ‏‮and‬‏ ‏‮listening‬‏ ‏‮for‬‏ ‏‮it‬‏ ‏‮can‬‏ ‏‮prevent‬‏ ‏‮browser‬‏ ‏‮optimizations‬‏ ‏‮like‬‏ ‏‮the‬‏ ‏‮Back‬‏-‏‮Forward‬‏ ‏‮Cache‬‏. ‏‮Consider‬‏ ‏‮using‬‏ ‏‮the‬‏ `pagehide` ‏‮or‬‏ `visibilitychange` ‏‮events‬‏ ‏‮instead‬‏. [‏‮Learn‬‏ ‏‮More‬‏](https://developers.google.com/web/updates/2018/07/page-lifecycle-api#the-unload-event)"
  },
  "lighthouse-core/audits/no-unload-listeners.js | failureTitle": {
    "message": "‏‮Registers‬‏ ‏‮an‬‏ `unload` ‏‮listener‬‏"
  },
  "lighthouse-core/audits/no-unload-listeners.js | title": {
    "message": "‏‮Avoids‬‏ `unload` ‏‮event‬‏ ‏‮listeners‬‏"
  },
  "lighthouse-core/audits/non-composited-animations.js | description": {
    "message": "‏‮Animations‬‏ ‏‮which‬‏ ‏‮are‬‏ ‏‮not‬‏ ‏‮composited‬‏ ‏‮can‬‏ ‏‮be‬‏ ‏‮janky‬‏ ‏‮and‬‏ ‏‮increase‬‏ ‏‮CLS‬‏. [‏‮Learn‬‏ ‏‮more‬‏](https://web.dev/non-composited-animations)"
  },
  "lighthouse-core/audits/non-composited-animations.js | displayValue": {
    "message": "{itemCount,plural, =1{# ‏‮animated‬‏ ‏‮element‬‏ ‏‮found‬‏}zero{# ‏‮animated‬‏ ‏‮elements‬‏ ‏‮found‬‏}two{# ‏‮animated‬‏ ‏‮elements‬‏ ‏‮found‬‏}few{# ‏‮animated‬‏ ‏‮elements‬‏ ‏‮found‬‏}many{# ‏‮animated‬‏ ‏‮elements‬‏ ‏‮found‬‏}other{# ‏‮animated‬‏ ‏‮elements‬‏ ‏‮found‬‏}}"
  },
  "lighthouse-core/audits/non-composited-animations.js | filterMayMovePixels": {
    "message": "‏‮Filter‬‏-‏‮related‬‏ ‏‮property‬‏ ‏‮may‬‏ ‏‮move‬‏ ‏‮pixels‬‏"
  },
  "lighthouse-core/audits/non-composited-animations.js | incompatibleAnimations": {
    "message": "‏‮Target‬‏ ‏‮has‬‏ ‏‮another‬‏ ‏‮animation‬‏ ‏‮which‬‏ ‏‮is‬‏ ‏‮incompatible‬‏"
  },
  "lighthouse-core/audits/non-composited-animations.js | nonReplaceCompositeMode": {
    "message": "‏‮Effect‬‏ ‏‮has‬‏ ‏‮composite‬‏ ‏‮mode‬‏ ‏‮other‬‏ ‏‮than‬‏ \"‏‮replace‬‏\""
  },
  "lighthouse-core/audits/non-composited-animations.js | title": {
    "message": "‏‮Avoid‬‏ ‏‮non‬‏-‏‮composited‬‏ ‏‮animations‬‏"
  },
  "lighthouse-core/audits/non-composited-animations.js | transformDependsBoxSize": {
    "message": "‏‮Transform‬‏-‏‮related‬‏ ‏‮property‬‏ ‏‮depends‬‏ ‏‮on‬‏ ‏‮box‬‏ ‏‮size‬‏"
  },
  "lighthouse-core/audits/non-composited-animations.js | unsupportedCSSProperty": {
    "message": "{propertyCount,plural, =1{‏‮Unsupported‬‏ ‏‮CSS‬‏ ‏‮Property‬‏: {properties}}zero{‏‮Unsupported‬‏ ‏‮CSS‬‏ ‏‮Properties‬‏: {properties}}two{‏‮Unsupported‬‏ ‏‮CSS‬‏ ‏‮Properties‬‏: {properties}}few{‏‮Unsupported‬‏ ‏‮CSS‬‏ ‏‮Properties‬‏: {properties}}many{‏‮Unsupported‬‏ ‏‮CSS‬‏ ‏‮Properties‬‏: {properties}}other{‏‮Unsupported‬‏ ‏‮CSS‬‏ ‏‮Properties‬‏: {properties}}}"
  },
  "lighthouse-core/audits/non-composited-animations.js | unsupportedTimingParameters": {
    "message": "‏‮Effect‬‏ ‏‮has‬‏ ‏‮unsupported‬‏ ‏‮timing‬‏ ‏‮parameters‬‏"
  },
  "lighthouse-core/audits/performance-budget.js | description": {
    "message": "‏‮Keep‬‏ ‏‮the‬‏ ‏‮quantity‬‏ ‏‮and‬‏ ‏‮size‬‏ ‏‮of‬‏ ‏‮network‬‏ ‏‮requests‬‏ ‏‮under‬‏ ‏‮the‬‏ ‏‮targets‬‏ ‏‮set‬‏ ‏‮by‬‏ ‏‮the‬‏ ‏‮provided‬‏ ‏‮performance‬‏ ‏‮budget‬‏. [‏‮Learn‬‏ ‏‮more‬‏](https://developers.google.com/web/tools/lighthouse/audits/budgets)."
  },
  "lighthouse-core/audits/performance-budget.js | requestCountOverBudget": {
    "message": "{count,plural, =1{1 ‏‮request‬‏}zero{# ‏‮requests‬‏}two{# ‏‮requests‬‏}few{# ‏‮requests‬‏}many{# ‏‮requests‬‏}other{# ‏‮requests‬‏}}"
  },
  "lighthouse-core/audits/performance-budget.js | title": {
    "message": "‏‮Performance‬‏ ‏‮budget‬‏"
  },
  "lighthouse-core/audits/preload-fonts.js | description": {
    "message": "‏‮Preload‬‏ `optional` ‏‮fonts‬‏ ‏‮so‬‏ ‏‮first‬‏-‏‮time‬‏ ‏‮visitors‬‏ ‏‮may‬‏ ‏‮use‬‏ ‏‮them‬‏. [‏‮Learn‬‏ ‏‮More‬‏](https://web.dev/preload-optional-fonts/)"
  },
  "lighthouse-core/audits/preload-fonts.js | failureTitle": {
    "message": "‏‮Fonts‬‏ ‏‮with‬‏ `font-display: optional` ‏‮are‬‏ ‏‮not‬‏ ‏‮preloaded‬‏"
  },
  "lighthouse-core/audits/preload-fonts.js | title": {
    "message": "‏‮Fonts‬‏ ‏‮with‬‏ `font-display: optional` ‏‮are‬‏ ‏‮preloaded‬‏"
  },
  "lighthouse-core/audits/preload-lcp-image.js | description": {
    "message": "‏‮Preload‬‏ ‏‮the‬‏ ‏‮image‬‏ ‏‮used‬‏ ‏‮by‬‏ ‏‮the‬‏ ‏‮LCP‬‏ ‏‮element‬‏ ‏‮in‬‏ ‏‮order‬‏ ‏‮to‬‏ ‏‮improve‬‏ ‏‮your‬‏ ‏‮LCP‬‏ ‏‮time‬‏. [‏‮Learn‬‏ ‏‮more‬‏](https://web.dev/optimize-lcp/#preload-important-resources)."
  },
  "lighthouse-core/audits/preload-lcp-image.js | title": {
    "message": "‏‮Preload‬‏ ‏‮Largest‬‏ ‏‮Contentful‬‏ ‏‮Paint‬‏ ‏‮image‬‏"
  },
  "lighthouse-core/audits/redirects-http.js | description": {
    "message": "‏‮If‬‏ ‏‮you‬‏'‏‮ve‬‏ ‏‮already‬‏ ‏‮set‬‏ ‏‮up‬‏ ‏‮HTTPS‬‏, ‏‮make‬‏ ‏‮sure‬‏ ‏‮that‬‏ ‏‮you‬‏ ‏‮redirect‬‏ ‏‮all‬‏ ‏‮HTTP‬‏ ‏‮traffic‬‏ ‏‮to‬‏ ‏‮HTTPS‬‏ ‏‮in‬‏ ‏‮order‬‏ ‏‮to‬‏ ‏‮enable‬‏ ‏‮secure‬‏ ‏‮web‬‏ ‏‮features‬‏ ‏‮for‬‏ ‏‮all‬‏ ‏‮your‬‏ ‏‮users‬‏. [‏‮Learn‬‏ ‏‮more‬‏](https://web.dev/redirects-http/)."
  },
  "lighthouse-core/audits/redirects-http.js | failureTitle": {
    "message": "‏‮Does‬‏ ‏‮not‬‏ ‏‮redirect‬‏ ‏‮HTTP‬‏ ‏‮traffic‬‏ ‏‮to‬‏ ‏‮HTTPS‬‏"
  },
  "lighthouse-core/audits/redirects-http.js | title": {
    "message": "‏‮Redirects‬‏ ‏‮HTTP‬‏ ‏‮traffic‬‏ ‏‮to‬‏ ‏‮HTTPS‬‏"
  },
  "lighthouse-core/audits/redirects.js | description": {
    "message": "‏‮Redirects‬‏ ‏‮introduce‬‏ ‏‮additional‬‏ ‏‮delays‬‏ ‏‮before‬‏ ‏‮the‬‏ ‏‮page‬‏ ‏‮can‬‏ ‏‮be‬‏ ‏‮loaded‬‏. [‏‮Learn‬‏ ‏‮more‬‏](https://web.dev/redirects/)."
  },
  "lighthouse-core/audits/redirects.js | title": {
    "message": "‏‮Avoid‬‏ ‏‮multiple‬‏ ‏‮page‬‏ ‏‮redirects‬‏"
  },
  "lighthouse-core/audits/resource-summary.js | description": {
    "message": "‏‮To‬‏ ‏‮set‬‏ ‏‮budgets‬‏ ‏‮for‬‏ ‏‮the‬‏ ‏‮quantity‬‏ ‏‮and‬‏ ‏‮size‬‏ ‏‮of‬‏ ‏‮page‬‏ ‏‮resources‬‏, ‏‮add‬‏ ‏‮a‬‏ ‏‮budget‬‏.‏‮json‬‏ ‏‮file‬‏. [‏‮Learn‬‏ ‏‮more‬‏](https://web.dev/use-lighthouse-for-performance-budgets/)."
  },
  "lighthouse-core/audits/resource-summary.js | displayValue": {
    "message": "{requestCount,plural, =1{1 ‏‮request‬‏ • {byteCount, number, bytes} ‏‮KiB‬‏}zero{# ‏‮requests‬‏ • {byteCount, number, bytes} ‏‮KiB‬‏}two{# ‏‮requests‬‏ • {byteCount, number, bytes} ‏‮KiB‬‏}few{# ‏‮requests‬‏ • {byteCount, number, bytes} ‏‮KiB‬‏}many{# ‏‮requests‬‏ • {byteCount, number, bytes} ‏‮KiB‬‏}other{# ‏‮requests‬‏ • {byteCount, number, bytes} ‏‮KiB‬‏}}"
  },
  "lighthouse-core/audits/resource-summary.js | title": {
    "message": "‏‮Keep‬‏ ‏‮request‬‏ ‏‮counts‬‏ ‏‮low‬‏ ‏‮and‬‏ ‏‮transfer‬‏ ‏‮sizes‬‏ ‏‮small‬‏"
  },
  "lighthouse-core/audits/seo/canonical.js | description": {
    "message": "‏‮Canonical‬‏ ‏‮links‬‏ ‏‮suggest‬‏ ‏‮which‬‏ ‏‮URL‬‏ ‏‮to‬‏ ‏‮show‬‏ ‏‮in‬‏ ‏‮search‬‏ ‏‮results‬‏. [‏‮Learn‬‏ ‏‮more‬‏](https://web.dev/canonical/)."
  },
  "lighthouse-core/audits/seo/canonical.js | explanationConflict": {
    "message": "‏‮Multiple‬‏ ‏‮conflicting‬‏ ‏‮URLs‬‏ ({urlList})"
  },
  "lighthouse-core/audits/seo/canonical.js | explanationDifferentDomain": {
    "message": "‏‮Points‬‏ ‏‮to‬‏ ‏‮a‬‏ ‏‮different‬‏ ‏‮domain‬‏ ({url})"
  },
  "lighthouse-core/audits/seo/canonical.js | explanationInvalid": {
    "message": "‏‮Invalid‬‏ ‏‮URL‬‏ ({url})"
  },
  "lighthouse-core/audits/seo/canonical.js | explanationPointsElsewhere": {
    "message": "‏‮Points‬‏ ‏‮to‬‏ ‏‮another‬‏ `hreflang` ‏‮location‬‏ ({url})"
  },
  "lighthouse-core/audits/seo/canonical.js | explanationRelative": {
    "message": "‏‮Relative‬‏ ‏‮URL‬‏ ({url})"
  },
  "lighthouse-core/audits/seo/canonical.js | explanationRoot": {
    "message": "‏‮Points‬‏ ‏‮to‬‏ ‏‮the‬‏ ‏‮domain‬‏'‏‮s‬‏ ‏‮root‬‏ ‏‮URL‬‏ (‏‮the‬‏ ‏‮homepage‬‏), ‏‮instead‬‏ ‏‮of‬‏ ‏‮an‬‏ ‏‮equivalent‬‏ ‏‮page‬‏ ‏‮of‬‏ ‏‮content‬‏"
  },
  "lighthouse-core/audits/seo/canonical.js | failureTitle": {
    "message": "‏‮Document‬‏ ‏‮does‬‏ ‏‮not‬‏ ‏‮have‬‏ ‏‮a‬‏ ‏‮valid‬‏ `rel=canonical`"
  },
  "lighthouse-core/audits/seo/canonical.js | title": {
    "message": "‏‮Document‬‏ ‏‮has‬‏ ‏‮a‬‏ ‏‮valid‬‏ `rel=canonical`"
  },
  "lighthouse-core/audits/seo/crawlable-anchors.js | columnFailingLink": {
    "message": "‏‮Uncrawlable‬‏ ‏‮Link‬‏"
  },
  "lighthouse-core/audits/seo/crawlable-anchors.js | description": {
    "message": "‏‮Search‬‏ ‏‮engines‬‏ ‏‮may‬‏ ‏‮use‬‏ `href` ‏‮attributes‬‏ ‏‮on‬‏ ‏‮links‬‏ ‏‮to‬‏ ‏‮crawl‬‏ ‏‮websites‬‏. ‏‮Ensure‬‏ ‏‮that‬‏ ‏‮the‬‏ `href` ‏‮attribute‬‏ ‏‮of‬‏ ‏‮anchor‬‏ ‏‮elements‬‏ ‏‮links‬‏ ‏‮to‬‏ ‏‮an‬‏ ‏‮appropriate‬‏ ‏‮destination‬‏, ‏‮so‬‏ ‏‮more‬‏ ‏‮pages‬‏ ‏‮of‬‏ ‏‮the‬‏ ‏‮site‬‏ ‏‮can‬‏ ‏‮be‬‏ ‏‮discovered‬‏. [‏‮Learn‬‏ ‏‮More‬‏](https://support.google.com/webmasters/answer/9112205)"
  },
  "lighthouse-core/audits/seo/crawlable-anchors.js | failureTitle": {
    "message": "‏‮Links‬‏ ‏‮are‬‏ ‏‮not‬‏ ‏‮crawlable‬‏"
  },
  "lighthouse-core/audits/seo/crawlable-anchors.js | title": {
    "message": "‏‮Links‬‏ ‏‮are‬‏ ‏‮crawlable‬‏"
  },
  "lighthouse-core/audits/seo/font-size.js | additionalIllegibleText": {
    "message": "‏‮Add‬‏'‏‮l‬‏ ‏‮illegible‬‏ ‏‮text‬‏"
  },
  "lighthouse-core/audits/seo/font-size.js | columnFontSize": {
    "message": "‏‮Font‬‏ ‏‮Size‬‏"
  },
  "lighthouse-core/audits/seo/font-size.js | columnPercentPageText": {
    "message": "% ‏‮of‬‏ ‏‮Page‬‏ ‏‮Text‬‏"
  },
  "lighthouse-core/audits/seo/font-size.js | columnSelector": {
    "message": "‏‮Selector‬‏"
  },
  "lighthouse-core/audits/seo/font-size.js | description": {
    "message": "‏‮Font‬‏ ‏‮sizes‬‏ ‏‮less‬‏ ‏‮than‬‏ 12‏‮px‬‏ ‏‮are‬‏ ‏‮too‬‏ ‏‮small‬‏ ‏‮to‬‏ ‏‮be‬‏ ‏‮legible‬‏ ‏‮and‬‏ ‏‮require‬‏ ‏‮mobile‬‏ ‏‮visitors‬‏ ‏‮to‬‏ “‏‮pinch‬‏ ‏‮to‬‏ ‏‮zoom‬‏” ‏‮in‬‏ ‏‮order‬‏ ‏‮to‬‏ ‏‮read‬‏. ‏‮Strive‬‏ ‏‮to‬‏ ‏‮have‬‏ >60% ‏‮of‬‏ ‏‮page‬‏ ‏‮text‬‏ ≥12‏‮px‬‏. [‏‮Learn‬‏ ‏‮more‬‏](https://web.dev/font-size/)."
  },
  "lighthouse-core/audits/seo/font-size.js | displayValue": {
    "message": "{decimalProportion, number, extendedPercent} ‏‮legible‬‏ ‏‮text‬‏"
  },
  "lighthouse-core/audits/seo/font-size.js | explanationViewport": {
    "message": "‏‮Text‬‏ ‏‮is‬‏ ‏‮illegible‬‏ ‏‮because‬‏ ‏‮there‬‏'‏‮s‬‏ ‏‮no‬‏ ‏‮viewport‬‏ ‏‮meta‬‏ ‏‮tag‬‏ ‏‮optimized‬‏ ‏‮for‬‏ ‏‮mobile‬‏ ‏‮screens‬‏."
  },
  "lighthouse-core/audits/seo/font-size.js | failureTitle": {
    "message": "‏‮Document‬‏ ‏‮doesn‬‏'‏‮t‬‏ ‏‮use‬‏ ‏‮legible‬‏ ‏‮font‬‏ ‏‮sizes‬‏"
  },
  "lighthouse-core/audits/seo/font-size.js | legibleText": {
    "message": "‏‮Legible‬‏ ‏‮text‬‏"
  },
  "lighthouse-core/audits/seo/font-size.js | title": {
    "message": "‏‮Document‬‏ ‏‮uses‬‏ ‏‮legible‬‏ ‏‮font‬‏ ‏‮sizes‬‏"
  },
  "lighthouse-core/audits/seo/hreflang.js | description": {
    "message": "‏‮hreflang‬‏ ‏‮links‬‏ ‏‮tell‬‏ ‏‮search‬‏ ‏‮engines‬‏ ‏‮what‬‏ ‏‮version‬‏ ‏‮of‬‏ ‏‮a‬‏ ‏‮page‬‏ ‏‮they‬‏ ‏‮should‬‏ ‏‮list‬‏ ‏‮in‬‏ ‏‮search‬‏ ‏‮results‬‏ ‏‮for‬‏ ‏‮a‬‏ ‏‮given‬‏ ‏‮language‬‏ ‏‮or‬‏ ‏‮region‬‏. [‏‮Learn‬‏ ‏‮more‬‏](https://web.dev/hreflang/)."
  },
  "lighthouse-core/audits/seo/hreflang.js | failureTitle": {
    "message": "‏‮Document‬‏ ‏‮doesn‬‏'‏‮t‬‏ ‏‮have‬‏ ‏‮a‬‏ ‏‮valid‬‏ `hreflang`"
  },
  "lighthouse-core/audits/seo/hreflang.js | notFullyQualified": {
    "message": "‏‮Relative‬‏ ‏‮href‬‏ ‏‮value‬‏"
  },
  "lighthouse-core/audits/seo/hreflang.js | title": {
    "message": "‏‮Document‬‏ ‏‮has‬‏ ‏‮a‬‏ ‏‮valid‬‏ `hreflang`"
  },
  "lighthouse-core/audits/seo/hreflang.js | unexpectedLanguage": {
    "message": "‏‮Unexpected‬‏ ‏‮language‬‏ ‏‮code‬‏"
  },
  "lighthouse-core/audits/seo/http-status-code.js | description": {
    "message": "‏‮Pages‬‏ ‏‮with‬‏ ‏‮unsuccessful‬‏ ‏‮HTTP‬‏ ‏‮status‬‏ ‏‮codes‬‏ ‏‮may‬‏ ‏‮not‬‏ ‏‮be‬‏ ‏‮indexed‬‏ ‏‮properly‬‏. [‏‮Learn‬‏ ‏‮more‬‏](https://web.dev/http-status-code/)."
  },
  "lighthouse-core/audits/seo/http-status-code.js | failureTitle": {
    "message": "‏‮Page‬‏ ‏‮has‬‏ ‏‮unsuccessful‬‏ ‏‮HTTP‬‏ ‏‮status‬‏ ‏‮code‬‏"
  },
  "lighthouse-core/audits/seo/http-status-code.js | title": {
    "message": "‏‮Page‬‏ ‏‮has‬‏ ‏‮successful‬‏ ‏‮HTTP‬‏ ‏‮status‬‏ ‏‮code‬‏"
  },
  "lighthouse-core/audits/seo/is-crawlable.js | description": {
    "message": "‏‮Search‬‏ ‏‮engines‬‏ ‏‮are‬‏ ‏‮unable‬‏ ‏‮to‬‏ ‏‮include‬‏ ‏‮your‬‏ ‏‮pages‬‏ ‏‮in‬‏ ‏‮search‬‏ ‏‮results‬‏ ‏‮if‬‏ ‏‮they‬‏ ‏‮don‬‏'‏‮t‬‏ ‏‮have‬‏ ‏‮permission‬‏ ‏‮to‬‏ ‏‮crawl‬‏ ‏‮them‬‏. [‏‮Learn‬‏ ‏‮more‬‏](https://web.dev/is-crawable/)."
  },
  "lighthouse-core/audits/seo/is-crawlable.js | failureTitle": {
    "message": "‏‮Page‬‏ ‏‮is‬‏ ‏‮blocked‬‏ ‏‮from‬‏ ‏‮indexing‬‏"
  },
  "lighthouse-core/audits/seo/is-crawlable.js | title": {
    "message": "‏‮Page‬‏ ‏‮isn‬‏’‏‮t‬‏ ‏‮blocked‬‏ ‏‮from‬‏ ‏‮indexing‬‏"
  },
  "lighthouse-core/audits/seo/link-text.js | description": {
    "message": "‏‮Descriptive‬‏ ‏‮link‬‏ ‏‮text‬‏ ‏‮helps‬‏ ‏‮search‬‏ ‏‮engines‬‏ ‏‮understand‬‏ ‏‮your‬‏ ‏‮content‬‏. [‏‮Learn‬‏ ‏‮more‬‏](https://web.dev/link-text/)."
  },
  "lighthouse-core/audits/seo/link-text.js | displayValue": {
    "message": "{itemCount,plural, =1{1 ‏‮link‬‏ ‏‮found‬‏}zero{# ‏‮links‬‏ ‏‮found‬‏}two{# ‏‮links‬‏ ‏‮found‬‏}few{# ‏‮links‬‏ ‏‮found‬‏}many{# ‏‮links‬‏ ‏‮found‬‏}other{# ‏‮links‬‏ ‏‮found‬‏}}"
  },
  "lighthouse-core/audits/seo/link-text.js | failureTitle": {
    "message": "‏‮Links‬‏ ‏‮do‬‏ ‏‮not‬‏ ‏‮have‬‏ ‏‮descriptive‬‏ ‏‮text‬‏"
  },
  "lighthouse-core/audits/seo/link-text.js | title": {
    "message": "‏‮Links‬‏ ‏‮have‬‏ ‏‮descriptive‬‏ ‏‮text‬‏"
  },
  "lighthouse-core/audits/seo/manual/structured-data.js | description": {
    "message": "‏‮Run‬‏ ‏‮the‬‏ [‏‮Structured‬‏ ‏‮Data‬‏ ‏‮Testing‬‏ ‏‮Tool‬‏](https://search.google.com/structured-data/testing-tool/) ‏‮and‬‏ ‏‮the‬‏ [‏‮Structured‬‏ ‏‮Data‬‏ ‏‮Linter‬‏](http://linter.structured-data.org/) ‏‮to‬‏ ‏‮validate‬‏ ‏‮structured‬‏ ‏‮data‬‏. [‏‮Learn‬‏ ‏‮more‬‏](https://web.dev/structured-data/)."
  },
  "lighthouse-core/audits/seo/manual/structured-data.js | title": {
    "message": "‏‮Structured‬‏ ‏‮data‬‏ ‏‮is‬‏ ‏‮valid‬‏"
  },
  "lighthouse-core/audits/seo/meta-description.js | description": {
    "message": "‏‮Meta‬‏ ‏‮descriptions‬‏ ‏‮may‬‏ ‏‮be‬‏ ‏‮included‬‏ ‏‮in‬‏ ‏‮search‬‏ ‏‮results‬‏ ‏‮to‬‏ ‏‮concisely‬‏ ‏‮summarize‬‏ ‏‮page‬‏ ‏‮content‬‏. [‏‮Learn‬‏ ‏‮more‬‏](https://web.dev/meta-description/)."
  },
  "lighthouse-core/audits/seo/meta-description.js | explanation": {
    "message": "‏‮Description‬‏ ‏‮text‬‏ ‏‮is‬‏ ‏‮empty‬‏."
  },
  "lighthouse-core/audits/seo/meta-description.js | failureTitle": {
    "message": "‏‮Document‬‏ ‏‮does‬‏ ‏‮not‬‏ ‏‮have‬‏ ‏‮a‬‏ ‏‮meta‬‏ ‏‮description‬‏"
  },
  "lighthouse-core/audits/seo/meta-description.js | title": {
    "message": "‏‮Document‬‏ ‏‮has‬‏ ‏‮a‬‏ ‏‮meta‬‏ ‏‮description‬‏"
  },
  "lighthouse-core/audits/seo/plugins.js | description": {
    "message": "‏‮Search‬‏ ‏‮engines‬‏ ‏‮can‬‏'‏‮t‬‏ ‏‮index‬‏ ‏‮plugin‬‏ ‏‮content‬‏, ‏‮and‬‏ ‏‮many‬‏ ‏‮devices‬‏ ‏‮restrict‬‏ ‏‮plugins‬‏ ‏‮or‬‏ ‏‮don‬‏'‏‮t‬‏ ‏‮support‬‏ ‏‮them‬‏. [‏‮Learn‬‏ ‏‮more‬‏](https://web.dev/plugins/)."
  },
  "lighthouse-core/audits/seo/plugins.js | failureTitle": {
    "message": "‏‮Document‬‏ ‏‮uses‬‏ ‏‮plugins‬‏"
  },
  "lighthouse-core/audits/seo/plugins.js | title": {
    "message": "‏‮Document‬‏ ‏‮avoids‬‏ ‏‮plugins‬‏"
  },
  "lighthouse-core/audits/seo/robots-txt.js | description": {
    "message": "‏‮If‬‏ ‏‮your‬‏ ‏‮robots‬‏.‏‮txt‬‏ ‏‮file‬‏ ‏‮is‬‏ ‏‮malformed‬‏, ‏‮crawlers‬‏ ‏‮may‬‏ ‏‮not‬‏ ‏‮be‬‏ ‏‮able‬‏ ‏‮to‬‏ ‏‮understand‬‏ ‏‮how‬‏ ‏‮you‬‏ ‏‮want‬‏ ‏‮your‬‏ ‏‮website‬‏ ‏‮to‬‏ ‏‮be‬‏ ‏‮crawled‬‏ ‏‮or‬‏ ‏‮indexed‬‏. [‏‮Learn‬‏ ‏‮more‬‏](https://web.dev/robots-txt/)."
  },
  "lighthouse-core/audits/seo/robots-txt.js | displayValueHttpBadCode": {
    "message": "‏‮Request‬‏ ‏‮for‬‏ ‏‮robots‬‏.‏‮txt‬‏ ‏‮returned‬‏ ‏‮HTTP‬‏ ‏‮status‬‏: {statusCode}"
  },
  "lighthouse-core/audits/seo/robots-txt.js | displayValueValidationError": {
    "message": "{itemCount,plural, =1{1 ‏‮error‬‏ ‏‮found‬‏}zero{# ‏‮errors‬‏ ‏‮found‬‏}two{# ‏‮errors‬‏ ‏‮found‬‏}few{# ‏‮errors‬‏ ‏‮found‬‏}many{# ‏‮errors‬‏ ‏‮found‬‏}other{# ‏‮errors‬‏ ‏‮found‬‏}}"
  },
  "lighthouse-core/audits/seo/robots-txt.js | explanation": {
    "message": "‏‮Lighthouse‬‏ ‏‮was‬‏ ‏‮unable‬‏ ‏‮to‬‏ ‏‮download‬‏ ‏‮a‬‏ ‏‮robots‬‏.‏‮txt‬‏ ‏‮file‬‏"
  },
  "lighthouse-core/audits/seo/robots-txt.js | failureTitle": {
    "message": "‏‮robots‬‏.‏‮txt‬‏ ‏‮is‬‏ ‏‮not‬‏ ‏‮valid‬‏"
  },
  "lighthouse-core/audits/seo/robots-txt.js | title": {
    "message": "‏‮robots‬‏.‏‮txt‬‏ ‏‮is‬‏ ‏‮valid‬‏"
  },
  "lighthouse-core/audits/seo/tap-targets.js | description": {
    "message": "‏‮Interactive‬‏ ‏‮elements‬‏ ‏‮like‬‏ ‏‮buttons‬‏ ‏‮and‬‏ ‏‮links‬‏ ‏‮should‬‏ ‏‮be‬‏ ‏‮large‬‏ ‏‮enough‬‏ (48‏‮x‬‏48‏‮px‬‏), ‏‮and‬‏ ‏‮have‬‏ ‏‮enough‬‏ ‏‮space‬‏ ‏‮around‬‏ ‏‮them‬‏, ‏‮to‬‏ ‏‮be‬‏ ‏‮easy‬‏ ‏‮enough‬‏ ‏‮to‬‏ ‏‮tap‬‏ ‏‮without‬‏ ‏‮overlapping‬‏ ‏‮onto‬‏ ‏‮other‬‏ ‏‮elements‬‏. [‏‮Learn‬‏ ‏‮more‬‏](https://web.dev/tap-targets/)."
  },
  "lighthouse-core/audits/seo/tap-targets.js | displayValue": {
    "message": "{decimalProportion, number, percent} ‏‮appropriately‬‏ ‏‮sized‬‏ ‏‮tap‬‏ ‏‮targets‬‏"
  },
  "lighthouse-core/audits/seo/tap-targets.js | explanationViewportMetaNotOptimized": {
    "message": "‏‮Tap‬‏ ‏‮targets‬‏ ‏‮are‬‏ ‏‮too‬‏ ‏‮small‬‏ ‏‮because‬‏ ‏‮there‬‏'‏‮s‬‏ ‏‮no‬‏ ‏‮viewport‬‏ ‏‮meta‬‏ ‏‮tag‬‏ ‏‮optimized‬‏ ‏‮for‬‏ ‏‮mobile‬‏ ‏‮screens‬‏"
  },
  "lighthouse-core/audits/seo/tap-targets.js | failureTitle": {
    "message": "‏‮Tap‬‏ ‏‮targets‬‏ ‏‮are‬‏ ‏‮not‬‏ ‏‮sized‬‏ ‏‮appropriately‬‏"
  },
  "lighthouse-core/audits/seo/tap-targets.js | overlappingTargetHeader": {
    "message": "‏‮Overlapping‬‏ ‏‮Target‬‏"
  },
  "lighthouse-core/audits/seo/tap-targets.js | tapTargetHeader": {
    "message": "‏‮Tap‬‏ ‏‮Target‬‏"
  },
  "lighthouse-core/audits/seo/tap-targets.js | title": {
    "message": "‏‮Tap‬‏ ‏‮targets‬‏ ‏‮are‬‏ ‏‮sized‬‏ ‏‮appropriately‬‏"
  },
  "lighthouse-core/audits/server-response-time.js | description": {
    "message": "‏‮Keep‬‏ ‏‮the‬‏ ‏‮server‬‏ ‏‮response‬‏ ‏‮time‬‏ ‏‮for‬‏ ‏‮the‬‏ ‏‮main‬‏ ‏‮document‬‏ ‏‮short‬‏ ‏‮because‬‏ ‏‮all‬‏ ‏‮other‬‏ ‏‮requests‬‏ ‏‮depend‬‏ ‏‮on‬‏ ‏‮it‬‏. [‏‮Learn‬‏ ‏‮more‬‏](https://web.dev/time-to-first-byte/)."
  },
  "lighthouse-core/audits/server-response-time.js | displayValue": {
    "message": "‏‮Root‬‏ ‏‮document‬‏ ‏‮took‬‏ {timeInMs, number, milliseconds} ‏‮ms‬‏"
  },
  "lighthouse-core/audits/server-response-time.js | failureTitle": {
    "message": "‏‮Reduce‬‏ ‏‮initial‬‏ ‏‮server‬‏ ‏‮response‬‏ ‏‮time‬‏"
  },
  "lighthouse-core/audits/server-response-time.js | title": {
    "message": "‏‮Initial‬‏ ‏‮server‬‏ ‏‮response‬‏ ‏‮time‬‏ ‏‮was‬‏ ‏‮short‬‏"
  },
  "lighthouse-core/audits/service-worker.js | description": {
    "message": "‏‮The‬‏ ‏‮service‬‏ ‏‮worker‬‏ ‏‮is‬‏ ‏‮the‬‏ ‏‮technology‬‏ ‏‮that‬‏ ‏‮enables‬‏ ‏‮your‬‏ ‏‮app‬‏ ‏‮to‬‏ ‏‮use‬‏ ‏‮many‬‏ ‏‮Progressive‬‏ ‏‮Web‬‏ ‏‮App‬‏ ‏‮features‬‏, ‏‮such‬‏ ‏‮as‬‏ ‏‮offline‬‏, ‏‮add‬‏ ‏‮to‬‏ ‏‮homescreen‬‏, ‏‮and‬‏ ‏‮push‬‏ ‏‮notifications‬‏. [‏‮Learn‬‏ ‏‮more‬‏](https://web.dev/service-worker/)."
  },
  "lighthouse-core/audits/service-worker.js | explanationBadManifest": {
    "message": "‏‮This‬‏ ‏‮page‬‏ ‏‮is‬‏ ‏‮controlled‬‏ ‏‮by‬‏ ‏‮a‬‏ ‏‮service‬‏ ‏‮worker‬‏, ‏‮however‬‏ ‏‮no‬‏ `start_url` ‏‮was‬‏ ‏‮found‬‏ ‏‮because‬‏ ‏‮manifest‬‏ ‏‮failed‬‏ ‏‮to‬‏ ‏‮parse‬‏ ‏‮as‬‏ ‏‮valid‬‏ ‏‮JSON‬‏"
  },
  "lighthouse-core/audits/service-worker.js | explanationBadStartUrl": {
    "message": "‏‮This‬‏ ‏‮page‬‏ ‏‮is‬‏ ‏‮controlled‬‏ ‏‮by‬‏ ‏‮a‬‏ ‏‮service‬‏ ‏‮worker‬‏, ‏‮however‬‏ ‏‮the‬‏ `start_url` ({startUrl}) ‏‮is‬‏ ‏‮not‬‏ ‏‮in‬‏ ‏‮the‬‏ ‏‮service‬‏ ‏‮worker‬‏'‏‮s‬‏ ‏‮scope‬‏ ({scopeUrl})"
  },
  "lighthouse-core/audits/service-worker.js | explanationNoManifest": {
    "message": "‏‮This‬‏ ‏‮page‬‏ ‏‮is‬‏ ‏‮controlled‬‏ ‏‮by‬‏ ‏‮a‬‏ ‏‮service‬‏ ‏‮worker‬‏, ‏‮however‬‏ ‏‮no‬‏ `start_url` ‏‮was‬‏ ‏‮found‬‏ ‏‮because‬‏ ‏‮no‬‏ ‏‮manifest‬‏ ‏‮was‬‏ ‏‮fetched‬‏."
  },
  "lighthouse-core/audits/service-worker.js | explanationOutOfScope": {
    "message": "‏‮This‬‏ ‏‮origin‬‏ ‏‮has‬‏ ‏‮one‬‏ ‏‮or‬‏ ‏‮more‬‏ ‏‮service‬‏ ‏‮workers‬‏, ‏‮however‬‏ ‏‮the‬‏ ‏‮page‬‏ ({pageUrl}) ‏‮is‬‏ ‏‮not‬‏ ‏‮in‬‏ ‏‮scope‬‏."
  },
  "lighthouse-core/audits/service-worker.js | failureTitle": {
    "message": "‏‮Does‬‏ ‏‮not‬‏ ‏‮register‬‏ ‏‮a‬‏ ‏‮service‬‏ ‏‮worker‬‏ ‏‮that‬‏ ‏‮controls‬‏ ‏‮page‬‏ ‏‮and‬‏ `start_url`"
  },
  "lighthouse-core/audits/service-worker.js | title": {
    "message": "‏‮Registers‬‏ ‏‮a‬‏ ‏‮service‬‏ ‏‮worker‬‏ ‏‮that‬‏ ‏‮controls‬‏ ‏‮page‬‏ ‏‮and‬‏ `start_url`"
  },
  "lighthouse-core/audits/splash-screen.js | description": {
    "message": "‏‮A‬‏ ‏‮themed‬‏ ‏‮splash‬‏ ‏‮screen‬‏ ‏‮ensures‬‏ ‏‮a‬‏ ‏‮high‬‏-‏‮quality‬‏ ‏‮experience‬‏ ‏‮when‬‏ ‏‮users‬‏ ‏‮launch‬‏ ‏‮your‬‏ ‏‮app‬‏ ‏‮from‬‏ ‏‮their‬‏ ‏‮homescreens‬‏. [‏‮Learn‬‏ ‏‮more‬‏](https://web.dev/splash-screen/)."
  },
  "lighthouse-core/audits/splash-screen.js | failureTitle": {
    "message": "‏‮Is‬‏ ‏‮not‬‏ ‏‮configured‬‏ ‏‮for‬‏ ‏‮a‬‏ ‏‮custom‬‏ ‏‮splash‬‏ ‏‮screen‬‏"
  },
  "lighthouse-core/audits/splash-screen.js | title": {
    "message": "‏‮Configured‬‏ ‏‮for‬‏ ‏‮a‬‏ ‏‮custom‬‏ ‏‮splash‬‏ ‏‮screen‬‏"
  },
  "lighthouse-core/audits/themed-omnibox.js | description": {
    "message": "‏‮The‬‏ ‏‮browser‬‏ ‏‮address‬‏ ‏‮bar‬‏ ‏‮can‬‏ ‏‮be‬‏ ‏‮themed‬‏ ‏‮to‬‏ ‏‮match‬‏ ‏‮your‬‏ ‏‮site‬‏. [‏‮Learn‬‏ ‏‮more‬‏](https://web.dev/themed-omnibox/)."
  },
  "lighthouse-core/audits/themed-omnibox.js | failureTitle": {
    "message": "‏‮Does‬‏ ‏‮not‬‏ ‏‮set‬‏ ‏‮a‬‏ ‏‮theme‬‏ ‏‮color‬‏ ‏‮for‬‏ ‏‮the‬‏ ‏‮address‬‏ ‏‮bar‬‏."
  },
  "lighthouse-core/audits/themed-omnibox.js | title": {
    "message": "‏‮Sets‬‏ ‏‮a‬‏ ‏‮theme‬‏ ‏‮color‬‏ ‏‮for‬‏ ‏‮the‬‏ ‏‮address‬‏ ‏‮bar‬‏."
  },
  "lighthouse-core/audits/third-party-summary.js | columnThirdParty": {
    "message": "‏‮Third‬‏-‏‮Party‬‏"
  },
  "lighthouse-core/audits/third-party-summary.js | description": {
    "message": "‏‮Third‬‏-‏‮party‬‏ ‏‮code‬‏ ‏‮can‬‏ ‏‮significantly‬‏ ‏‮impact‬‏ ‏‮load‬‏ ‏‮performance‬‏. ‏‮Limit‬‏ ‏‮the‬‏ ‏‮number‬‏ ‏‮of‬‏ ‏‮redundant‬‏ ‏‮third‬‏-‏‮party‬‏ ‏‮providers‬‏ ‏‮and‬‏ ‏‮try‬‏ ‏‮to‬‏ ‏‮load‬‏ ‏‮third‬‏-‏‮party‬‏ ‏‮code‬‏ ‏‮after‬‏ ‏‮your‬‏ ‏‮page‬‏ ‏‮has‬‏ ‏‮primarily‬‏ ‏‮finished‬‏ ‏‮loading‬‏. [‏‮Learn‬‏ ‏‮more‬‏](https://developers.google.com/web/fundamentals/performance/optimizing-content-efficiency/loading-third-party-javascript/)."
  },
  "lighthouse-core/audits/third-party-summary.js | displayValue": {
    "message": "‏‮Third‬‏-‏‮party‬‏ ‏‮code‬‏ ‏‮blocked‬‏ ‏‮the‬‏ ‏‮main‬‏ ‏‮thread‬‏ ‏‮for‬‏ {timeInMs, number, milliseconds} ‏‮ms‬‏"
  },
  "lighthouse-core/audits/third-party-summary.js | failureTitle": {
    "message": "‏‮Reduce‬‏ ‏‮the‬‏ ‏‮impact‬‏ ‏‮of‬‏ ‏‮third‬‏-‏‮party‬‏ ‏‮code‬‏"
  },
  "lighthouse-core/audits/third-party-summary.js | title": {
    "message": "‏‮Minimize‬‏ ‏‮third‬‏-‏‮party‬‏ ‏‮usage‬‏"
  },
  "lighthouse-core/audits/timing-budget.js | columnMeasurement": {
    "message": "‏‮Measurement‬‏"
  },
  "lighthouse-core/audits/timing-budget.js | columnTimingMetric": {
    "message": "‏‮Metric‬‏"
  },
  "lighthouse-core/audits/timing-budget.js | description": {
    "message": "‏‮Set‬‏ ‏‮a‬‏ ‏‮timing‬‏ ‏‮budget‬‏ ‏‮to‬‏ ‏‮help‬‏ ‏‮you‬‏ ‏‮keep‬‏ ‏‮an‬‏ ‏‮eye‬‏ ‏‮on‬‏ ‏‮the‬‏ ‏‮performance‬‏ ‏‮of‬‏ ‏‮your‬‏ ‏‮site‬‏. ‏‮Performant‬‏ ‏‮sites‬‏ ‏‮load‬‏ ‏‮fast‬‏ ‏‮and‬‏ ‏‮respond‬‏ ‏‮to‬‏ ‏‮user‬‏ ‏‮input‬‏ ‏‮events‬‏ ‏‮quickly‬‏. [‏‮Learn‬‏ ‏‮more‬‏](https://developers.google.com/web/tools/lighthouse/audits/budgets)."
  },
  "lighthouse-core/audits/timing-budget.js | title": {
    "message": "‏‮Timing‬‏ ‏‮budget‬‏"
  },
  "lighthouse-core/audits/unsized-images.js | description": {
    "message": "‏‮Set‬‏ ‏‮an‬‏ ‏‮explicit‬‏ ‏‮width‬‏ ‏‮and‬‏ ‏‮height‬‏ ‏‮on‬‏ ‏‮image‬‏ ‏‮elements‬‏ ‏‮to‬‏ ‏‮reduce‬‏ ‏‮layout‬‏ ‏‮shifts‬‏ ‏‮and‬‏ ‏‮improve‬‏ ‏‮CLS‬‏. [‏‮Learn‬‏ ‏‮more‬‏](https://web.dev/optimize-cls/#images-without-dimensions)"
  },
  "lighthouse-core/audits/unsized-images.js | failureTitle": {
    "message": "‏‮Image‬‏ ‏‮elements‬‏ ‏‮do‬‏ ‏‮not‬‏ ‏‮have‬‏ ‏‮explicit‬‏ `width` ‏‮and‬‏ `height`"
  },
  "lighthouse-core/audits/unsized-images.js | title": {
    "message": "‏‮Image‬‏ ‏‮elements‬‏ ‏‮have‬‏ ‏‮explicit‬‏ `width` ‏‮and‬‏ `height`"
  },
  "lighthouse-core/audits/user-timings.js | columnType": {
    "message": "‏‮Type‬‏"
  },
  "lighthouse-core/audits/user-timings.js | description": {
    "message": "‏‮Consider‬‏ ‏‮instrumenting‬‏ ‏‮your‬‏ ‏‮app‬‏ ‏‮with‬‏ ‏‮the‬‏ ‏‮User‬‏ ‏‮Timing‬‏ ‏‮API‬‏ ‏‮to‬‏ ‏‮measure‬‏ ‏‮your‬‏ ‏‮app‬‏'‏‮s‬‏ ‏‮real‬‏-‏‮world‬‏ ‏‮performance‬‏ ‏‮during‬‏ ‏‮key‬‏ ‏‮user‬‏ ‏‮experiences‬‏. [‏‮Learn‬‏ ‏‮more‬‏](https://web.dev/user-timings/)."
  },
  "lighthouse-core/audits/user-timings.js | displayValue": {
    "message": "{itemCount,plural, =1{1 ‏‮user‬‏ ‏‮timing‬‏}zero{# ‏‮user‬‏ ‏‮timings‬‏}two{# ‏‮user‬‏ ‏‮timings‬‏}few{# ‏‮user‬‏ ‏‮timings‬‏}many{# ‏‮user‬‏ ‏‮timings‬‏}other{# ‏‮user‬‏ ‏‮timings‬‏}}"
  },
  "lighthouse-core/audits/user-timings.js | title": {
    "message": "‏‮User‬‏ ‏‮Timing‬‏ ‏‮marks‬‏ ‏‮and‬‏ ‏‮measures‬‏"
  },
  "lighthouse-core/audits/uses-rel-preconnect.js | crossoriginWarning": {
    "message": "‏‮A‬‏ `<link rel=preconnect>` ‏‮was‬‏ ‏‮found‬‏ ‏‮for‬‏ \"{securityOrigin}\" ‏‮but‬‏ ‏‮was‬‏ ‏‮not‬‏ ‏‮used‬‏ ‏‮by‬‏ ‏‮the‬‏ ‏‮browser‬‏. ‏‮Check‬‏ ‏‮that‬‏ ‏‮you‬‏ ‏‮are‬‏ ‏‮using‬‏ ‏‮the‬‏ `crossorigin` ‏‮attribute‬‏ ‏‮properly‬‏."
  },
  "lighthouse-core/audits/uses-rel-preconnect.js | description": {
    "message": "‏‮Consider‬‏ ‏‮adding‬‏ `preconnect` ‏‮or‬‏ `dns-prefetch` ‏‮resource‬‏ ‏‮hints‬‏ ‏‮to‬‏ ‏‮establish‬‏ ‏‮early‬‏ ‏‮connections‬‏ ‏‮to‬‏ ‏‮important‬‏ ‏‮third‬‏-‏‮party‬‏ ‏‮origins‬‏. [‏‮Learn‬‏ ‏‮more‬‏](https://web.dev/uses-rel-preconnect/)."
  },
  "lighthouse-core/audits/uses-rel-preconnect.js | title": {
    "message": "‏‮Preconnect‬‏ ‏‮to‬‏ ‏‮required‬‏ ‏‮origins‬‏"
  },
  "lighthouse-core/audits/uses-rel-preconnect.js | tooManyPreconnectLinksWarning": {
    "message": "‏‮More‬‏ ‏‮than‬‏ 2 `<link rel=preconnect>` ‏‮connections‬‏ ‏‮were‬‏ ‏‮found‬‏. ‏‮These‬‏ ‏‮should‬‏ ‏‮be‬‏ ‏‮used‬‏ ‏‮sparingly‬‏ ‏‮and‬‏ ‏‮only‬‏ ‏‮to‬‏ ‏‮the‬‏ ‏‮most‬‏ ‏‮important‬‏ ‏‮origins‬‏."
  },
  "lighthouse-core/audits/uses-rel-preconnect.js | unusedWarning": {
    "message": "‏‮A‬‏ `<link rel=preconnect>` ‏‮was‬‏ ‏‮found‬‏ ‏‮for‬‏ \"{securityOrigin}\" ‏‮but‬‏ ‏‮was‬‏ ‏‮not‬‏ ‏‮used‬‏ ‏‮by‬‏ ‏‮the‬‏ ‏‮browser‬‏. ‏‮Only‬‏ ‏‮use‬‏ `preconnect` ‏‮for‬‏ ‏‮important‬‏ ‏‮origins‬‏ ‏‮that‬‏ ‏‮the‬‏ ‏‮page‬‏ ‏‮will‬‏ ‏‮certainly‬‏ ‏‮request‬‏."
  },
  "lighthouse-core/audits/uses-rel-preload.js | crossoriginWarning": {
    "message": "‏‮A‬‏ ‏‮preload‬‏ `<link>` ‏‮was‬‏ ‏‮found‬‏ ‏‮for‬‏ \"{preloadURL}\" ‏‮but‬‏ ‏‮was‬‏ ‏‮not‬‏ ‏‮used‬‏ ‏‮by‬‏ ‏‮the‬‏ ‏‮browser‬‏. ‏‮Check‬‏ ‏‮that‬‏ ‏‮you‬‏ ‏‮are‬‏ ‏‮using‬‏ ‏‮the‬‏ `crossorigin` ‏‮attribute‬‏ ‏‮properly‬‏."
  },
  "lighthouse-core/audits/uses-rel-preload.js | description": {
    "message": "‏‮Consider‬‏ ‏‮using‬‏ `<link rel=preload>` ‏‮to‬‏ ‏‮prioritize‬‏ ‏‮fetching‬‏ ‏‮resources‬‏ ‏‮that‬‏ ‏‮are‬‏ ‏‮currently‬‏ ‏‮requested‬‏ ‏‮later‬‏ ‏‮in‬‏ ‏‮page‬‏ ‏‮load‬‏. [‏‮Learn‬‏ ‏‮more‬‏](https://web.dev/uses-rel-preload/)."
  },
  "lighthouse-core/audits/uses-rel-preload.js | title": {
    "message": "‏‮Preload‬‏ ‏‮key‬‏ ‏‮requests‬‏"
  },
  "lighthouse-core/audits/valid-source-maps.js | columnMapURL": {
    "message": "‏‮Map‬‏ ‏‮URL‬‏"
  },
  "lighthouse-core/audits/valid-source-maps.js | description": {
    "message": "‏‮Source‬‏ ‏‮maps‬‏ ‏‮translate‬‏ ‏‮minified‬‏ ‏‮code‬‏ ‏‮to‬‏ ‏‮the‬‏ ‏‮original‬‏ ‏‮source‬‏ ‏‮code‬‏. ‏‮This‬‏ ‏‮helps‬‏ ‏‮developers‬‏ ‏‮debug‬‏ ‏‮in‬‏ ‏‮production‬‏. ‏‮In‬‏ ‏‮addition‬‏, ‏‮Lighthouse‬‏ ‏‮is‬‏ ‏‮able‬‏ ‏‮to‬‏ ‏‮provide‬‏ ‏‮further‬‏ ‏‮insights‬‏. ‏‮Consider‬‏ ‏‮deploying‬‏ ‏‮source‬‏ ‏‮maps‬‏ ‏‮to‬‏ ‏‮take‬‏ ‏‮advantage‬‏ ‏‮of‬‏ ‏‮these‬‏ ‏‮benefits‬‏. [‏‮Learn‬‏ ‏‮more‬‏](https://developers.google.com/web/tools/chrome-devtools/javascript/source-maps)."
  },
  "lighthouse-core/audits/valid-source-maps.js | failureTitle": {
    "message": "‏‮Missing‬‏ ‏‮source‬‏ ‏‮maps‬‏ ‏‮for‬‏ ‏‮large‬‏ ‏‮first‬‏-‏‮party‬‏ ‏‮JavaScript‬‏"
  },
  "lighthouse-core/audits/valid-source-maps.js | missingSourceMapErrorMessage": {
    "message": "‏‮Large‬‏ ‏‮JavaScript‬‏ ‏‮file‬‏ ‏‮is‬‏ ‏‮missing‬‏ ‏‮a‬‏ ‏‮source‬‏ ‏‮map‬‏"
  },
  "lighthouse-core/audits/valid-source-maps.js | missingSourceMapItemsWarningMesssage": {
    "message": "{missingItems,plural, =1{‏‮Warning‬‏: ‏‮missing‬‏ 1 ‏‮item‬‏ ‏‮in‬‏ `.sourcesContent`}zero{‏‮Warning‬‏: ‏‮missing‬‏ # ‏‮items‬‏ ‏‮in‬‏ `.sourcesContent`}two{‏‮Warning‬‏: ‏‮missing‬‏ # ‏‮items‬‏ ‏‮in‬‏ `.sourcesContent`}few{‏‮Warning‬‏: ‏‮missing‬‏ # ‏‮items‬‏ ‏‮in‬‏ `.sourcesContent`}many{‏‮Warning‬‏: ‏‮missing‬‏ # ‏‮items‬‏ ‏‮in‬‏ `.sourcesContent`}other{‏‮Warning‬‏: ‏‮missing‬‏ # ‏‮items‬‏ ‏‮in‬‏ `.sourcesContent`}}"
  },
  "lighthouse-core/audits/valid-source-maps.js | title": {
    "message": "‏‮Page‬‏ ‏‮has‬‏ ‏‮valid‬‏ ‏‮source‬‏ ‏‮maps‬‏"
  },
  "lighthouse-core/audits/viewport.js | description": {
    "message": "‏‮Add‬‏ ‏‮a‬‏ `<meta name=\"viewport\">` ‏‮tag‬‏ ‏‮to‬‏ ‏‮optimize‬‏ ‏‮your‬‏ ‏‮app‬‏ ‏‮for‬‏ ‏‮mobile‬‏ ‏‮screens‬‏. [‏‮Learn‬‏ ‏‮more‬‏](https://web.dev/viewport/)."
  },
  "lighthouse-core/audits/viewport.js | explanationNoTag": {
    "message": "‏‮No‬‏ `<meta name=\"viewport\">` ‏‮tag‬‏ ‏‮found‬‏"
  },
  "lighthouse-core/audits/viewport.js | failureTitle": {
    "message": "‏‮Does‬‏ ‏‮not‬‏ ‏‮have‬‏ ‏‮a‬‏ `<meta name=\"viewport\">` ‏‮tag‬‏ ‏‮with‬‏ `width` ‏‮or‬‏ `initial-scale`"
  },
  "lighthouse-core/audits/viewport.js | title": {
    "message": "‏‮Has‬‏ ‏‮a‬‏ `<meta name=\"viewport\">` ‏‮tag‬‏ ‏‮with‬‏ `width` ‏‮or‬‏ `initial-scale`"
  },
<<<<<<< HEAD
  "lighthouse-core/audits/without-javascript.js | description": {
    "message": "‏‮Your‬‏ ‏‮app‬‏ ‏‮should‬‏ ‏‮display‬‏ ‏‮some‬‏ ‏‮content‬‏ ‏‮when‬‏ ‏‮JavaScript‬‏ ‏‮is‬‏ ‏‮disabled‬‏, ‏‮even‬‏ ‏‮if‬‏ ‏‮it‬‏'‏‮s‬‏ ‏‮just‬‏ ‏‮a‬‏ ‏‮warning‬‏ ‏‮to‬‏ ‏‮the‬‏ ‏‮user‬‏ ‏‮that‬‏ ‏‮JavaScript‬‏ ‏‮is‬‏ ‏‮required‬‏ ‏‮to‬‏ ‏‮use‬‏ ‏‮the‬‏ ‏‮app‬‏. [‏‮Learn‬‏ ‏‮more‬‏](https://web.dev/without-javascript/)."
  },
  "lighthouse-core/audits/without-javascript.js | explanation": {
    "message": "‏‮The‬‏ ‏‮page‬‏ ‏‮body‬‏ ‏‮should‬‏ ‏‮render‬‏ ‏‮some‬‏ ‏‮content‬‏ ‏‮if‬‏ ‏‮its‬‏ ‏‮scripts‬‏ ‏‮are‬‏ ‏‮not‬‏ ‏‮available‬‏."
  },
  "lighthouse-core/audits/without-javascript.js | failureTitle": {
    "message": "‏‮Does‬‏ ‏‮not‬‏ ‏‮provide‬‏ ‏‮fallback‬‏ ‏‮content‬‏ ‏‮when‬‏ ‏‮JavaScript‬‏ ‏‮is‬‏ ‏‮not‬‏ ‏‮available‬‏"
  },
  "lighthouse-core/audits/without-javascript.js | title": {
    "message": "‏‮Contains‬‏ ‏‮some‬‏ ‏‮content‬‏ ‏‮when‬‏ ‏‮JavaScript‬‏ ‏‮is‬‏ ‏‮not‬‏ ‏‮available‬‏"
=======
  "lighthouse-core/audits/works-offline.js | description": {
    "message": "‏‮If‬‏ ‏‮you‬‏'‏‮re‬‏ ‏‮building‬‏ ‏‮a‬‏ ‏‮Progressive‬‏ ‏‮Web‬‏ ‏‮App‬‏, ‏‮consider‬‏ ‏‮using‬‏ ‏‮a‬‏ ‏‮service‬‏ ‏‮worker‬‏ ‏‮so‬‏ ‏‮that‬‏ ‏‮your‬‏ ‏‮app‬‏ ‏‮can‬‏ ‏‮work‬‏ ‏‮offline‬‏. [‏‮Learn‬‏ ‏‮more‬‏](https://web.dev/works-offline/)."
  },
  "lighthouse-core/audits/works-offline.js | failureTitle": {
    "message": "‏‮Current‬‏ ‏‮page‬‏ ‏‮does‬‏ ‏‮not‬‏ ‏‮respond‬‏ ‏‮with‬‏ ‏‮a‬‏ 200 ‏‮when‬‏ ‏‮offline‬‏"
  },
  "lighthouse-core/audits/works-offline.js | title": {
    "message": "‏‮Current‬‏ ‏‮page‬‏ ‏‮responds‬‏ ‏‮with‬‏ ‏‮a‬‏ 200 ‏‮when‬‏ ‏‮offline‬‏"
  },
  "lighthouse-core/audits/works-offline.js | warningNoLoad": {
    "message": "‏‮The‬‏ ‏‮page‬‏ ‏‮may‬‏ ‏‮not‬‏ ‏‮be‬‏ ‏‮loading‬‏ ‏‮offline‬‏ ‏‮because‬‏ ‏‮your‬‏ ‏‮test‬‏ ‏‮URL‬‏ ({requested}) ‏‮was‬‏ ‏‮redirected‬‏ ‏‮to‬‏ \"{final}\". ‏‮Try‬‏ ‏‮testing‬‏ ‏‮the‬‏ ‏‮second‬‏ ‏‮URL‬‏ ‏‮directly‬‏."
>>>>>>> 5fc0fce9
  },
  "lighthouse-core/config/default-config.js | a11yAriaGroupDescription": {
    "message": "‏‮These‬‏ ‏‮are‬‏ ‏‮opportunities‬‏ ‏‮to‬‏ ‏‮improve‬‏ ‏‮the‬‏ ‏‮usage‬‏ ‏‮of‬‏ ‏‮ARIA‬‏ ‏‮in‬‏ ‏‮your‬‏ ‏‮application‬‏ ‏‮which‬‏ ‏‮may‬‏ ‏‮enhance‬‏ ‏‮the‬‏ ‏‮experience‬‏ ‏‮for‬‏ ‏‮users‬‏ ‏‮of‬‏ ‏‮assistive‬‏ ‏‮technology‬‏, ‏‮like‬‏ ‏‮a‬‏ ‏‮screen‬‏ ‏‮reader‬‏."
  },
  "lighthouse-core/config/default-config.js | a11yAriaGroupTitle": {
    "message": "‏‮ARIA‬‏"
  },
  "lighthouse-core/config/default-config.js | a11yAudioVideoGroupDescription": {
    "message": "‏‮These‬‏ ‏‮are‬‏ ‏‮opportunities‬‏ ‏‮to‬‏ ‏‮provide‬‏ ‏‮alternative‬‏ ‏‮content‬‏ ‏‮for‬‏ ‏‮audio‬‏ ‏‮and‬‏ ‏‮video‬‏. ‏‮This‬‏ ‏‮may‬‏ ‏‮improve‬‏ ‏‮the‬‏ ‏‮experience‬‏ ‏‮for‬‏ ‏‮users‬‏ ‏‮with‬‏ ‏‮hearing‬‏ ‏‮or‬‏ ‏‮vision‬‏ ‏‮impairments‬‏."
  },
  "lighthouse-core/config/default-config.js | a11yAudioVideoGroupTitle": {
    "message": "‏‮Audio‬‏ ‏‮and‬‏ ‏‮video‬‏"
  },
  "lighthouse-core/config/default-config.js | a11yBestPracticesGroupDescription": {
    "message": "‏‮These‬‏ ‏‮items‬‏ ‏‮highlight‬‏ ‏‮common‬‏ ‏‮accessibility‬‏ ‏‮best‬‏ ‏‮practices‬‏."
  },
  "lighthouse-core/config/default-config.js | a11yBestPracticesGroupTitle": {
    "message": "‏‮Best‬‏ ‏‮practices‬‏"
  },
  "lighthouse-core/config/default-config.js | a11yCategoryDescription": {
    "message": "‏‮These‬‏ ‏‮checks‬‏ ‏‮highlight‬‏ ‏‮opportunities‬‏ ‏‮to‬‏ [‏‮improve‬‏ ‏‮the‬‏ ‏‮accessibility‬‏ ‏‮of‬‏ ‏‮your‬‏ ‏‮web‬‏ ‏‮app‬‏](https://developers.google.com/web/fundamentals/accessibility). ‏‮Only‬‏ ‏‮a‬‏ ‏‮subset‬‏ ‏‮of‬‏ ‏‮accessibility‬‏ ‏‮issues‬‏ ‏‮can‬‏ ‏‮be‬‏ ‏‮automatically‬‏ ‏‮detected‬‏ ‏‮so‬‏ ‏‮manual‬‏ ‏‮testing‬‏ ‏‮is‬‏ ‏‮also‬‏ ‏‮encouraged‬‏."
  },
  "lighthouse-core/config/default-config.js | a11yCategoryManualDescription": {
    "message": "‏‮These‬‏ ‏‮items‬‏ ‏‮address‬‏ ‏‮areas‬‏ ‏‮which‬‏ ‏‮an‬‏ ‏‮automated‬‏ ‏‮testing‬‏ ‏‮tool‬‏ ‏‮cannot‬‏ ‏‮cover‬‏. ‏‮Learn‬‏ ‏‮more‬‏ ‏‮in‬‏ ‏‮our‬‏ ‏‮guide‬‏ ‏‮on‬‏ [‏‮conducting‬‏ ‏‮an‬‏ ‏‮accessibility‬‏ ‏‮review‬‏](https://developers.google.com/web/fundamentals/accessibility/how-to-review)."
  },
  "lighthouse-core/config/default-config.js | a11yCategoryTitle": {
    "message": "‏‮Accessibility‬‏"
  },
  "lighthouse-core/config/default-config.js | a11yColorContrastGroupDescription": {
    "message": "‏‮These‬‏ ‏‮are‬‏ ‏‮opportunities‬‏ ‏‮to‬‏ ‏‮improve‬‏ ‏‮the‬‏ ‏‮legibility‬‏ ‏‮of‬‏ ‏‮your‬‏ ‏‮content‬‏."
  },
  "lighthouse-core/config/default-config.js | a11yColorContrastGroupTitle": {
    "message": "‏‮Contrast‬‏"
  },
  "lighthouse-core/config/default-config.js | a11yLanguageGroupDescription": {
    "message": "‏‮These‬‏ ‏‮are‬‏ ‏‮opportunities‬‏ ‏‮to‬‏ ‏‮improve‬‏ ‏‮the‬‏ ‏‮interpretation‬‏ ‏‮of‬‏ ‏‮your‬‏ ‏‮content‬‏ ‏‮by‬‏ ‏‮users‬‏ ‏‮in‬‏ ‏‮different‬‏ ‏‮locales‬‏."
  },
  "lighthouse-core/config/default-config.js | a11yLanguageGroupTitle": {
    "message": "‏‮Internationalization‬‏ ‏‮and‬‏ ‏‮localization‬‏"
  },
  "lighthouse-core/config/default-config.js | a11yNamesLabelsGroupDescription": {
    "message": "‏‮These‬‏ ‏‮are‬‏ ‏‮opportunities‬‏ ‏‮to‬‏ ‏‮improve‬‏ ‏‮the‬‏ ‏‮semantics‬‏ ‏‮of‬‏ ‏‮the‬‏ ‏‮controls‬‏ ‏‮in‬‏ ‏‮your‬‏ ‏‮application‬‏. ‏‮This‬‏ ‏‮may‬‏ ‏‮enhance‬‏ ‏‮the‬‏ ‏‮experience‬‏ ‏‮for‬‏ ‏‮users‬‏ ‏‮of‬‏ ‏‮assistive‬‏ ‏‮technology‬‏, ‏‮like‬‏ ‏‮a‬‏ ‏‮screen‬‏ ‏‮reader‬‏."
  },
  "lighthouse-core/config/default-config.js | a11yNamesLabelsGroupTitle": {
    "message": "‏‮Names‬‏ ‏‮and‬‏ ‏‮labels‬‏"
  },
  "lighthouse-core/config/default-config.js | a11yNavigationGroupDescription": {
    "message": "‏‮These‬‏ ‏‮are‬‏ ‏‮opportunities‬‏ ‏‮to‬‏ ‏‮improve‬‏ ‏‮keyboard‬‏ ‏‮navigation‬‏ ‏‮in‬‏ ‏‮your‬‏ ‏‮application‬‏."
  },
  "lighthouse-core/config/default-config.js | a11yNavigationGroupTitle": {
    "message": "‏‮Navigation‬‏"
  },
  "lighthouse-core/config/default-config.js | a11yTablesListsVideoGroupDescription": {
    "message": "‏‮These‬‏ ‏‮are‬‏ ‏‮opportunities‬‏ ‏‮to‬‏ ‏‮improve‬‏ ‏‮the‬‏ ‏‮experience‬‏ ‏‮of‬‏ ‏‮reading‬‏ ‏‮tabular‬‏ ‏‮or‬‏ ‏‮list‬‏ ‏‮data‬‏ ‏‮using‬‏ ‏‮assistive‬‏ ‏‮technology‬‏, ‏‮like‬‏ ‏‮a‬‏ ‏‮screen‬‏ ‏‮reader‬‏."
  },
  "lighthouse-core/config/default-config.js | a11yTablesListsVideoGroupTitle": {
    "message": "‏‮Tables‬‏ ‏‮and‬‏ ‏‮lists‬‏"
  },
  "lighthouse-core/config/default-config.js | bestPracticesBrowserCompatGroupTitle": {
    "message": "‏‮Browser‬‏ ‏‮Compatibility‬‏"
  },
  "lighthouse-core/config/default-config.js | bestPracticesCategoryTitle": {
    "message": "‏‮Best‬‏ ‏‮Practices‬‏"
  },
  "lighthouse-core/config/default-config.js | bestPracticesGeneralGroupTitle": {
    "message": "‏‮General‬‏"
  },
  "lighthouse-core/config/default-config.js | bestPracticesTrustSafetyGroupTitle": {
    "message": "‏‮Trust‬‏ ‏‮and‬‏ ‏‮Safety‬‏"
  },
  "lighthouse-core/config/default-config.js | bestPracticesUXGroupTitle": {
    "message": "‏‮User‬‏ ‏‮Experience‬‏"
  },
  "lighthouse-core/config/default-config.js | budgetsGroupDescription": {
    "message": "‏‮Performance‬‏ ‏‮budgets‬‏ ‏‮set‬‏ ‏‮standards‬‏ ‏‮for‬‏ ‏‮the‬‏ ‏‮performance‬‏ ‏‮of‬‏ ‏‮your‬‏ ‏‮site‬‏."
  },
  "lighthouse-core/config/default-config.js | budgetsGroupTitle": {
    "message": "‏‮Budgets‬‏"
  },
  "lighthouse-core/config/default-config.js | diagnosticsGroupDescription": {
    "message": "‏‮More‬‏ ‏‮information‬‏ ‏‮about‬‏ ‏‮the‬‏ ‏‮performance‬‏ ‏‮of‬‏ ‏‮your‬‏ ‏‮application‬‏. ‏‮These‬‏ ‏‮numbers‬‏ ‏‮don‬‏'‏‮t‬‏ [‏‮directly‬‏ ‏‮affect‬‏](https://web.dev/performance-scoring/) ‏‮the‬‏ ‏‮Performance‬‏ ‏‮score‬‏."
  },
  "lighthouse-core/config/default-config.js | diagnosticsGroupTitle": {
    "message": "‏‮Diagnostics‬‏"
  },
  "lighthouse-core/config/default-config.js | firstPaintImprovementsGroupDescription": {
    "message": "‏‮The‬‏ ‏‮most‬‏ ‏‮critical‬‏ ‏‮aspect‬‏ ‏‮of‬‏ ‏‮performance‬‏ ‏‮is‬‏ ‏‮how‬‏ ‏‮quickly‬‏ ‏‮pixels‬‏ ‏‮are‬‏ ‏‮rendered‬‏ ‏‮onscreen‬‏. ‏‮Key‬‏ ‏‮metrics‬‏: ‏‮First‬‏ ‏‮Contentful‬‏ ‏‮Paint‬‏, ‏‮First‬‏ ‏‮Meaningful‬‏ ‏‮Paint‬‏"
  },
  "lighthouse-core/config/default-config.js | firstPaintImprovementsGroupTitle": {
    "message": "‏‮First‬‏ ‏‮Paint‬‏ ‏‮Improvements‬‏"
  },
  "lighthouse-core/config/default-config.js | loadOpportunitiesGroupDescription": {
    "message": "‏‮These‬‏ ‏‮suggestions‬‏ ‏‮can‬‏ ‏‮help‬‏ ‏‮your‬‏ ‏‮page‬‏ ‏‮load‬‏ ‏‮faster‬‏. ‏‮They‬‏ ‏‮don‬‏'‏‮t‬‏ [‏‮directly‬‏ ‏‮affect‬‏](https://web.dev/performance-scoring/) ‏‮the‬‏ ‏‮Performance‬‏ ‏‮score‬‏."
  },
  "lighthouse-core/config/default-config.js | loadOpportunitiesGroupTitle": {
    "message": "‏‮Opportunities‬‏"
  },
  "lighthouse-core/config/default-config.js | metricGroupTitle": {
    "message": "‏‮Metrics‬‏"
  },
  "lighthouse-core/config/default-config.js | overallImprovementsGroupDescription": {
    "message": "‏‮Enhance‬‏ ‏‮the‬‏ ‏‮overall‬‏ ‏‮loading‬‏ ‏‮experience‬‏, ‏‮so‬‏ ‏‮the‬‏ ‏‮page‬‏ ‏‮is‬‏ ‏‮responsive‬‏ ‏‮and‬‏ ‏‮ready‬‏ ‏‮to‬‏ ‏‮use‬‏ ‏‮as‬‏ ‏‮soon‬‏ ‏‮as‬‏ ‏‮possible‬‏. ‏‮Key‬‏ ‏‮metrics‬‏: ‏‮Time‬‏ ‏‮to‬‏ ‏‮Interactive‬‏, ‏‮Speed‬‏ ‏‮Index‬‏"
  },
  "lighthouse-core/config/default-config.js | overallImprovementsGroupTitle": {
    "message": "‏‮Overall‬‏ ‏‮Improvements‬‏"
  },
  "lighthouse-core/config/default-config.js | performanceCategoryTitle": {
    "message": "‏‮Performance‬‏"
  },
  "lighthouse-core/config/default-config.js | pwaCategoryDescription": {
    "message": "‏‮These‬‏ ‏‮checks‬‏ ‏‮validate‬‏ ‏‮the‬‏ ‏‮aspects‬‏ ‏‮of‬‏ ‏‮a‬‏ ‏‮Progressive‬‏ ‏‮Web‬‏ ‏‮App‬‏. [‏‮Learn‬‏ ‏‮more‬‏](https://developers.google.com/web/progressive-web-apps/checklist)."
  },
  "lighthouse-core/config/default-config.js | pwaCategoryManualDescription": {
    "message": "‏‮These‬‏ ‏‮checks‬‏ ‏‮are‬‏ ‏‮required‬‏ ‏‮by‬‏ ‏‮the‬‏ ‏‮baseline‬‏ [‏‮PWA‬‏ ‏‮Checklist‬‏](https://developers.google.com/web/progressive-web-apps/checklist) ‏‮but‬‏ ‏‮are‬‏ ‏‮not‬‏ ‏‮automatically‬‏ ‏‮checked‬‏ ‏‮by‬‏ ‏‮Lighthouse‬‏. ‏‮They‬‏ ‏‮do‬‏ ‏‮not‬‏ ‏‮affect‬‏ ‏‮your‬‏ ‏‮score‬‏ ‏‮but‬‏ ‏‮it‬‏'‏‮s‬‏ ‏‮important‬‏ ‏‮that‬‏ ‏‮you‬‏ ‏‮verify‬‏ ‏‮them‬‏ ‏‮manually‬‏."
  },
  "lighthouse-core/config/default-config.js | pwaCategoryTitle": {
    "message": "‏‮Progressive‬‏ ‏‮Web‬‏ ‏‮App‬‏"
  },
  "lighthouse-core/config/default-config.js | pwaFastReliableGroupTitle": {
    "message": "‏‮Fast‬‏ ‏‮and‬‏ ‏‮reliable‬‏"
  },
  "lighthouse-core/config/default-config.js | pwaInstallableGroupTitle": {
    "message": "‏‮Installable‬‏"
  },
  "lighthouse-core/config/default-config.js | pwaOptimizedGroupTitle": {
    "message": "‏‮PWA‬‏ ‏‮Optimized‬‏"
  },
  "lighthouse-core/config/default-config.js | seoCategoryDescription": {
    "message": "‏‮These‬‏ ‏‮checks‬‏ ‏‮ensure‬‏ ‏‮that‬‏ ‏‮your‬‏ ‏‮page‬‏ ‏‮is‬‏ ‏‮optimized‬‏ ‏‮for‬‏ ‏‮search‬‏ ‏‮engine‬‏ ‏‮results‬‏ ‏‮ranking‬‏. ‏‮There‬‏ ‏‮are‬‏ ‏‮additional‬‏ ‏‮factors‬‏ ‏‮Lighthouse‬‏ ‏‮does‬‏ ‏‮not‬‏ ‏‮check‬‏ ‏‮that‬‏ ‏‮may‬‏ ‏‮affect‬‏ ‏‮your‬‏ ‏‮search‬‏ ‏‮ranking‬‏. [‏‮Learn‬‏ ‏‮more‬‏](https://support.google.com/webmasters/answer/35769)."
  },
  "lighthouse-core/config/default-config.js | seoCategoryManualDescription": {
    "message": "‏‮Run‬‏ ‏‮these‬‏ ‏‮additional‬‏ ‏‮validators‬‏ ‏‮on‬‏ ‏‮your‬‏ ‏‮site‬‏ ‏‮to‬‏ ‏‮check‬‏ ‏‮additional‬‏ ‏‮SEO‬‏ ‏‮best‬‏ ‏‮practices‬‏."
  },
  "lighthouse-core/config/default-config.js | seoCategoryTitle": {
    "message": "‏‮SEO‬‏"
  },
  "lighthouse-core/config/default-config.js | seoContentGroupDescription": {
    "message": "‏‮Format‬‏ ‏‮your‬‏ ‏‮HTML‬‏ ‏‮in‬‏ ‏‮a‬‏ ‏‮way‬‏ ‏‮that‬‏ ‏‮enables‬‏ ‏‮crawlers‬‏ ‏‮to‬‏ ‏‮better‬‏ ‏‮understand‬‏ ‏‮your‬‏ ‏‮app‬‏’‏‮s‬‏ ‏‮content‬‏."
  },
  "lighthouse-core/config/default-config.js | seoContentGroupTitle": {
    "message": "‏‮Content‬‏ ‏‮Best‬‏ ‏‮Practices‬‏"
  },
  "lighthouse-core/config/default-config.js | seoCrawlingGroupDescription": {
    "message": "‏‮To‬‏ ‏‮appear‬‏ ‏‮in‬‏ ‏‮search‬‏ ‏‮results‬‏, ‏‮crawlers‬‏ ‏‮need‬‏ ‏‮access‬‏ ‏‮to‬‏ ‏‮your‬‏ ‏‮app‬‏."
  },
  "lighthouse-core/config/default-config.js | seoCrawlingGroupTitle": {
    "message": "‏‮Crawling‬‏ ‏‮and‬‏ ‏‮Indexing‬‏"
  },
  "lighthouse-core/config/default-config.js | seoMobileGroupDescription": {
    "message": "‏‮Make‬‏ ‏‮sure‬‏ ‏‮your‬‏ ‏‮pages‬‏ ‏‮are‬‏ ‏‮mobile‬‏ ‏‮friendly‬‏ ‏‮so‬‏ ‏‮users‬‏ ‏‮don‬‏’‏‮t‬‏ ‏‮have‬‏ ‏‮to‬‏ ‏‮pinch‬‏ ‏‮or‬‏ ‏‮zoom‬‏ ‏‮in‬‏ ‏‮order‬‏ ‏‮to‬‏ ‏‮read‬‏ ‏‮the‬‏ ‏‮content‬‏ ‏‮pages‬‏. [‏‮Learn‬‏ ‏‮more‬‏](https://developers.google.com/search/mobile-sites/)."
  },
  "lighthouse-core/config/default-config.js | seoMobileGroupTitle": {
    "message": "‏‮Mobile‬‏ ‏‮Friendly‬‏"
  },
  "lighthouse-core/gather/driver.js | warningData": {
    "message": "{locationCount,plural, =1{‏‮There‬‏ ‏‮may‬‏ ‏‮be‬‏ ‏‮stored‬‏ ‏‮data‬‏ ‏‮affecting‬‏ ‏‮loading‬‏ ‏‮performance‬‏ ‏‮in‬‏ ‏‮this‬‏ ‏‮location‬‏: {locations}. ‏‮Audit‬‏ ‏‮this‬‏ ‏‮page‬‏ ‏‮in‬‏ ‏‮an‬‏ ‏‮incognito‬‏ ‏‮window‬‏ ‏‮to‬‏ ‏‮prevent‬‏ ‏‮those‬‏ ‏‮resources‬‏ ‏‮from‬‏ ‏‮affecting‬‏ ‏‮your‬‏ ‏‮scores‬‏.}zero{‏‮There‬‏ ‏‮may‬‏ ‏‮be‬‏ ‏‮stored‬‏ ‏‮data‬‏ ‏‮affecting‬‏ ‏‮loading‬‏ ‏‮performance‬‏ ‏‮in‬‏ ‏‮these‬‏ ‏‮locations‬‏: {locations}. ‏‮Audit‬‏ ‏‮this‬‏ ‏‮page‬‏ ‏‮in‬‏ ‏‮an‬‏ ‏‮incognito‬‏ ‏‮window‬‏ ‏‮to‬‏ ‏‮prevent‬‏ ‏‮those‬‏ ‏‮resources‬‏ ‏‮from‬‏ ‏‮affecting‬‏ ‏‮your‬‏ ‏‮scores‬‏.}two{‏‮There‬‏ ‏‮may‬‏ ‏‮be‬‏ ‏‮stored‬‏ ‏‮data‬‏ ‏‮affecting‬‏ ‏‮loading‬‏ ‏‮performance‬‏ ‏‮in‬‏ ‏‮these‬‏ ‏‮locations‬‏: {locations}. ‏‮Audit‬‏ ‏‮this‬‏ ‏‮page‬‏ ‏‮in‬‏ ‏‮an‬‏ ‏‮incognito‬‏ ‏‮window‬‏ ‏‮to‬‏ ‏‮prevent‬‏ ‏‮those‬‏ ‏‮resources‬‏ ‏‮from‬‏ ‏‮affecting‬‏ ‏‮your‬‏ ‏‮scores‬‏.}few{‏‮There‬‏ ‏‮may‬‏ ‏‮be‬‏ ‏‮stored‬‏ ‏‮data‬‏ ‏‮affecting‬‏ ‏‮loading‬‏ ‏‮performance‬‏ ‏‮in‬‏ ‏‮these‬‏ ‏‮locations‬‏: {locations}. ‏‮Audit‬‏ ‏‮this‬‏ ‏‮page‬‏ ‏‮in‬‏ ‏‮an‬‏ ‏‮incognito‬‏ ‏‮window‬‏ ‏‮to‬‏ ‏‮prevent‬‏ ‏‮those‬‏ ‏‮resources‬‏ ‏‮from‬‏ ‏‮affecting‬‏ ‏‮your‬‏ ‏‮scores‬‏.}many{‏‮There‬‏ ‏‮may‬‏ ‏‮be‬‏ ‏‮stored‬‏ ‏‮data‬‏ ‏‮affecting‬‏ ‏‮loading‬‏ ‏‮performance‬‏ ‏‮in‬‏ ‏‮these‬‏ ‏‮locations‬‏: {locations}. ‏‮Audit‬‏ ‏‮this‬‏ ‏‮page‬‏ ‏‮in‬‏ ‏‮an‬‏ ‏‮incognito‬‏ ‏‮window‬‏ ‏‮to‬‏ ‏‮prevent‬‏ ‏‮those‬‏ ‏‮resources‬‏ ‏‮from‬‏ ‏‮affecting‬‏ ‏‮your‬‏ ‏‮scores‬‏.}other{‏‮There‬‏ ‏‮may‬‏ ‏‮be‬‏ ‏‮stored‬‏ ‏‮data‬‏ ‏‮affecting‬‏ ‏‮loading‬‏ ‏‮performance‬‏ ‏‮in‬‏ ‏‮these‬‏ ‏‮locations‬‏: {locations}. ‏‮Audit‬‏ ‏‮this‬‏ ‏‮page‬‏ ‏‮in‬‏ ‏‮an‬‏ ‏‮incognito‬‏ ‏‮window‬‏ ‏‮to‬‏ ‏‮prevent‬‏ ‏‮those‬‏ ‏‮resources‬‏ ‏‮from‬‏ ‏‮affecting‬‏ ‏‮your‬‏ ‏‮scores‬‏.}}"
  },
  "lighthouse-core/gather/gather-runner.js | warningRedirected": {
    "message": "‏‮The‬‏ ‏‮page‬‏ ‏‮may‬‏ ‏‮not‬‏ ‏‮be‬‏ ‏‮loading‬‏ ‏‮as‬‏ ‏‮expected‬‏ ‏‮because‬‏ ‏‮your‬‏ ‏‮test‬‏ ‏‮URL‬‏ ({requested}) ‏‮was‬‏ ‏‮redirected‬‏ ‏‮to‬‏ {final}. ‏‮Try‬‏ ‏‮testing‬‏ ‏‮the‬‏ ‏‮second‬‏ ‏‮URL‬‏ ‏‮directly‬‏."
  },
  "lighthouse-core/gather/gather-runner.js | warningTimeout": {
    "message": "‏‮The‬‏ ‏‮page‬‏ ‏‮loaded‬‏ ‏‮too‬‏ ‏‮slowly‬‏ ‏‮to‬‏ ‏‮finish‬‏ ‏‮within‬‏ ‏‮the‬‏ ‏‮time‬‏ ‏‮limit‬‏. ‏‮Results‬‏ ‏‮may‬‏ ‏‮be‬‏ ‏‮incomplete‬‏."
  },
  "lighthouse-core/lib/i18n/i18n.js | columnCacheTTL": {
    "message": "‏‮Cache‬‏ ‏‮TTL‬‏"
  },
  "lighthouse-core/lib/i18n/i18n.js | columnDuration": {
    "message": "‏‮Duration‬‏"
  },
  "lighthouse-core/lib/i18n/i18n.js | columnElement": {
    "message": "‏‮Element‬‏"
  },
  "lighthouse-core/lib/i18n/i18n.js | columnFailingElem": {
    "message": "‏‮Failing‬‏ ‏‮Elements‬‏"
  },
  "lighthouse-core/lib/i18n/i18n.js | columnLocation": {
    "message": "‏‮Location‬‏"
  },
  "lighthouse-core/lib/i18n/i18n.js | columnName": {
    "message": "‏‮Name‬‏"
  },
  "lighthouse-core/lib/i18n/i18n.js | columnOverBudget": {
    "message": "‏‮Over‬‏ ‏‮Budget‬‏"
  },
  "lighthouse-core/lib/i18n/i18n.js | columnRequests": {
    "message": "‏‮Requests‬‏"
  },
  "lighthouse-core/lib/i18n/i18n.js | columnResourceSize": {
    "message": "‏‮Resource‬‏ ‏‮Size‬‏"
  },
  "lighthouse-core/lib/i18n/i18n.js | columnResourceType": {
    "message": "‏‮Resource‬‏ ‏‮Type‬‏"
  },
  "lighthouse-core/lib/i18n/i18n.js | columnSize": {
    "message": "‏‮Size‬‏"
  },
  "lighthouse-core/lib/i18n/i18n.js | columnSource": {
    "message": "‏‮Source‬‏"
  },
  "lighthouse-core/lib/i18n/i18n.js | columnStartTime": {
    "message": "‏‮Start‬‏ ‏‮Time‬‏"
  },
  "lighthouse-core/lib/i18n/i18n.js | columnTimeSpent": {
    "message": "‏‮Time‬‏ ‏‮Spent‬‏"
  },
  "lighthouse-core/lib/i18n/i18n.js | columnTransferSize": {
    "message": "‏‮Transfer‬‏ ‏‮Size‬‏"
  },
  "lighthouse-core/lib/i18n/i18n.js | columnURL": {
    "message": "‏‮URL‬‏"
  },
  "lighthouse-core/lib/i18n/i18n.js | columnWastedBytes": {
    "message": "‏‮Potential‬‏ ‏‮Savings‬‏"
  },
  "lighthouse-core/lib/i18n/i18n.js | columnWastedMs": {
    "message": "‏‮Potential‬‏ ‏‮Savings‬‏"
  },
  "lighthouse-core/lib/i18n/i18n.js | cumulativeLayoutShiftMetric": {
    "message": "‏‮Cumulative‬‏ ‏‮Layout‬‏ ‏‮Shift‬‏"
  },
  "lighthouse-core/lib/i18n/i18n.js | displayValueByteSavings": {
    "message": "‏‮Potential‬‏ ‏‮savings‬‏ ‏‮of‬‏ {wastedBytes, number, bytes} ‏‮KiB‬‏"
  },
  "lighthouse-core/lib/i18n/i18n.js | displayValueElementsFound": {
    "message": "{nodeCount,plural, =1{1 ‏‮element‬‏ ‏‮found‬‏}zero{# ‏‮elements‬‏ ‏‮found‬‏}two{# ‏‮elements‬‏ ‏‮found‬‏}few{# ‏‮elements‬‏ ‏‮found‬‏}many{# ‏‮elements‬‏ ‏‮found‬‏}other{# ‏‮elements‬‏ ‏‮found‬‏}}"
  },
  "lighthouse-core/lib/i18n/i18n.js | displayValueMsSavings": {
    "message": "‏‮Potential‬‏ ‏‮savings‬‏ ‏‮of‬‏ {wastedMs, number, milliseconds} ‏‮ms‬‏"
  },
  "lighthouse-core/lib/i18n/i18n.js | documentResourceType": {
    "message": "‏‮Document‬‏"
  },
  "lighthouse-core/lib/i18n/i18n.js | estimatedInputLatencyMetric": {
    "message": "‏‮Estimated‬‏ ‏‮Input‬‏ ‏‮Latency‬‏"
  },
  "lighthouse-core/lib/i18n/i18n.js | firstCPUIdleMetric": {
    "message": "‏‮First‬‏ ‏‮CPU‬‏ ‏‮Idle‬‏"
  },
  "lighthouse-core/lib/i18n/i18n.js | firstContentfulPaintMetric": {
    "message": "‏‮First‬‏ ‏‮Contentful‬‏ ‏‮Paint‬‏"
  },
  "lighthouse-core/lib/i18n/i18n.js | firstMeaningfulPaintMetric": {
    "message": "‏‮First‬‏ ‏‮Meaningful‬‏ ‏‮Paint‬‏"
  },
  "lighthouse-core/lib/i18n/i18n.js | fontResourceType": {
    "message": "‏‮Font‬‏"
  },
  "lighthouse-core/lib/i18n/i18n.js | imageResourceType": {
    "message": "‏‮Image‬‏"
  },
  "lighthouse-core/lib/i18n/i18n.js | interactiveMetric": {
    "message": "‏‮Time‬‏ ‏‮to‬‏ ‏‮Interactive‬‏"
  },
  "lighthouse-core/lib/i18n/i18n.js | largestContentfulPaintMetric": {
    "message": "‏‮Largest‬‏ ‏‮Contentful‬‏ ‏‮Paint‬‏"
  },
  "lighthouse-core/lib/i18n/i18n.js | maxPotentialFIDMetric": {
    "message": "‏‮Max‬‏ ‏‮Potential‬‏ ‏‮First‬‏ ‏‮Input‬‏ ‏‮Delay‬‏"
  },
  "lighthouse-core/lib/i18n/i18n.js | mediaResourceType": {
    "message": "‏‮Media‬‏"
  },
  "lighthouse-core/lib/i18n/i18n.js | ms": {
    "message": "{timeInMs, number, milliseconds} ‏‮ms‬‏"
  },
  "lighthouse-core/lib/i18n/i18n.js | otherResourceType": {
    "message": "‏‮Other‬‏"
  },
  "lighthouse-core/lib/i18n/i18n.js | scriptResourceType": {
    "message": "‏‮Script‬‏"
  },
  "lighthouse-core/lib/i18n/i18n.js | seconds": {
    "message": "{timeInMs, number, seconds} ‏‮s‬‏"
  },
  "lighthouse-core/lib/i18n/i18n.js | speedIndexMetric": {
    "message": "‏‮Speed‬‏ ‏‮Index‬‏"
  },
  "lighthouse-core/lib/i18n/i18n.js | stylesheetResourceType": {
    "message": "‏‮Stylesheet‬‏"
  },
  "lighthouse-core/lib/i18n/i18n.js | thirdPartyResourceType": {
    "message": "‏‮Third‬‏-‏‮party‬‏"
  },
  "lighthouse-core/lib/i18n/i18n.js | totalBlockingTimeMetric": {
    "message": "‏‮Total‬‏ ‏‮Blocking‬‏ ‏‮Time‬‏"
  },
  "lighthouse-core/lib/i18n/i18n.js | totalResourceType": {
    "message": "‏‮Total‬‏"
  },
  "lighthouse-core/lib/lh-error.js | badTraceRecording": {
    "message": "‏‮Something‬‏ ‏‮went‬‏ ‏‮wrong‬‏ ‏‮with‬‏ ‏‮recording‬‏ ‏‮the‬‏ ‏‮trace‬‏ ‏‮over‬‏ ‏‮your‬‏ ‏‮page‬‏ ‏‮load‬‏. ‏‮Please‬‏ ‏‮run‬‏ ‏‮Lighthouse‬‏ ‏‮again‬‏. ({errorCode})"
  },
  "lighthouse-core/lib/lh-error.js | criTimeout": {
    "message": "‏‮Timeout‬‏ ‏‮waiting‬‏ ‏‮for‬‏ ‏‮initial‬‏ ‏‮Debugger‬‏ ‏‮Protocol‬‏ ‏‮connection‬‏."
  },
  "lighthouse-core/lib/lh-error.js | didntCollectScreenshots": {
    "message": "‏‮Chrome‬‏ ‏‮didn‬‏'‏‮t‬‏ ‏‮collect‬‏ ‏‮any‬‏ ‏‮screenshots‬‏ ‏‮during‬‏ ‏‮the‬‏ ‏‮page‬‏ ‏‮load‬‏. ‏‮Please‬‏ ‏‮make‬‏ ‏‮sure‬‏ ‏‮there‬‏ ‏‮is‬‏ ‏‮content‬‏ ‏‮visible‬‏ ‏‮on‬‏ ‏‮the‬‏ ‏‮page‬‏, ‏‮and‬‏ ‏‮then‬‏ ‏‮try‬‏ ‏‮re‬‏-‏‮running‬‏ ‏‮Lighthouse‬‏. ({errorCode})"
  },
  "lighthouse-core/lib/lh-error.js | dnsFailure": {
    "message": "‏‮DNS‬‏ ‏‮servers‬‏ ‏‮could‬‏ ‏‮not‬‏ ‏‮resolve‬‏ ‏‮the‬‏ ‏‮provided‬‏ ‏‮domain‬‏."
  },
  "lighthouse-core/lib/lh-error.js | erroredRequiredArtifact": {
    "message": "‏‮Required‬‏ {artifactName} ‏‮gatherer‬‏ ‏‮encountered‬‏ ‏‮an‬‏ ‏‮error‬‏: {errorMessage}"
  },
  "lighthouse-core/lib/lh-error.js | internalChromeError": {
    "message": "‏‮An‬‏ ‏‮internal‬‏ ‏‮Chrome‬‏ ‏‮error‬‏ ‏‮occurred‬‏. ‏‮Please‬‏ ‏‮restart‬‏ ‏‮Chrome‬‏ ‏‮and‬‏ ‏‮try‬‏ ‏‮re‬‏-‏‮running‬‏ ‏‮Lighthouse‬‏."
  },
  "lighthouse-core/lib/lh-error.js | missingRequiredArtifact": {
    "message": "‏‮Required‬‏ {artifactName} ‏‮gatherer‬‏ ‏‮did‬‏ ‏‮not‬‏ ‏‮run‬‏."
  },
  "lighthouse-core/lib/lh-error.js | notHtml": {
    "message": "‏‮The‬‏ ‏‮page‬‏ ‏‮provided‬‏ ‏‮is‬‏ ‏‮not‬‏ ‏‮HTML‬‏ (‏‮served‬‏ ‏‮as‬‏ ‏‮MIME‬‏ ‏‮type‬‏ {mimeType})."
  },
  "lighthouse-core/lib/lh-error.js | oldChromeDoesNotSupportFeature": {
    "message": "‏‮This‬‏ ‏‮version‬‏ ‏‮of‬‏ ‏‮Chrome‬‏ ‏‮is‬‏ ‏‮too‬‏ ‏‮old‬‏ ‏‮to‬‏ ‏‮support‬‏ '{featureName}'. ‏‮Use‬‏ ‏‮a‬‏ ‏‮newer‬‏ ‏‮version‬‏ ‏‮to‬‏ ‏‮see‬‏ ‏‮full‬‏ ‏‮results‬‏."
  },
  "lighthouse-core/lib/lh-error.js | pageLoadFailed": {
    "message": "‏‮Lighthouse‬‏ ‏‮was‬‏ ‏‮unable‬‏ ‏‮to‬‏ ‏‮reliably‬‏ ‏‮load‬‏ ‏‮the‬‏ ‏‮page‬‏ ‏‮you‬‏ ‏‮requested‬‏. ‏‮Make‬‏ ‏‮sure‬‏ ‏‮you‬‏ ‏‮are‬‏ ‏‮testing‬‏ ‏‮the‬‏ ‏‮correct‬‏ ‏‮URL‬‏ ‏‮and‬‏ ‏‮that‬‏ ‏‮the‬‏ ‏‮server‬‏ ‏‮is‬‏ ‏‮properly‬‏ ‏‮responding‬‏ ‏‮to‬‏ ‏‮all‬‏ ‏‮requests‬‏."
  },
  "lighthouse-core/lib/lh-error.js | pageLoadFailedHung": {
    "message": "‏‮Lighthouse‬‏ ‏‮was‬‏ ‏‮unable‬‏ ‏‮to‬‏ ‏‮reliably‬‏ ‏‮load‬‏ ‏‮the‬‏ ‏‮URL‬‏ ‏‮you‬‏ ‏‮requested‬‏ ‏‮because‬‏ ‏‮the‬‏ ‏‮page‬‏ ‏‮stopped‬‏ ‏‮responding‬‏."
  },
  "lighthouse-core/lib/lh-error.js | pageLoadFailedInsecure": {
    "message": "‏‮The‬‏ ‏‮URL‬‏ ‏‮you‬‏ ‏‮have‬‏ ‏‮provided‬‏ ‏‮does‬‏ ‏‮not‬‏ ‏‮have‬‏ ‏‮a‬‏ ‏‮valid‬‏ ‏‮security‬‏ ‏‮certificate‬‏. {securityMessages}"
  },
  "lighthouse-core/lib/lh-error.js | pageLoadFailedInterstitial": {
    "message": "‏‮Chrome‬‏ ‏‮prevented‬‏ ‏‮page‬‏ ‏‮load‬‏ ‏‮with‬‏ ‏‮an‬‏ ‏‮interstitial‬‏. ‏‮Make‬‏ ‏‮sure‬‏ ‏‮you‬‏ ‏‮are‬‏ ‏‮testing‬‏ ‏‮the‬‏ ‏‮correct‬‏ ‏‮URL‬‏ ‏‮and‬‏ ‏‮that‬‏ ‏‮the‬‏ ‏‮server‬‏ ‏‮is‬‏ ‏‮properly‬‏ ‏‮responding‬‏ ‏‮to‬‏ ‏‮all‬‏ ‏‮requests‬‏."
  },
  "lighthouse-core/lib/lh-error.js | pageLoadFailedWithDetails": {
    "message": "‏‮Lighthouse‬‏ ‏‮was‬‏ ‏‮unable‬‏ ‏‮to‬‏ ‏‮reliably‬‏ ‏‮load‬‏ ‏‮the‬‏ ‏‮page‬‏ ‏‮you‬‏ ‏‮requested‬‏. ‏‮Make‬‏ ‏‮sure‬‏ ‏‮you‬‏ ‏‮are‬‏ ‏‮testing‬‏ ‏‮the‬‏ ‏‮correct‬‏ ‏‮URL‬‏ ‏‮and‬‏ ‏‮that‬‏ ‏‮the‬‏ ‏‮server‬‏ ‏‮is‬‏ ‏‮properly‬‏ ‏‮responding‬‏ ‏‮to‬‏ ‏‮all‬‏ ‏‮requests‬‏. (‏‮Details‬‏: {errorDetails})"
  },
  "lighthouse-core/lib/lh-error.js | pageLoadFailedWithStatusCode": {
    "message": "‏‮Lighthouse‬‏ ‏‮was‬‏ ‏‮unable‬‏ ‏‮to‬‏ ‏‮reliably‬‏ ‏‮load‬‏ ‏‮the‬‏ ‏‮page‬‏ ‏‮you‬‏ ‏‮requested‬‏. ‏‮Make‬‏ ‏‮sure‬‏ ‏‮you‬‏ ‏‮are‬‏ ‏‮testing‬‏ ‏‮the‬‏ ‏‮correct‬‏ ‏‮URL‬‏ ‏‮and‬‏ ‏‮that‬‏ ‏‮the‬‏ ‏‮server‬‏ ‏‮is‬‏ ‏‮properly‬‏ ‏‮responding‬‏ ‏‮to‬‏ ‏‮all‬‏ ‏‮requests‬‏. (‏‮Status‬‏ ‏‮code‬‏: {statusCode})"
  },
  "lighthouse-core/lib/lh-error.js | pageLoadTookTooLong": {
    "message": "‏‮Your‬‏ ‏‮page‬‏ ‏‮took‬‏ ‏‮too‬‏ ‏‮long‬‏ ‏‮to‬‏ ‏‮load‬‏. ‏‮Please‬‏ ‏‮follow‬‏ ‏‮the‬‏ ‏‮opportunities‬‏ ‏‮in‬‏ ‏‮the‬‏ ‏‮report‬‏ ‏‮to‬‏ ‏‮reduce‬‏ ‏‮your‬‏ ‏‮page‬‏ ‏‮load‬‏ ‏‮time‬‏, ‏‮and‬‏ ‏‮then‬‏ ‏‮try‬‏ ‏‮re‬‏-‏‮running‬‏ ‏‮Lighthouse‬‏. ({errorCode})"
  },
  "lighthouse-core/lib/lh-error.js | protocolTimeout": {
    "message": "‏‮Waiting‬‏ ‏‮for‬‏ ‏‮DevTools‬‏ ‏‮protocol‬‏ ‏‮response‬‏ ‏‮has‬‏ ‏‮exceeded‬‏ ‏‮the‬‏ ‏‮allotted‬‏ ‏‮time‬‏. (‏‮Method‬‏: {protocolMethod})"
  },
  "lighthouse-core/lib/lh-error.js | requestContentTimeout": {
    "message": "‏‮Fetching‬‏ ‏‮resource‬‏ ‏‮content‬‏ ‏‮has‬‏ ‏‮exceeded‬‏ ‏‮the‬‏ ‏‮allotted‬‏ ‏‮time‬‏"
  },
  "lighthouse-core/lib/lh-error.js | urlInvalid": {
    "message": "‏‮The‬‏ ‏‮URL‬‏ ‏‮you‬‏ ‏‮have‬‏ ‏‮provided‬‏ ‏‮appears‬‏ ‏‮to‬‏ ‏‮be‬‏ ‏‮invalid‬‏."
  },
  "lighthouse-core/report/html/renderer/util.js | auditGroupExpandTooltip": {
    "message": "‏‮Show‬‏ ‏‮audits‬‏"
  },
  "lighthouse-core/report/html/renderer/util.js | calculatorLink": {
    "message": "‏‮See‬‏ ‏‮calculator‬‏."
  },
  "lighthouse-core/report/html/renderer/util.js | crcInitialNavigation": {
    "message": "‏‮Initial‬‏ ‏‮Navigation‬‏"
  },
  "lighthouse-core/report/html/renderer/util.js | crcLongestDurationLabel": {
    "message": "‏‮Maximum‬‏ ‏‮critical‬‏ ‏‮path‬‏ ‏‮latency‬‏:"
  },
  "lighthouse-core/report/html/renderer/util.js | dropdownCopyJSON": {
    "message": "‏‮Copy‬‏ ‏‮JSON‬‏"
  },
  "lighthouse-core/report/html/renderer/util.js | dropdownDarkTheme": {
    "message": "‏‮Toggle‬‏ ‏‮Dark‬‏ ‏‮Theme‬‏"
  },
  "lighthouse-core/report/html/renderer/util.js | dropdownPrintExpanded": {
    "message": "‏‮Print‬‏ ‏‮Expanded‬‏"
  },
  "lighthouse-core/report/html/renderer/util.js | dropdownPrintSummary": {
    "message": "‏‮Print‬‏ ‏‮Summary‬‏"
  },
  "lighthouse-core/report/html/renderer/util.js | dropdownSaveGist": {
    "message": "‏‮Save‬‏ ‏‮as‬‏ ‏‮Gist‬‏"
  },
  "lighthouse-core/report/html/renderer/util.js | dropdownSaveHTML": {
    "message": "‏‮Save‬‏ ‏‮as‬‏ ‏‮HTML‬‏"
  },
  "lighthouse-core/report/html/renderer/util.js | dropdownSaveJSON": {
    "message": "‏‮Save‬‏ ‏‮as‬‏ ‏‮JSON‬‏"
  },
  "lighthouse-core/report/html/renderer/util.js | dropdownViewer": {
    "message": "‏‮Open‬‏ ‏‮in‬‏ ‏‮Viewer‬‏"
  },
  "lighthouse-core/report/html/renderer/util.js | errorLabel": {
    "message": "‏‮Error‬‏!"
  },
  "lighthouse-core/report/html/renderer/util.js | errorMissingAuditInfo": {
    "message": "‏‮Report‬‏ ‏‮error‬‏: ‏‮no‬‏ ‏‮audit‬‏ ‏‮information‬‏"
  },
  "lighthouse-core/report/html/renderer/util.js | footerIssue": {
    "message": "‏‮File‬‏ ‏‮an‬‏ ‏‮issue‬‏"
  },
  "lighthouse-core/report/html/renderer/util.js | labDataTitle": {
    "message": "‏‮Lab‬‏ ‏‮Data‬‏"
  },
  "lighthouse-core/report/html/renderer/util.js | lsPerformanceCategoryDescription": {
    "message": "[‏‮Lighthouse‬‏](https://developers.google.com/web/tools/lighthouse/) ‏‮analysis‬‏ ‏‮of‬‏ ‏‮the‬‏ ‏‮current‬‏ ‏‮page‬‏ ‏‮on‬‏ ‏‮an‬‏ ‏‮emulated‬‏ ‏‮mobile‬‏ ‏‮network‬‏. ‏‮Values‬‏ ‏‮are‬‏ ‏‮estimated‬‏ ‏‮and‬‏ ‏‮may‬‏ ‏‮vary‬‏."
  },
  "lighthouse-core/report/html/renderer/util.js | manualAuditsGroupTitle": {
    "message": "‏‮Additional‬‏ ‏‮items‬‏ ‏‮to‬‏ ‏‮manually‬‏ ‏‮check‬‏"
  },
  "lighthouse-core/report/html/renderer/util.js | notApplicableAuditsGroupTitle": {
    "message": "‏‮Not‬‏ ‏‮applicable‬‏"
  },
  "lighthouse-core/report/html/renderer/util.js | opportunityResourceColumnLabel": {
    "message": "‏‮Opportunity‬‏"
  },
  "lighthouse-core/report/html/renderer/util.js | opportunitySavingsColumnLabel": {
    "message": "‏‮Estimated‬‏ ‏‮Savings‬‏"
  },
  "lighthouse-core/report/html/renderer/util.js | passedAuditsGroupTitle": {
    "message": "‏‮Passed‬‏ ‏‮audits‬‏"
  },
  "lighthouse-core/report/html/renderer/util.js | runtimeDesktopEmulation": {
    "message": "‏‮Emulated‬‏ ‏‮Desktop‬‏"
  },
  "lighthouse-core/report/html/renderer/util.js | runtimeMobileEmulation": {
    "message": "‏‮Emulated‬‏ ‏‮Moto‬‏ ‏‮G‬‏4"
  },
  "lighthouse-core/report/html/renderer/util.js | runtimeNoEmulation": {
    "message": "‏‮No‬‏ ‏‮emulation‬‏"
  },
  "lighthouse-core/report/html/renderer/util.js | runtimeSettingsAxeVersion": {
    "message": "‏‮Axe‬‏ ‏‮version‬‏"
  },
  "lighthouse-core/report/html/renderer/util.js | runtimeSettingsBenchmark": {
    "message": "‏‮CPU‬‏/‏‮Memory‬‏ ‏‮Power‬‏"
  },
  "lighthouse-core/report/html/renderer/util.js | runtimeSettingsCPUThrottling": {
    "message": "‏‮CPU‬‏ ‏‮throttling‬‏"
  },
  "lighthouse-core/report/html/renderer/util.js | runtimeSettingsChannel": {
    "message": "‏‮Channel‬‏"
  },
  "lighthouse-core/report/html/renderer/util.js | runtimeSettingsDevice": {
    "message": "‏‮Device‬‏"
  },
  "lighthouse-core/report/html/renderer/util.js | runtimeSettingsFetchTime": {
    "message": "‏‮Fetch‬‏ ‏‮Time‬‏"
  },
  "lighthouse-core/report/html/renderer/util.js | runtimeSettingsNetworkThrottling": {
    "message": "‏‮Network‬‏ ‏‮throttling‬‏"
  },
  "lighthouse-core/report/html/renderer/util.js | runtimeSettingsTitle": {
    "message": "‏‮Runtime‬‏ ‏‮Settings‬‏"
  },
  "lighthouse-core/report/html/renderer/util.js | runtimeSettingsUA": {
    "message": "‏‮User‬‏ ‏‮agent‬‏ (‏‮host‬‏)"
  },
  "lighthouse-core/report/html/renderer/util.js | runtimeSettingsUANetwork": {
    "message": "‏‮User‬‏ ‏‮agent‬‏ (‏‮network‬‏)"
  },
  "lighthouse-core/report/html/renderer/util.js | runtimeSettingsUrl": {
    "message": "‏‮URL‬‏"
  },
  "lighthouse-core/report/html/renderer/util.js | runtimeUnknown": {
    "message": "‏‮Unknown‬‏"
  },
  "lighthouse-core/report/html/renderer/util.js | snippetCollapseButtonLabel": {
    "message": "‏‮Collapse‬‏ ‏‮snippet‬‏"
  },
  "lighthouse-core/report/html/renderer/util.js | snippetExpandButtonLabel": {
    "message": "‏‮Expand‬‏ ‏‮snippet‬‏"
  },
  "lighthouse-core/report/html/renderer/util.js | thirdPartyResourcesLabel": {
    "message": "‏‮Show‬‏ 3‏‮rd‬‏-‏‮party‬‏ ‏‮resources‬‏"
  },
  "lighthouse-core/report/html/renderer/util.js | throttlingProvided": {
    "message": "‏‮Provided‬‏ ‏‮by‬‏ ‏‮environment‬‏"
  },
  "lighthouse-core/report/html/renderer/util.js | toplevelWarningsMessage": {
    "message": "‏‮There‬‏ ‏‮were‬‏ ‏‮issues‬‏ ‏‮affecting‬‏ ‏‮this‬‏ ‏‮run‬‏ ‏‮of‬‏ ‏‮Lighthouse‬‏:"
  },
  "lighthouse-core/report/html/renderer/util.js | varianceDisclaimer": {
    "message": "‏‮Values‬‏ ‏‮are‬‏ ‏‮estimated‬‏ ‏‮and‬‏ ‏‮may‬‏ ‏‮vary‬‏. ‏‮The‬‏ [‏‮performance‬‏ ‏‮score‬‏ ‏‮is‬‏ ‏‮calculated‬‏](https://web.dev/performance-scoring/) ‏‮directly‬‏ ‏‮from‬‏ ‏‮these‬‏ ‏‮metrics‬‏."
  },
  "lighthouse-core/report/html/renderer/util.js | warningAuditsGroupTitle": {
    "message": "‏‮Passed‬‏ ‏‮audits‬‏ ‏‮but‬‏ ‏‮with‬‏ ‏‮warnings‬‏"
  },
  "lighthouse-core/report/html/renderer/util.js | warningHeader": {
    "message": "‏‮Warnings‬‏: "
  },
  "node_modules/lighthouse-stack-packs/packs/amp.js | efficient-animated-content": {
    "message": "‏‮For‬‏ ‏‮animated‬‏ ‏‮content‬‏, ‏‮use‬‏ [`amp-anim`](https://amp.dev/documentation/components/amp-anim/) ‏‮to‬‏ ‏‮minimize‬‏ ‏‮CPU‬‏ ‏‮usage‬‏ ‏‮when‬‏ ‏‮the‬‏ ‏‮content‬‏ ‏‮is‬‏ ‏‮offscreen‬‏."
  },
  "node_modules/lighthouse-stack-packs/packs/amp.js | offscreen-images": {
    "message": "‏‮Ensure‬‏ ‏‮that‬‏ ‏‮you‬‏ ‏‮are‬‏ ‏‮using‬‏ [`amp-img`](https://amp.dev/documentation/components/amp-img/?format=websites) ‏‮for‬‏ ‏‮images‬‏ ‏‮to‬‏ ‏‮automatically‬‏ ‏‮lazy‬‏-‏‮load‬‏. [‏‮Learn‬‏ ‏‮more‬‏](https://amp.dev/documentation/guides-and-tutorials/develop/media_iframes_3p/?format=websites#images)."
  },
  "node_modules/lighthouse-stack-packs/packs/amp.js | render-blocking-resources": {
    "message": "‏‮Use‬‏ ‏‮tools‬‏ ‏‮such‬‏ ‏‮as‬‏ [‏‮AMP‬‏ ‏‮Optimizer‬‏](https://github.com/ampproject/amp-toolbox/tree/master/packages/optimizer) ‏‮to‬‏ [‏‮server‬‏-‏‮side‬‏ ‏‮render‬‏ ‏‮AMP‬‏ ‏‮layouts‬‏](https://amp.dev/documentation/guides-and-tutorials/optimize-and-measure/server-side-rendering/)."
  },
  "node_modules/lighthouse-stack-packs/packs/amp.js | unminified-css": {
    "message": "‏‮Refer‬‏ ‏‮to‬‏ ‏‮the‬‏ [‏‮AMP‬‏ ‏‮documentation‬‏](https://amp.dev/documentation/guides-and-tutorials/develop/style_and_layout/style_pages/) ‏‮to‬‏ ‏‮ensure‬‏ ‏‮all‬‏ ‏‮styles‬‏ ‏‮are‬‏ ‏‮supported‬‏."
  },
  "node_modules/lighthouse-stack-packs/packs/amp.js | uses-responsive-images": {
    "message": "‏‮The‬‏ [`amp-img`](https://amp.dev/documentation/components/amp-img/?format=websites) ‏‮component‬‏ ‏‮supports‬‏ ‏‮the‬‏ [`srcset`](https://web.dev/use-srcset-to-automatically-choose-the-right-image/) ‏‮attribute‬‏ ‏‮to‬‏ ‏‮specify‬‏ ‏‮which‬‏ ‏‮image‬‏ ‏‮assets‬‏ ‏‮to‬‏ ‏‮use‬‏ ‏‮based‬‏ ‏‮on‬‏ ‏‮the‬‏ ‏‮screen‬‏ ‏‮size‬‏. [‏‮Learn‬‏ ‏‮more‬‏](https://amp.dev/documentation/guides-and-tutorials/develop/style_and_layout/art_direction/)."
  },
  "node_modules/lighthouse-stack-packs/packs/amp.js | uses-webp-images": {
    "message": "‏‮Consider‬‏ ‏‮displaying‬‏ ‏‮all‬‏ [`amp-img`](https://amp.dev/documentation/components/amp-img/?format=websites) ‏‮components‬‏ ‏‮in‬‏ ‏‮WebP‬‏ ‏‮formats‬‏ ‏‮while‬‏ ‏‮specifying‬‏ ‏‮an‬‏ ‏‮appropriate‬‏ ‏‮fallback‬‏ ‏‮for‬‏ ‏‮other‬‏ ‏‮browsers‬‏. [‏‮Learn‬‏ ‏‮more‬‏](https://amp.dev/documentation/components/amp-img/#example:-specifying-a-fallback-image)."
  },
  "node_modules/lighthouse-stack-packs/packs/angular.js | dom-size": {
    "message": "‏‮Consider‬‏ ‏‮virtual‬‏ ‏‮scrolling‬‏ ‏‮with‬‏ ‏‮the‬‏ ‏‮Component‬‏ ‏‮Dev‬‏ ‏‮Kit‬‏ (‏‮CDK‬‏) ‏‮if‬‏ ‏‮very‬‏ ‏‮large‬‏ ‏‮lists‬‏ ‏‮are‬‏ ‏‮being‬‏ ‏‮rendered‬‏. [‏‮Learn‬‏ ‏‮more‬‏](https://web.dev/virtualize-lists-with-angular-cdk/)."
  },
  "node_modules/lighthouse-stack-packs/packs/angular.js | total-byte-weight": {
    "message": "‏‮Apply‬‏ [‏‮route‬‏-‏‮level‬‏ ‏‮code‬‏ ‏‮splitting‬‏](https://web.dev/route-level-code-splitting-in-angular/) ‏‮to‬‏ ‏‮minimize‬‏ ‏‮the‬‏ ‏‮size‬‏ ‏‮of‬‏ ‏‮your‬‏ ‏‮JavaScript‬‏ ‏‮bundles‬‏. ‏‮Also‬‏, ‏‮consider‬‏ ‏‮precaching‬‏ ‏‮assets‬‏ ‏‮with‬‏ ‏‮the‬‏ [‏‮Angular‬‏ ‏‮service‬‏ ‏‮worker‬‏](https://web.dev/precaching-with-the-angular-service-worker/)."
  },
  "node_modules/lighthouse-stack-packs/packs/angular.js | unminified-warning": {
    "message": "‏‮If‬‏ ‏‮you‬‏ ‏‮are‬‏ ‏‮using‬‏ ‏‮Angular‬‏ ‏‮CLI‬‏, ‏‮ensure‬‏ ‏‮that‬‏ ‏‮builds‬‏ ‏‮are‬‏ ‏‮generated‬‏ ‏‮in‬‏ ‏‮production‬‏ ‏‮mode‬‏. [‏‮Learn‬‏ ‏‮more‬‏](https://angular.io/guide/deployment#enable-runtime-production-mode)."
  },
  "node_modules/lighthouse-stack-packs/packs/angular.js | unused-javascript": {
    "message": "‏‮If‬‏ ‏‮you‬‏ ‏‮are‬‏ ‏‮using‬‏ ‏‮Angular‬‏ ‏‮CLI‬‏, ‏‮include‬‏ ‏‮source‬‏ ‏‮maps‬‏ ‏‮in‬‏ ‏‮your‬‏ ‏‮production‬‏ ‏‮build‬‏ ‏‮to‬‏ ‏‮inspect‬‏ ‏‮your‬‏ ‏‮bundles‬‏. [‏‮Learn‬‏ ‏‮more‬‏](https://angular.io/guide/deployment#inspect-the-bundles)."
  },
  "node_modules/lighthouse-stack-packs/packs/angular.js | uses-rel-preload": {
    "message": "‏‮Preload‬‏ ‏‮routes‬‏ ‏‮ahead‬‏ ‏‮of‬‏ ‏‮time‬‏ ‏‮to‬‏ ‏‮speed‬‏ ‏‮up‬‏ ‏‮navigation‬‏. [‏‮Learn‬‏ ‏‮more‬‏](https://web.dev/route-preloading-in-angular/)."
  },
  "node_modules/lighthouse-stack-packs/packs/angular.js | uses-responsive-images": {
    "message": "‏‮Consider‬‏ ‏‮using‬‏ ‏‮the‬‏ `BreakpointObserver` ‏‮utility‬‏ ‏‮in‬‏ ‏‮the‬‏ ‏‮Component‬‏ ‏‮Dev‬‏ ‏‮Kit‬‏ (‏‮CDK‬‏) ‏‮to‬‏ ‏‮manage‬‏ ‏‮image‬‏ ‏‮breakpoints‬‏. [‏‮Learn‬‏ ‏‮more‬‏](https://material.angular.io/cdk/layout/overview)."
  },
  "node_modules/lighthouse-stack-packs/packs/drupal.js | efficient-animated-content": {
    "message": "‏‮Consider‬‏ ‏‮uploading‬‏ ‏‮your‬‏ ‏‮GIF‬‏ ‏‮to‬‏ ‏‮a‬‏ ‏‮service‬‏ ‏‮which‬‏ ‏‮will‬‏ ‏‮make‬‏ ‏‮it‬‏ ‏‮available‬‏ ‏‮to‬‏ ‏‮embed‬‏ ‏‮as‬‏ ‏‮an‬‏ ‏‮HTML‬‏5 ‏‮video‬‏."
  },
  "node_modules/lighthouse-stack-packs/packs/drupal.js | font-display": {
    "message": "‏‮Specify‬‏ `@font-display` ‏‮when‬‏ ‏‮defining‬‏ ‏‮custom‬‏ ‏‮fonts‬‏ ‏‮in‬‏ ‏‮your‬‏ ‏‮theme‬‏."
  },
  "node_modules/lighthouse-stack-packs/packs/drupal.js | offscreen-images": {
    "message": "‏‮Install‬‏ [‏‮a‬‏ ‏‮Drupal‬‏ ‏‮module‬‏](https://www.drupal.org/project/project_module?f%5B0%5D=&f%5B1%5D=&f%5B2%5D=im_vid_3%3A67&f%5B3%5D=&f%5B4%5D=sm_field_project_type%3Afull&f%5B5%5D=&f%5B6%5D=&text=%22lazy+load%22&solrsort=iss_project_release_usage+desc&op=Search) ‏‮that‬‏ ‏‮can‬‏ ‏‮lazy‬‏ ‏‮load‬‏ ‏‮images‬‏. ‏‮Such‬‏ ‏‮modules‬‏ ‏‮provide‬‏ ‏‮the‬‏ ‏‮ability‬‏ ‏‮to‬‏ ‏‮defer‬‏ ‏‮any‬‏ ‏‮offscreen‬‏ ‏‮images‬‏ ‏‮to‬‏ ‏‮improve‬‏ ‏‮performance‬‏."
  },
  "node_modules/lighthouse-stack-packs/packs/drupal.js | render-blocking-resources": {
    "message": "‏‮Consider‬‏ ‏‮using‬‏ ‏‮a‬‏ ‏‮module‬‏ ‏‮to‬‏ ‏‮inline‬‏ ‏‮critical‬‏ ‏‮CSS‬‏ ‏‮and‬‏ ‏‮JavaScript‬‏, ‏‮or‬‏ ‏‮potentially‬‏ ‏‮load‬‏ ‏‮assets‬‏ ‏‮asynchronously‬‏ ‏‮via‬‏ ‏‮JavaScript‬‏ ‏‮such‬‏ ‏‮as‬‏ ‏‮the‬‏ [‏‮Advanced‬‏ ‏‮CSS‬‏/‏‮JS‬‏ ‏‮Aggregation‬‏](https://www.drupal.org/project/advagg) ‏‮module‬‏. ‏‮Beware‬‏ ‏‮that‬‏ ‏‮optimizations‬‏ ‏‮provided‬‏ ‏‮by‬‏ ‏‮this‬‏ ‏‮module‬‏ ‏‮may‬‏ ‏‮break‬‏ ‏‮your‬‏ ‏‮site‬‏, ‏‮so‬‏ ‏‮you‬‏ ‏‮will‬‏ ‏‮likely‬‏ ‏‮need‬‏ ‏‮to‬‏ ‏‮make‬‏ ‏‮code‬‏ ‏‮changes‬‏."
  },
  "node_modules/lighthouse-stack-packs/packs/drupal.js | time-to-first-byte": {
    "message": "‏‮Themes‬‏, ‏‮modules‬‏, ‏‮and‬‏ ‏‮server‬‏ ‏‮specifications‬‏ ‏‮all‬‏ ‏‮contribute‬‏ ‏‮to‬‏ ‏‮server‬‏ ‏‮response‬‏ ‏‮time‬‏. ‏‮Consider‬‏ ‏‮finding‬‏ ‏‮a‬‏ ‏‮more‬‏ ‏‮optimized‬‏ ‏‮theme‬‏, ‏‮carefully‬‏ ‏‮selecting‬‏ ‏‮an‬‏ ‏‮optimization‬‏ ‏‮module‬‏, ‏‮and‬‏/‏‮or‬‏ ‏‮upgrading‬‏ ‏‮your‬‏ ‏‮server‬‏. ‏‮Your‬‏ ‏‮hosting‬‏ ‏‮servers‬‏ ‏‮should‬‏ ‏‮make‬‏ ‏‮use‬‏ ‏‮of‬‏ ‏‮PHP‬‏ ‏‮opcode‬‏ ‏‮caching‬‏, ‏‮memory‬‏-‏‮caching‬‏ ‏‮to‬‏ ‏‮reduce‬‏ ‏‮database‬‏ ‏‮query‬‏ ‏‮times‬‏ ‏‮such‬‏ ‏‮as‬‏ ‏‮Redis‬‏ ‏‮or‬‏ ‏‮Memcached‬‏, ‏‮as‬‏ ‏‮well‬‏ ‏‮as‬‏ ‏‮optimized‬‏ ‏‮application‬‏ ‏‮logic‬‏ ‏‮to‬‏ ‏‮prepare‬‏ ‏‮pages‬‏ ‏‮faster‬‏."
  },
  "node_modules/lighthouse-stack-packs/packs/drupal.js | total-byte-weight": {
    "message": "‏‮Consider‬‏ ‏‮using‬‏ [‏‮Responsive‬‏ ‏‮Image‬‏ ‏‮Styles‬‏](https://www.drupal.org/docs/8/mobile-guide/responsive-images-in-drupal-8) ‏‮to‬‏ ‏‮reduce‬‏ ‏‮the‬‏ ‏‮size‬‏ ‏‮of‬‏ ‏‮images‬‏ ‏‮loaded‬‏ ‏‮on‬‏ ‏‮your‬‏ ‏‮page‬‏. ‏‮If‬‏ ‏‮you‬‏ ‏‮are‬‏ ‏‮using‬‏ ‏‮Views‬‏ ‏‮to‬‏ ‏‮show‬‏ ‏‮multiple‬‏ ‏‮content‬‏ ‏‮items‬‏ ‏‮on‬‏ ‏‮a‬‏ ‏‮page‬‏, ‏‮consider‬‏ ‏‮implementing‬‏ ‏‮pagination‬‏ ‏‮to‬‏ ‏‮limit‬‏ ‏‮the‬‏ ‏‮number‬‏ ‏‮of‬‏ ‏‮content‬‏ ‏‮items‬‏ ‏‮shown‬‏ ‏‮on‬‏ ‏‮a‬‏ ‏‮given‬‏ ‏‮page‬‏."
  },
  "node_modules/lighthouse-stack-packs/packs/drupal.js | unminified-css": {
    "message": "‏‮Ensure‬‏ ‏‮you‬‏ ‏‮have‬‏ ‏‮enabled‬‏ \"‏‮Aggregate‬‏ ‏‮CSS‬‏ ‏‮files‬‏\" ‏‮in‬‏ ‏‮the‬‏ \"‏‮Administration‬‏ » ‏‮Configuration‬‏ » ‏‮Development‬‏\" ‏‮page‬‏. ‏‮You‬‏ ‏‮can‬‏ ‏‮also‬‏ ‏‮configure‬‏ ‏‮more‬‏ ‏‮advanced‬‏ ‏‮aggregation‬‏ ‏‮options‬‏ ‏‮through‬‏ [‏‮additional‬‏ ‏‮modules‬‏](https://www.drupal.org/project/project_module?f%5B0%5D=&f%5B1%5D=&f%5B2%5D=im_vid_3%3A123&f%5B3%5D=&f%5B4%5D=sm_field_project_type%3Afull&f%5B5%5D=&f%5B6%5D=&text=css+aggregation&solrsort=iss_project_release_usage+desc&op=Search) ‏‮to‬‏ ‏‮speed‬‏ ‏‮up‬‏ ‏‮your‬‏ ‏‮site‬‏ ‏‮by‬‏ ‏‮concatenating‬‏, ‏‮minifying‬‏, ‏‮and‬‏ ‏‮compressing‬‏ ‏‮your‬‏ ‏‮CSS‬‏ ‏‮styles‬‏."
  },
  "node_modules/lighthouse-stack-packs/packs/drupal.js | unminified-javascript": {
    "message": "‏‮Ensure‬‏ ‏‮you‬‏ ‏‮have‬‏ ‏‮enabled‬‏ \"‏‮Aggregate‬‏ ‏‮JavaScript‬‏ ‏‮files‬‏\" ‏‮in‬‏ ‏‮the‬‏ \"‏‮Administration‬‏ » ‏‮Configuration‬‏ » ‏‮Development‬‏\" ‏‮page‬‏. ‏‮You‬‏ ‏‮can‬‏ ‏‮also‬‏ ‏‮configure‬‏ ‏‮more‬‏ ‏‮advanced‬‏ ‏‮aggregation‬‏ ‏‮options‬‏ ‏‮through‬‏ [‏‮additional‬‏ ‏‮modules‬‏](https://www.drupal.org/project/project_module?f%5B0%5D=&f%5B1%5D=&f%5B2%5D=im_vid_3%3A123&f%5B3%5D=&f%5B4%5D=sm_field_project_type%3Afull&f%5B5%5D=&f%5B6%5D=&text=javascript+aggregation&solrsort=iss_project_release_usage+desc&op=Search) ‏‮to‬‏ ‏‮speed‬‏ ‏‮up‬‏ ‏‮your‬‏ ‏‮site‬‏ ‏‮by‬‏ ‏‮concatenating‬‏, ‏‮minifying‬‏, ‏‮and‬‏ ‏‮compressing‬‏ ‏‮your‬‏ ‏‮JavaScript‬‏ ‏‮assets‬‏."
  },
  "node_modules/lighthouse-stack-packs/packs/drupal.js | unused-css-rules": {
    "message": "‏‮Consider‬‏ ‏‮removing‬‏ ‏‮unused‬‏ ‏‮CSS‬‏ ‏‮rules‬‏ ‏‮and‬‏ ‏‮only‬‏ ‏‮attach‬‏ ‏‮the‬‏ ‏‮needed‬‏ ‏‮Drupal‬‏ ‏‮libraries‬‏ ‏‮to‬‏ ‏‮the‬‏ ‏‮relevant‬‏ ‏‮page‬‏ ‏‮or‬‏ ‏‮component‬‏ ‏‮in‬‏ ‏‮a‬‏ ‏‮page‬‏. ‏‮See‬‏ ‏‮the‬‏ [‏‮Drupal‬‏ ‏‮documentation‬‏ ‏‮link‬‏](https://www.drupal.org/docs/8/creating-custom-modules/adding-stylesheets-css-and-javascript-js-to-a-drupal-8-module#library) ‏‮for‬‏ ‏‮details‬‏. ‏‮To‬‏ ‏‮identify‬‏ ‏‮attached‬‏ ‏‮libraries‬‏ ‏‮that‬‏ ‏‮are‬‏ ‏‮adding‬‏ ‏‮extraneous‬‏ ‏‮CSS‬‏, ‏‮try‬‏ ‏‮running‬‏ [‏‮code‬‏ ‏‮coverage‬‏](https://developers.google.com/web/updates/2017/04/devtools-release-notes#coverage) ‏‮in‬‏ ‏‮Chrome‬‏ ‏‮DevTools‬‏. ‏‮You‬‏ ‏‮can‬‏ ‏‮identify‬‏ ‏‮the‬‏ ‏‮theme‬‏/‏‮module‬‏ ‏‮responsible‬‏ ‏‮from‬‏ ‏‮the‬‏ ‏‮URL‬‏ ‏‮of‬‏ ‏‮the‬‏ ‏‮stylesheet‬‏ ‏‮when‬‏ ‏‮CSS‬‏ ‏‮aggregation‬‏ ‏‮is‬‏ ‏‮disabled‬‏ ‏‮in‬‏ ‏‮your‬‏ ‏‮Drupal‬‏ ‏‮site‬‏. ‏‮Look‬‏ ‏‮out‬‏ ‏‮for‬‏ ‏‮themes‬‏/‏‮modules‬‏ ‏‮that‬‏ ‏‮have‬‏ ‏‮many‬‏ ‏‮stylesheets‬‏ ‏‮in‬‏ ‏‮the‬‏ ‏‮list‬‏ ‏‮which‬‏ ‏‮have‬‏ ‏‮a‬‏ ‏‮lot‬‏ ‏‮of‬‏ ‏‮red‬‏ ‏‮in‬‏ ‏‮code‬‏ ‏‮coverage‬‏. ‏‮A‬‏ ‏‮theme‬‏/‏‮module‬‏ ‏‮should‬‏ ‏‮only‬‏ ‏‮enqueue‬‏ ‏‮a‬‏ ‏‮stylesheet‬‏ ‏‮if‬‏ ‏‮it‬‏ ‏‮is‬‏ ‏‮actually‬‏ ‏‮used‬‏ ‏‮on‬‏ ‏‮the‬‏ ‏‮page‬‏."
  },
  "node_modules/lighthouse-stack-packs/packs/drupal.js | unused-javascript": {
    "message": "‏‮Consider‬‏ ‏‮removing‬‏ ‏‮unused‬‏ ‏‮JavaScript‬‏ ‏‮assets‬‏ ‏‮and‬‏ ‏‮only‬‏ ‏‮attach‬‏ ‏‮the‬‏ ‏‮needed‬‏ ‏‮Drupal‬‏ ‏‮libraries‬‏ ‏‮to‬‏ ‏‮the‬‏ ‏‮relevant‬‏ ‏‮page‬‏ ‏‮or‬‏ ‏‮component‬‏ ‏‮in‬‏ ‏‮a‬‏ ‏‮page‬‏. ‏‮See‬‏ ‏‮the‬‏ [‏‮Drupal‬‏ ‏‮documentation‬‏ ‏‮link‬‏](https://www.drupal.org/docs/8/creating-custom-modules/adding-stylesheets-css-and-javascript-js-to-a-drupal-8-module#library) ‏‮for‬‏ ‏‮details‬‏. ‏‮To‬‏ ‏‮identify‬‏ ‏‮attached‬‏ ‏‮libraries‬‏ ‏‮that‬‏ ‏‮are‬‏ ‏‮adding‬‏ ‏‮extraneous‬‏ ‏‮JavaScript‬‏, ‏‮try‬‏ ‏‮running‬‏ [‏‮code‬‏ ‏‮coverage‬‏](https://developers.google.com/web/updates/2017/04/devtools-release-notes#coverage) ‏‮in‬‏ ‏‮Chrome‬‏ ‏‮DevTools‬‏. ‏‮You‬‏ ‏‮can‬‏ ‏‮identify‬‏ ‏‮the‬‏ ‏‮theme‬‏/‏‮module‬‏ ‏‮responsible‬‏ ‏‮from‬‏ ‏‮the‬‏ ‏‮URL‬‏ ‏‮of‬‏ ‏‮the‬‏ ‏‮script‬‏ ‏‮when‬‏ ‏‮JavaScript‬‏ ‏‮aggregation‬‏ ‏‮is‬‏ ‏‮disabled‬‏ ‏‮in‬‏ ‏‮your‬‏ ‏‮Drupal‬‏ ‏‮site‬‏. ‏‮Look‬‏ ‏‮out‬‏ ‏‮for‬‏ ‏‮themes‬‏/‏‮modules‬‏ ‏‮that‬‏ ‏‮have‬‏ ‏‮many‬‏ ‏‮scripts‬‏ ‏‮in‬‏ ‏‮the‬‏ ‏‮list‬‏ ‏‮which‬‏ ‏‮have‬‏ ‏‮a‬‏ ‏‮lot‬‏ ‏‮of‬‏ ‏‮red‬‏ ‏‮in‬‏ ‏‮code‬‏ ‏‮coverage‬‏. ‏‮A‬‏ ‏‮theme‬‏/‏‮module‬‏ ‏‮should‬‏ ‏‮only‬‏ ‏‮enqueue‬‏ ‏‮a‬‏ ‏‮script‬‏ ‏‮if‬‏ ‏‮it‬‏ ‏‮is‬‏ ‏‮actually‬‏ ‏‮used‬‏ ‏‮on‬‏ ‏‮the‬‏ ‏‮page‬‏."
  },
  "node_modules/lighthouse-stack-packs/packs/drupal.js | uses-long-cache-ttl": {
    "message": "‏‮Set‬‏ ‏‮the‬‏ \"‏‮Browser‬‏ ‏‮and‬‏ ‏‮proxy‬‏ ‏‮cache‬‏ ‏‮maximum‬‏ ‏‮age‬‏\" ‏‮in‬‏ ‏‮the‬‏ \"‏‮Administration‬‏ » ‏‮Configuration‬‏ » ‏‮Development‬‏\" ‏‮page‬‏. ‏‮Read‬‏ ‏‮about‬‏ [‏‮Drupal‬‏ ‏‮cache‬‏ ‏‮and‬‏ ‏‮optimizing‬‏ ‏‮for‬‏ ‏‮performance‬‏](https://www.drupal.org/docs/7/managing-site-performance-and-scalability/caching-to-improve-performance/caching-overview#s-drupal-performance-resources)."
  },
  "node_modules/lighthouse-stack-packs/packs/drupal.js | uses-optimized-images": {
    "message": "‏‮Consider‬‏ ‏‮using‬‏ [‏‮a‬‏ ‏‮module‬‏](https://www.drupal.org/project/project_module?f%5B0%5D=&f%5B1%5D=&f%5B2%5D=im_vid_3%3A123&f%5B3%5D=&f%5B4%5D=sm_field_project_type%3Afull&f%5B5%5D=&f%5B6%5D=&text=optimize+images&solrsort=iss_project_release_usage+desc&op=Search) ‏‮that‬‏ ‏‮automatically‬‏ ‏‮optimizes‬‏ ‏‮and‬‏ ‏‮reduces‬‏ ‏‮the‬‏ ‏‮size‬‏ ‏‮of‬‏ ‏‮images‬‏ ‏‮uploaded‬‏ ‏‮through‬‏ ‏‮the‬‏ ‏‮site‬‏ ‏‮while‬‏ ‏‮retaining‬‏ ‏‮quality‬‏. ‏‮Also‬‏, ‏‮ensure‬‏ ‏‮you‬‏ ‏‮are‬‏ ‏‮using‬‏ ‏‮the‬‏ ‏‮native‬‏ [‏‮Responsive‬‏ ‏‮Image‬‏ ‏‮Styles‬‏](https://www.drupal.org/docs/8/mobile-guide/responsive-images-in-drupal-8) ‏‮provided‬‏ ‏‮from‬‏ ‏‮Drupal‬‏ (‏‮available‬‏ ‏‮in‬‏ ‏‮Drupal‬‏ 8 ‏‮and‬‏ ‏‮above‬‏) ‏‮for‬‏ ‏‮all‬‏ ‏‮images‬‏ ‏‮rendered‬‏ ‏‮on‬‏ ‏‮the‬‏ ‏‮site‬‏."
  },
  "node_modules/lighthouse-stack-packs/packs/drupal.js | uses-rel-preconnect": {
    "message": "‏‮Preconnect‬‏ ‏‮or‬‏ ‏‮dns‬‏-‏‮prefetch‬‏ ‏‮resource‬‏ ‏‮hints‬‏ ‏‮can‬‏ ‏‮be‬‏ ‏‮added‬‏ ‏‮by‬‏ ‏‮installing‬‏ ‏‮and‬‏ ‏‮configuring‬‏ [‏‮a‬‏ ‏‮module‬‏](https://www.drupal.org/project/project_module?f%5B0%5D=&f%5B1%5D=&f%5B2%5D=&f%5B3%5D=&f%5B4%5D=sm_field_project_type%3Afull&f%5B5%5D=&f%5B6%5D=&text=dns-prefetch&solrsort=iss_project_release_usage+desc&op=Search) ‏‮that‬‏ ‏‮provides‬‏ ‏‮facilities‬‏ ‏‮for‬‏ ‏‮user‬‏ ‏‮agent‬‏ ‏‮resource‬‏ ‏‮hints‬‏."
  },
  "node_modules/lighthouse-stack-packs/packs/drupal.js | uses-responsive-images": {
    "message": "‏‮Ensure‬‏ ‏‮that‬‏ ‏‮you‬‏ ‏‮are‬‏ ‏‮using‬‏ ‏‮the‬‏ ‏‮native‬‏ [‏‮Responsive‬‏ ‏‮Image‬‏ ‏‮Styles‬‏](https://www.drupal.org/docs/8/mobile-guide/responsive-images-in-drupal-8) ‏‮provided‬‏ ‏‮from‬‏ ‏‮Drupal‬‏ (‏‮available‬‏ ‏‮in‬‏ ‏‮Drupal‬‏ 8 ‏‮and‬‏ ‏‮above‬‏). ‏‮Use‬‏ ‏‮the‬‏ ‏‮Responsive‬‏ ‏‮Image‬‏ ‏‮Styles‬‏ ‏‮when‬‏ ‏‮rendering‬‏ ‏‮image‬‏ ‏‮fields‬‏ ‏‮through‬‏ ‏‮view‬‏ ‏‮modes‬‏, ‏‮views‬‏, ‏‮or‬‏ ‏‮images‬‏ ‏‮uploaded‬‏ ‏‮through‬‏ ‏‮the‬‏ ‏‮WYSIWYG‬‏ ‏‮editor‬‏."
  },
  "node_modules/lighthouse-stack-packs/packs/drupal.js | uses-webp-images": {
    "message": "‏‮Consider‬‏ ‏‮installing‬‏ ‏‮and‬‏ ‏‮configuring‬‏ [‏‮a‬‏ ‏‮module‬‏ ‏‮to‬‏ ‏‮leverage‬‏ ‏‮WebP‬‏ ‏‮image‬‏ ‏‮formats‬‏](https://www.drupal.org/project/project_module?f%5B0%5D=&f%5B1%5D=&f%5B2%5D=&f%5B3%5D=&f%5B4%5D=sm_field_project_type%3Afull&f%5B5%5D=&f%5B6%5D=&text=webp&solrsort=iss_project_release_usage+desc&op=Search) ‏‮in‬‏ ‏‮your‬‏ ‏‮site‬‏. ‏‮Such‬‏ ‏‮modules‬‏ ‏‮automatically‬‏ ‏‮generate‬‏ ‏‮a‬‏ ‏‮WebP‬‏ ‏‮version‬‏ ‏‮of‬‏ ‏‮your‬‏ ‏‮uploaded‬‏ ‏‮images‬‏ ‏‮to‬‏ ‏‮optimize‬‏ ‏‮loading‬‏ ‏‮times‬‏."
  },
  "node_modules/lighthouse-stack-packs/packs/joomla.js | efficient-animated-content": {
    "message": "‏‮Consider‬‏ ‏‮uploading‬‏ ‏‮your‬‏ ‏‮GIF‬‏ ‏‮to‬‏ ‏‮a‬‏ ‏‮service‬‏ ‏‮which‬‏ ‏‮will‬‏ ‏‮make‬‏ ‏‮it‬‏ ‏‮available‬‏ ‏‮to‬‏ ‏‮embed‬‏ ‏‮as‬‏ ‏‮an‬‏ ‏‮HTML‬‏5 ‏‮video‬‏."
  },
  "node_modules/lighthouse-stack-packs/packs/joomla.js | offscreen-images": {
    "message": "‏‮Install‬‏ ‏‮a‬‏ [‏‮lazy‬‏-‏‮load‬‏ ‏‮Joomla‬‏ ‏‮plugin‬‏](https://extensions.joomla.org/instant-search/?jed_live%5Bquery%5D=lazy%20loading) ‏‮that‬‏ ‏‮provides‬‏ ‏‮the‬‏ ‏‮ability‬‏ ‏‮to‬‏ ‏‮defer‬‏ ‏‮any‬‏ ‏‮offscreen‬‏ ‏‮images‬‏, ‏‮or‬‏ ‏‮switch‬‏ ‏‮to‬‏ ‏‮a‬‏ ‏‮template‬‏ ‏‮that‬‏ ‏‮provides‬‏ ‏‮that‬‏ ‏‮functionality‬‏. ‏‮Starting‬‏ ‏‮with‬‏ ‏‮Joomla‬‏ 4.0, ‏‮a‬‏ ‏‮dedicated‬‏ ‏‮lazy‬‏-‏‮loading‬‏ ‏‮plugin‬‏ ‏‮can‬‏ ‏‮be‬‏ ‏‮enabled‬‏ ‏‮by‬‏ ‏‮using‬‏ ‏‮the‬‏ \"‏‮Content‬‏ - ‏‮Lazy‬‏ ‏‮Loading‬‏ ‏‮Images‬‏\" ‏‮plugin‬‏. ‏‮Also‬‏ ‏‮consider‬‏ ‏‮using‬‏ [‏‮an‬‏ ‏‮AMP‬‏ ‏‮plugin‬‏](https://extensions.joomla.org/instant-search/?jed_live%5Bquery%5D=amp)."
  },
  "node_modules/lighthouse-stack-packs/packs/joomla.js | render-blocking-resources": {
    "message": "‏‮There‬‏ ‏‮are‬‏ ‏‮a‬‏ ‏‮number‬‏ ‏‮of‬‏ ‏‮Joomla‬‏ ‏‮plugins‬‏ ‏‮that‬‏ ‏‮can‬‏ ‏‮help‬‏ ‏‮you‬‏ [‏‮inline‬‏ ‏‮critical‬‏ ‏‮assets‬‏](https://extensions.joomla.org/instant-search/?jed_live%5Bquery%5D=performance) ‏‮or‬‏ [‏‮defer‬‏ ‏‮less‬‏ ‏‮important‬‏ ‏‮resources‬‏](https://extensions.joomla.org/instant-search/?jed_live%5Bquery%5D=performance). ‏‮Beware‬‏ ‏‮that‬‏ ‏‮optimizations‬‏ ‏‮provided‬‏ ‏‮by‬‏ ‏‮these‬‏ ‏‮plugins‬‏ ‏‮may‬‏ ‏‮break‬‏ ‏‮features‬‏ ‏‮of‬‏ ‏‮your‬‏ ‏‮templates‬‏ ‏‮or‬‏ ‏‮plugins‬‏, ‏‮so‬‏ ‏‮you‬‏ ‏‮will‬‏ ‏‮need‬‏ ‏‮to‬‏ ‏‮test‬‏ ‏‮these‬‏ ‏‮thoroughly‬‏."
  },
  "node_modules/lighthouse-stack-packs/packs/joomla.js | server-response-time": {
    "message": "‏‮Templates‬‏, ‏‮extensions‬‏, ‏‮and‬‏ ‏‮server‬‏ ‏‮specifications‬‏ ‏‮all‬‏ ‏‮contribute‬‏ ‏‮to‬‏ ‏‮server‬‏ ‏‮response‬‏ ‏‮time‬‏. ‏‮Consider‬‏ ‏‮finding‬‏ ‏‮a‬‏ ‏‮more‬‏ ‏‮optimized‬‏ ‏‮template‬‏, ‏‮carefully‬‏ ‏‮selecting‬‏ ‏‮an‬‏ ‏‮optimization‬‏ ‏‮extension‬‏, ‏‮and‬‏/‏‮or‬‏ ‏‮upgrading‬‏ ‏‮your‬‏ ‏‮server‬‏."
  },
  "node_modules/lighthouse-stack-packs/packs/joomla.js | total-byte-weight": {
    "message": "‏‮Consider‬‏ ‏‮showing‬‏ ‏‮excerpts‬‏ ‏‮in‬‏ ‏‮your‬‏ ‏‮article‬‏ ‏‮categories‬‏ (‏‮e‬‏.‏‮g‬‏. ‏‮via‬‏ ‏‮the‬‏ ‏‮read‬‏ ‏‮more‬‏ ‏‮link‬‏), ‏‮reducing‬‏ ‏‮the‬‏ ‏‮number‬‏ ‏‮of‬‏ ‏‮articles‬‏ ‏‮shown‬‏ ‏‮on‬‏ ‏‮a‬‏ ‏‮given‬‏ ‏‮page‬‏, ‏‮breaking‬‏ ‏‮your‬‏ ‏‮long‬‏ ‏‮posts‬‏ ‏‮into‬‏ ‏‮multiple‬‏ ‏‮pages‬‏, ‏‮or‬‏ ‏‮using‬‏ ‏‮a‬‏ ‏‮plugin‬‏ ‏‮to‬‏ ‏‮lazy‬‏-‏‮load‬‏ ‏‮comments‬‏."
  },
  "node_modules/lighthouse-stack-packs/packs/joomla.js | unminified-css": {
    "message": "‏‮A‬‏ ‏‮number‬‏ ‏‮of‬‏ [‏‮Joomla‬‏ ‏‮extensions‬‏](https://extensions.joomla.org/instant-search/?jed_live%5Bquery%5D=performance) ‏‮can‬‏ ‏‮speed‬‏ ‏‮up‬‏ ‏‮your‬‏ ‏‮site‬‏ ‏‮by‬‏ ‏‮concatenating‬‏, ‏‮minifying‬‏, ‏‮and‬‏ ‏‮compressing‬‏ ‏‮your‬‏ ‏‮css‬‏ ‏‮styles‬‏. ‏‮There‬‏ ‏‮are‬‏ ‏‮also‬‏ ‏‮templates‬‏ ‏‮that‬‏ ‏‮provide‬‏ ‏‮this‬‏ ‏‮functionality‬‏."
  },
  "node_modules/lighthouse-stack-packs/packs/joomla.js | unminified-javascript": {
    "message": "‏‮A‬‏ ‏‮number‬‏ ‏‮of‬‏ [‏‮Joomla‬‏ ‏‮extensions‬‏](https://extensions.joomla.org/instant-search/?jed_live%5Bquery%5D=performance) ‏‮can‬‏ ‏‮speed‬‏ ‏‮up‬‏ ‏‮your‬‏ ‏‮site‬‏ ‏‮by‬‏ ‏‮concatenating‬‏, ‏‮minifying‬‏, ‏‮and‬‏ ‏‮compressing‬‏ ‏‮your‬‏ ‏‮scripts‬‏. ‏‮There‬‏ ‏‮are‬‏ ‏‮also‬‏ ‏‮templates‬‏ ‏‮that‬‏ ‏‮provide‬‏ ‏‮this‬‏ ‏‮functionality‬‏."
  },
  "node_modules/lighthouse-stack-packs/packs/joomla.js | unused-css-rules": {
    "message": "‏‮Consider‬‏ ‏‮reducing‬‏, ‏‮or‬‏ ‏‮switching‬‏, ‏‮the‬‏ ‏‮number‬‏ ‏‮of‬‏ [‏‮Joomla‬‏ ‏‮extensions‬‏](https://extensions.joomla.org/) ‏‮loading‬‏ ‏‮unused‬‏ ‏‮CSS‬‏ ‏‮in‬‏ ‏‮your‬‏ ‏‮page‬‏. ‏‮To‬‏ ‏‮identify‬‏ ‏‮extensions‬‏ ‏‮that‬‏ ‏‮are‬‏ ‏‮adding‬‏ ‏‮extraneous‬‏ ‏‮CSS‬‏, ‏‮try‬‏ ‏‮running‬‏ [‏‮code‬‏ ‏‮coverage‬‏](https://developers.google.com/web/updates/2017/04/devtools-release-notes#coverage) ‏‮in‬‏ ‏‮Chrome‬‏ ‏‮DevTools‬‏. ‏‮You‬‏ ‏‮can‬‏ ‏‮identify‬‏ ‏‮the‬‏ ‏‮theme‬‏/‏‮plugin‬‏ ‏‮responsible‬‏ ‏‮from‬‏ ‏‮the‬‏ ‏‮URL‬‏ ‏‮of‬‏ ‏‮the‬‏ ‏‮stylesheet‬‏. ‏‮Look‬‏ ‏‮out‬‏ ‏‮for‬‏ ‏‮plugins‬‏ ‏‮that‬‏ ‏‮have‬‏ ‏‮many‬‏ ‏‮stylesheets‬‏ ‏‮in‬‏ ‏‮the‬‏ ‏‮list‬‏ ‏‮which‬‏ ‏‮have‬‏ ‏‮a‬‏ ‏‮lot‬‏ ‏‮of‬‏ ‏‮red‬‏ ‏‮in‬‏ ‏‮code‬‏ ‏‮coverage‬‏. ‏‮A‬‏ ‏‮plugin‬‏ ‏‮should‬‏ ‏‮only‬‏ ‏‮enqueue‬‏ ‏‮a‬‏ ‏‮stylesheet‬‏ ‏‮if‬‏ ‏‮it‬‏ ‏‮is‬‏ ‏‮actually‬‏ ‏‮used‬‏ ‏‮on‬‏ ‏‮the‬‏ ‏‮page‬‏."
  },
  "node_modules/lighthouse-stack-packs/packs/joomla.js | unused-javascript": {
    "message": "‏‮Consider‬‏ ‏‮reducing‬‏, ‏‮or‬‏ ‏‮switching‬‏, ‏‮the‬‏ ‏‮number‬‏ ‏‮of‬‏ [‏‮Joomla‬‏ ‏‮extensions‬‏](https://extensions.joomla.org/) ‏‮loading‬‏ ‏‮unused‬‏ ‏‮JavaScript‬‏ ‏‮in‬‏ ‏‮your‬‏ ‏‮page‬‏. ‏‮To‬‏ ‏‮identify‬‏ ‏‮plugins‬‏ ‏‮that‬‏ ‏‮are‬‏ ‏‮adding‬‏ ‏‮extraneous‬‏ ‏‮JS‬‏, ‏‮try‬‏ ‏‮running‬‏ [‏‮code‬‏ ‏‮coverage‬‏](https://developers.google.com/web/updates/2017/04/devtools-release-notes#coverage) ‏‮in‬‏ ‏‮Chrome‬‏ ‏‮DevTools‬‏. ‏‮You‬‏ ‏‮can‬‏ ‏‮identify‬‏ ‏‮the‬‏ ‏‮extension‬‏ ‏‮responsible‬‏ ‏‮from‬‏ ‏‮the‬‏ ‏‮URL‬‏ ‏‮of‬‏ ‏‮the‬‏ ‏‮script‬‏. ‏‮Look‬‏ ‏‮out‬‏ ‏‮for‬‏ ‏‮extensions‬‏ ‏‮that‬‏ ‏‮have‬‏ ‏‮many‬‏ ‏‮scripts‬‏ ‏‮in‬‏ ‏‮the‬‏ ‏‮list‬‏ ‏‮which‬‏ ‏‮have‬‏ ‏‮a‬‏ ‏‮lot‬‏ ‏‮of‬‏ ‏‮red‬‏ ‏‮in‬‏ ‏‮code‬‏ ‏‮coverage‬‏. ‏‮An‬‏ ‏‮extension‬‏ ‏‮should‬‏ ‏‮only‬‏ ‏‮enqueue‬‏ ‏‮a‬‏ ‏‮script‬‏ ‏‮if‬‏ ‏‮it‬‏ ‏‮is‬‏ ‏‮actually‬‏ ‏‮used‬‏ ‏‮on‬‏ ‏‮the‬‏ ‏‮page‬‏."
  },
  "node_modules/lighthouse-stack-packs/packs/joomla.js | uses-long-cache-ttl": {
    "message": "‏‮Read‬‏ ‏‮about‬‏ [‏‮Browser‬‏ ‏‮Caching‬‏ ‏‮in‬‏ ‏‮Joomla‬‏](https://docs.joomla.org/Cache)."
  },
  "node_modules/lighthouse-stack-packs/packs/joomla.js | uses-optimized-images": {
    "message": "‏‮Consider‬‏ ‏‮using‬‏ ‏‮an‬‏ [‏‮image‬‏ ‏‮optimization‬‏ ‏‮plugin‬‏](https://extensions.joomla.org/instant-search/?jed_live%5Bquery%5D=performance) ‏‮that‬‏ ‏‮compresses‬‏ ‏‮your‬‏ ‏‮images‬‏ ‏‮while‬‏ ‏‮retaining‬‏ ‏‮quality‬‏."
  },
  "node_modules/lighthouse-stack-packs/packs/joomla.js | uses-responsive-images": {
    "message": "‏‮Consider‬‏ ‏‮using‬‏ ‏‮a‬‏ [‏‮responsive‬‏ ‏‮images‬‏ ‏‮plugin‬‏](https://extensions.joomla.org/instant-search/?jed_live%5Bquery%5D=responsive%20images) ‏‮to‬‏ ‏‮use‬‏ ‏‮responsive‬‏ ‏‮images‬‏ ‏‮in‬‏ ‏‮your‬‏ ‏‮content‬‏."
  },
  "node_modules/lighthouse-stack-packs/packs/joomla.js | uses-text-compression": {
    "message": "‏‮You‬‏ ‏‮can‬‏ ‏‮enable‬‏ ‏‮text‬‏ ‏‮compression‬‏ ‏‮by‬‏ ‏‮enabling‬‏ ‏‮Gzip‬‏ ‏‮Page‬‏ ‏‮Compression‬‏ ‏‮in‬‏ ‏‮Joomla‬‏ (‏‮System‬‏ > ‏‮Global‬‏ ‏‮configuration‬‏ > ‏‮Server‬‏)."
  },
  "node_modules/lighthouse-stack-packs/packs/joomla.js | uses-webp-images": {
    "message": "‏‮Consider‬‏ ‏‮using‬‏ ‏‮a‬‏ [‏‮plugin‬‏](https://extensions.joomla.org/instant-search/?jed_live%5Bquery%5D=webp) ‏‮or‬‏ ‏‮service‬‏ ‏‮that‬‏ ‏‮will‬‏ ‏‮automatically‬‏ ‏‮convert‬‏ ‏‮your‬‏ ‏‮uploaded‬‏ ‏‮images‬‏ ‏‮to‬‏ ‏‮the‬‏ ‏‮optimal‬‏ ‏‮formats‬‏."
  },
  "node_modules/lighthouse-stack-packs/packs/magento.js | critical-request-chains": {
    "message": "‏‮If‬‏ ‏‮you‬‏ ‏‮are‬‏ ‏‮not‬‏ ‏‮bundling‬‏ ‏‮your‬‏ ‏‮JavaScript‬‏ ‏‮assets‬‏, ‏‮consider‬‏ ‏‮using‬‏ [‏‮baler‬‏](https://github.com/magento/baler)."
  },
  "node_modules/lighthouse-stack-packs/packs/magento.js | disable-bundling": {
    "message": "‏‮Disable‬‏ ‏‮Magento‬‏'‏‮s‬‏ ‏‮built‬‏-‏‮in‬‏ [‏‮JavaScript‬‏ ‏‮bundling‬‏ ‏‮and‬‏ ‏‮minification‬‏](https://devdocs.magento.com/guides/v2.3/frontend-dev-guide/themes/js-bundling.html), ‏‮and‬‏ ‏‮consider‬‏ ‏‮using‬‏ [‏‮baler‬‏](https://github.com/magento/baler/) ‏‮instead‬‏."
  },
  "node_modules/lighthouse-stack-packs/packs/magento.js | font-display": {
    "message": "‏‮Specify‬‏ `@font-display` ‏‮when‬‏ [‏‮defining‬‏ ‏‮custom‬‏ ‏‮fonts‬‏](https://devdocs.magento.com/guides/v2.3/frontend-dev-guide/css-topics/using-fonts.html)."
  },
  "node_modules/lighthouse-stack-packs/packs/magento.js | offscreen-images": {
    "message": "‏‮Consider‬‏ ‏‮modifying‬‏ ‏‮your‬‏ ‏‮product‬‏ ‏‮and‬‏ ‏‮catalog‬‏ ‏‮templates‬‏ ‏‮to‬‏ ‏‮make‬‏ ‏‮use‬‏ ‏‮of‬‏ ‏‮the‬‏ ‏‮web‬‏ ‏‮platform‬‏'‏‮s‬‏ [‏‮lazy‬‏ ‏‮loading‬‏](https://web.dev/native-lazy-loading) ‏‮feature‬‏."
  },
  "node_modules/lighthouse-stack-packs/packs/magento.js | time-to-first-byte": {
    "message": "‏‮Use‬‏ ‏‮Magento‬‏'‏‮s‬‏ [‏‮Varnish‬‏ ‏‮integration‬‏](https://devdocs.magento.com/guides/v2.3/config-guide/varnish/config-varnish.html)."
  },
  "node_modules/lighthouse-stack-packs/packs/magento.js | unminified-css": {
    "message": "‏‮Enable‬‏ ‏‮the‬‏ \"‏‮Minify‬‏ ‏‮CSS‬‏ ‏‮Files‬‏\" ‏‮option‬‏ ‏‮in‬‏ ‏‮your‬‏ ‏‮store‬‏'‏‮s‬‏ ‏‮Developer‬‏ ‏‮settings‬‏. [‏‮Learn‬‏ ‏‮more‬‏](https://devdocs.magento.com/guides/v2.3/performance-best-practices/configuration.html?itm_source=devdocs&itm_medium=search_page&itm_campaign=federated_search&itm_term=minify%20css%20files)."
  },
  "node_modules/lighthouse-stack-packs/packs/magento.js | unminified-javascript": {
    "message": "‏‮Use‬‏ [‏‮Terser‬‏](https://www.npmjs.com/package/terser) ‏‮to‬‏ ‏‮minify‬‏ ‏‮all‬‏ ‏‮JavaScript‬‏ ‏‮assets‬‏ ‏‮from‬‏ ‏‮static‬‏ ‏‮content‬‏ ‏‮deployment‬‏, ‏‮and‬‏ ‏‮disable‬‏ ‏‮the‬‏ ‏‮built‬‏-‏‮in‬‏ ‏‮minification‬‏ ‏‮feature‬‏."
  },
  "node_modules/lighthouse-stack-packs/packs/magento.js | unused-javascript": {
    "message": "‏‮Disable‬‏ ‏‮Magento‬‏'‏‮s‬‏ ‏‮built‬‏-‏‮in‬‏ [‏‮JavaScript‬‏ ‏‮bundling‬‏](https://devdocs.magento.com/guides/v2.3/frontend-dev-guide/themes/js-bundling.html)."
  },
  "node_modules/lighthouse-stack-packs/packs/magento.js | uses-optimized-images": {
    "message": "‏‮Consider‬‏ ‏‮searching‬‏ ‏‮the‬‏ [‏‮Magento‬‏ ‏‮Marketplace‬‏](https://marketplace.magento.com/catalogsearch/result/?q=optimize%20image) ‏‮for‬‏ ‏‮a‬‏ ‏‮variety‬‏ ‏‮of‬‏ ‏‮third‬‏ ‏‮party‬‏ ‏‮extensions‬‏ ‏‮to‬‏ ‏‮optimize‬‏ ‏‮images‬‏."
  },
  "node_modules/lighthouse-stack-packs/packs/magento.js | uses-rel-preconnect": {
    "message": "‏‮Preconnect‬‏ ‏‮or‬‏ ‏‮dns‬‏-‏‮prefetch‬‏ ‏‮resource‬‏ ‏‮hints‬‏ ‏‮can‬‏ ‏‮be‬‏ ‏‮added‬‏ ‏‮by‬‏ [‏‮modifying‬‏ ‏‮a‬‏ ‏‮themes‬‏'‏‮s‬‏ ‏‮layout‬‏](https://devdocs.magento.com/guides/v2.3/frontend-dev-guide/layouts/xml-manage.html)."
  },
  "node_modules/lighthouse-stack-packs/packs/magento.js | uses-rel-preload": {
    "message": "`<link rel=preload>` ‏‮tags‬‏ ‏‮can‬‏ ‏‮be‬‏ ‏‮added‬‏ ‏‮by‬‏ [‏‮modifying‬‏ ‏‮a‬‏ ‏‮themes‬‏'‏‮s‬‏ ‏‮layout‬‏](https://devdocs.magento.com/guides/v2.3/frontend-dev-guide/layouts/xml-manage.html)."
  },
  "node_modules/lighthouse-stack-packs/packs/magento.js | uses-webp-images": {
    "message": "‏‮Consider‬‏ ‏‮searching‬‏ ‏‮the‬‏ [‏‮Magento‬‏ ‏‮Marketplace‬‏](https://marketplace.magento.com/catalogsearch/result/?q=webp) ‏‮for‬‏ ‏‮a‬‏ ‏‮variety‬‏ ‏‮of‬‏ ‏‮third‬‏-‏‮party‬‏ ‏‮extensions‬‏ ‏‮to‬‏ ‏‮leverage‬‏ ‏‮newer‬‏ ‏‮image‬‏ ‏‮formats‬‏."
  },
  "node_modules/lighthouse-stack-packs/packs/react.js | dom-size": {
    "message": "‏‮Consider‬‏ ‏‮using‬‏ ‏‮a‬‏ “‏‮windowing‬‏” ‏‮library‬‏ ‏‮like‬‏ `react-window` ‏‮to‬‏ ‏‮minimize‬‏ ‏‮the‬‏ ‏‮number‬‏ ‏‮of‬‏ ‏‮DOM‬‏ ‏‮nodes‬‏ ‏‮created‬‏ ‏‮if‬‏ ‏‮you‬‏ ‏‮are‬‏ ‏‮rendering‬‏ ‏‮many‬‏ ‏‮repeated‬‏ ‏‮elements‬‏ ‏‮on‬‏ ‏‮the‬‏ ‏‮page‬‏. [‏‮Learn‬‏ ‏‮more‬‏](https://web.dev/virtualize-long-lists-react-window/). ‏‮Also‬‏, ‏‮minimize‬‏ ‏‮unnecessary‬‏ ‏‮re‬‏-‏‮renders‬‏ ‏‮using‬‏ [`shouldComponentUpdate`](https://reactjs.org/docs/optimizing-performance.html#shouldcomponentupdate-in-action), [`PureComponent`](https://reactjs.org/docs/react-api.html#reactpurecomponent), ‏‮or‬‏ [`React.memo`](https://reactjs.org/docs/react-api.html#reactmemo) ‏‮and‬‏ [‏‮skip‬‏ ‏‮effects‬‏](https://reactjs.org/docs/hooks-effect.html#tip-optimizing-performance-by-skipping-effects) ‏‮only‬‏ ‏‮until‬‏ ‏‮certain‬‏ ‏‮dependencies‬‏ ‏‮have‬‏ ‏‮changed‬‏ ‏‮if‬‏ ‏‮you‬‏ ‏‮are‬‏ ‏‮using‬‏ ‏‮the‬‏ `Effect` ‏‮hook‬‏ ‏‮to‬‏ ‏‮improve‬‏ ‏‮runtime‬‏ ‏‮performance‬‏."
  },
  "node_modules/lighthouse-stack-packs/packs/react.js | redirects": {
    "message": "‏‮If‬‏ ‏‮you‬‏ ‏‮are‬‏ ‏‮using‬‏ ‏‮React‬‏ ‏‮Router‬‏, ‏‮minimize‬‏ ‏‮usage‬‏ ‏‮of‬‏ ‏‮the‬‏ `<Redirect>` ‏‮component‬‏ ‏‮for‬‏ [‏‮route‬‏ ‏‮navigations‬‏](https://reacttraining.com/react-router/web/api/Redirect)."
  },
  "node_modules/lighthouse-stack-packs/packs/react.js | time-to-first-byte": {
    "message": "‏‮If‬‏ ‏‮you‬‏ ‏‮are‬‏ ‏‮server‬‏-‏‮side‬‏ ‏‮rendering‬‏ ‏‮any‬‏ ‏‮React‬‏ ‏‮components‬‏, ‏‮consider‬‏ ‏‮using‬‏ `renderToNodeStream()` ‏‮or‬‏ `renderToStaticNodeStream()` ‏‮to‬‏ ‏‮allow‬‏ ‏‮the‬‏ ‏‮client‬‏ ‏‮to‬‏ ‏‮receive‬‏ ‏‮and‬‏ ‏‮hydrate‬‏ ‏‮different‬‏ ‏‮parts‬‏ ‏‮of‬‏ ‏‮the‬‏ ‏‮markup‬‏ ‏‮instead‬‏ ‏‮of‬‏ ‏‮all‬‏ ‏‮at‬‏ ‏‮once‬‏. [‏‮Learn‬‏ ‏‮more‬‏](https://reactjs.org/docs/react-dom-server.html#rendertonodestream)."
  },
  "node_modules/lighthouse-stack-packs/packs/react.js | unminified-css": {
    "message": "‏‮If‬‏ ‏‮your‬‏ ‏‮build‬‏ ‏‮system‬‏ ‏‮minifies‬‏ ‏‮CSS‬‏ ‏‮files‬‏ ‏‮automatically‬‏, ‏‮ensure‬‏ ‏‮that‬‏ ‏‮you‬‏ ‏‮are‬‏ ‏‮deploying‬‏ ‏‮the‬‏ ‏‮production‬‏ ‏‮build‬‏ ‏‮of‬‏ ‏‮your‬‏ ‏‮application‬‏. ‏‮You‬‏ ‏‮can‬‏ ‏‮check‬‏ ‏‮this‬‏ ‏‮with‬‏ ‏‮the‬‏ ‏‮React‬‏ ‏‮Developer‬‏ ‏‮Tools‬‏ ‏‮extension‬‏. [‏‮Learn‬‏ ‏‮more‬‏](https://reactjs.org/docs/optimizing-performance.html#use-the-production-build)."
  },
  "node_modules/lighthouse-stack-packs/packs/react.js | unminified-javascript": {
    "message": "‏‮If‬‏ ‏‮your‬‏ ‏‮build‬‏ ‏‮system‬‏ ‏‮minifies‬‏ ‏‮JS‬‏ ‏‮files‬‏ ‏‮automatically‬‏, ‏‮ensure‬‏ ‏‮that‬‏ ‏‮you‬‏ ‏‮are‬‏ ‏‮deploying‬‏ ‏‮the‬‏ ‏‮production‬‏ ‏‮build‬‏ ‏‮of‬‏ ‏‮your‬‏ ‏‮application‬‏. ‏‮You‬‏ ‏‮can‬‏ ‏‮check‬‏ ‏‮this‬‏ ‏‮with‬‏ ‏‮the‬‏ ‏‮React‬‏ ‏‮Developer‬‏ ‏‮Tools‬‏ ‏‮extension‬‏. [‏‮Learn‬‏ ‏‮more‬‏](https://reactjs.org/docs/optimizing-performance.html#use-the-production-build)."
  },
  "node_modules/lighthouse-stack-packs/packs/react.js | unused-javascript": {
    "message": "‏‮If‬‏ ‏‮you‬‏ ‏‮are‬‏ ‏‮not‬‏ ‏‮server‬‏-‏‮side‬‏ ‏‮rendering‬‏, [‏‮split‬‏ ‏‮your‬‏ ‏‮JavaScript‬‏ ‏‮bundles‬‏](https://web.dev/code-splitting-suspense/) ‏‮with‬‏ `React.lazy()`. ‏‮Otherwise‬‏, ‏‮code‬‏-‏‮split‬‏ ‏‮using‬‏ ‏‮a‬‏ ‏‮third‬‏-‏‮party‬‏ ‏‮library‬‏ ‏‮such‬‏ ‏‮as‬‏ [‏‮loadable‬‏-‏‮components‬‏](https://www.smooth-code.com/open-source/loadable-components/docs/getting-started/)."
  },
  "node_modules/lighthouse-stack-packs/packs/react.js | user-timings": {
    "message": "‏‮Use‬‏ ‏‮the‬‏ ‏‮React‬‏ ‏‮DevTools‬‏ ‏‮Profiler‬‏, ‏‮which‬‏ ‏‮makes‬‏ ‏‮use‬‏ ‏‮of‬‏ ‏‮the‬‏ ‏‮Profiler‬‏ ‏‮API‬‏, ‏‮to‬‏ ‏‮measure‬‏ ‏‮the‬‏ ‏‮rendering‬‏ ‏‮performance‬‏ ‏‮of‬‏ ‏‮your‬‏ ‏‮components‬‏. [‏‮Learn‬‏ ‏‮more‬‏.](https://reactjs.org/blog/2018/09/10/introducing-the-react-profiler.html)"
  },
  "node_modules/lighthouse-stack-packs/packs/wordpress.js | efficient-animated-content": {
    "message": "‏‮Consider‬‏ ‏‮uploading‬‏ ‏‮your‬‏ ‏‮GIF‬‏ ‏‮to‬‏ ‏‮a‬‏ ‏‮service‬‏ ‏‮which‬‏ ‏‮will‬‏ ‏‮make‬‏ ‏‮it‬‏ ‏‮available‬‏ ‏‮to‬‏ ‏‮embed‬‏ ‏‮as‬‏ ‏‮an‬‏ ‏‮HTML‬‏5 ‏‮video‬‏."
  },
  "node_modules/lighthouse-stack-packs/packs/wordpress.js | offscreen-images": {
    "message": "‏‮Install‬‏ ‏‮a‬‏ [‏‮lazy‬‏-‏‮load‬‏ ‏‮WordPress‬‏ ‏‮plugin‬‏](https://wordpress.org/plugins/search/lazy+load/) ‏‮that‬‏ ‏‮provides‬‏ ‏‮the‬‏ ‏‮ability‬‏ ‏‮to‬‏ ‏‮defer‬‏ ‏‮any‬‏ ‏‮offscreen‬‏ ‏‮images‬‏, ‏‮or‬‏ ‏‮switch‬‏ ‏‮to‬‏ ‏‮a‬‏ ‏‮theme‬‏ ‏‮that‬‏ ‏‮provides‬‏ ‏‮that‬‏ ‏‮functionality‬‏. ‏‮Also‬‏ ‏‮consider‬‏ ‏‮using‬‏ [‏‮the‬‏ ‏‮AMP‬‏ ‏‮plugin‬‏](https://wordpress.org/plugins/amp/)."
  },
  "node_modules/lighthouse-stack-packs/packs/wordpress.js | render-blocking-resources": {
    "message": "‏‮There‬‏ ‏‮are‬‏ ‏‮a‬‏ ‏‮number‬‏ ‏‮of‬‏ ‏‮WordPress‬‏ ‏‮plugins‬‏ ‏‮that‬‏ ‏‮can‬‏ ‏‮help‬‏ ‏‮you‬‏ [‏‮inline‬‏ ‏‮critical‬‏ ‏‮assets‬‏](https://wordpress.org/plugins/search/critical+css/) ‏‮or‬‏ [‏‮defer‬‏ ‏‮less‬‏ ‏‮important‬‏ ‏‮resources‬‏](https://wordpress.org/plugins/search/defer+css+javascript/). ‏‮Beware‬‏ ‏‮that‬‏ ‏‮optimizations‬‏ ‏‮provided‬‏ ‏‮by‬‏ ‏‮these‬‏ ‏‮plugins‬‏ ‏‮may‬‏ ‏‮break‬‏ ‏‮features‬‏ ‏‮of‬‏ ‏‮your‬‏ ‏‮theme‬‏ ‏‮or‬‏ ‏‮plugins‬‏, ‏‮so‬‏ ‏‮you‬‏ ‏‮will‬‏ ‏‮likely‬‏ ‏‮need‬‏ ‏‮to‬‏ ‏‮make‬‏ ‏‮code‬‏ ‏‮changes‬‏."
  },
  "node_modules/lighthouse-stack-packs/packs/wordpress.js | time-to-first-byte": {
    "message": "‏‮Themes‬‏, ‏‮plugins‬‏, ‏‮and‬‏ ‏‮server‬‏ ‏‮specifications‬‏ ‏‮all‬‏ ‏‮contribute‬‏ ‏‮to‬‏ ‏‮server‬‏ ‏‮response‬‏ ‏‮time‬‏. ‏‮Consider‬‏ ‏‮finding‬‏ ‏‮a‬‏ ‏‮more‬‏ ‏‮optimized‬‏ ‏‮theme‬‏, ‏‮carefully‬‏ ‏‮selecting‬‏ ‏‮an‬‏ ‏‮optimization‬‏ ‏‮plugin‬‏, ‏‮and‬‏/‏‮or‬‏ ‏‮upgrading‬‏ ‏‮your‬‏ ‏‮server‬‏."
  },
  "node_modules/lighthouse-stack-packs/packs/wordpress.js | total-byte-weight": {
    "message": "‏‮Consider‬‏ ‏‮showing‬‏ ‏‮excerpts‬‏ ‏‮in‬‏ ‏‮your‬‏ ‏‮post‬‏ ‏‮lists‬‏ (‏‮e‬‏.‏‮g‬‏. ‏‮via‬‏ ‏‮the‬‏ ‏‮more‬‏ ‏‮tag‬‏), ‏‮reducing‬‏ ‏‮the‬‏ ‏‮number‬‏ ‏‮of‬‏ ‏‮posts‬‏ ‏‮shown‬‏ ‏‮on‬‏ ‏‮a‬‏ ‏‮given‬‏ ‏‮page‬‏, ‏‮breaking‬‏ ‏‮your‬‏ ‏‮long‬‏ ‏‮posts‬‏ ‏‮into‬‏ ‏‮multiple‬‏ ‏‮pages‬‏, ‏‮or‬‏ ‏‮using‬‏ ‏‮a‬‏ ‏‮plugin‬‏ ‏‮to‬‏ ‏‮lazy‬‏-‏‮load‬‏ ‏‮comments‬‏."
  },
  "node_modules/lighthouse-stack-packs/packs/wordpress.js | unminified-css": {
    "message": "‏‮A‬‏ ‏‮number‬‏ ‏‮of‬‏ [‏‮WordPress‬‏ ‏‮plugins‬‏](https://wordpress.org/plugins/search/minify+css/) ‏‮can‬‏ ‏‮speed‬‏ ‏‮up‬‏ ‏‮your‬‏ ‏‮site‬‏ ‏‮by‬‏ ‏‮concatenating‬‏, ‏‮minifying‬‏, ‏‮and‬‏ ‏‮compressing‬‏ ‏‮your‬‏ ‏‮styles‬‏. ‏‮You‬‏ ‏‮may‬‏ ‏‮also‬‏ ‏‮want‬‏ ‏‮to‬‏ ‏‮use‬‏ ‏‮a‬‏ ‏‮build‬‏ ‏‮process‬‏ ‏‮to‬‏ ‏‮do‬‏ ‏‮this‬‏ ‏‮minification‬‏ ‏‮up‬‏-‏‮front‬‏ ‏‮if‬‏ ‏‮possible‬‏."
  },
  "node_modules/lighthouse-stack-packs/packs/wordpress.js | unminified-javascript": {
    "message": "‏‮A‬‏ ‏‮number‬‏ ‏‮of‬‏ [‏‮WordPress‬‏ ‏‮plugins‬‏](https://wordpress.org/plugins/search/minify+javascript/) ‏‮can‬‏ ‏‮speed‬‏ ‏‮up‬‏ ‏‮your‬‏ ‏‮site‬‏ ‏‮by‬‏ ‏‮concatenating‬‏, ‏‮minifying‬‏, ‏‮and‬‏ ‏‮compressing‬‏ ‏‮your‬‏ ‏‮scripts‬‏. ‏‮You‬‏ ‏‮may‬‏ ‏‮also‬‏ ‏‮want‬‏ ‏‮to‬‏ ‏‮use‬‏ ‏‮a‬‏ ‏‮build‬‏ ‏‮process‬‏ ‏‮to‬‏ ‏‮do‬‏ ‏‮this‬‏ ‏‮minification‬‏ ‏‮up‬‏ ‏‮front‬‏ ‏‮if‬‏ ‏‮possible‬‏."
  },
  "node_modules/lighthouse-stack-packs/packs/wordpress.js | unused-css-rules": {
    "message": "‏‮Consider‬‏ ‏‮reducing‬‏, ‏‮or‬‏ ‏‮switching‬‏, ‏‮the‬‏ ‏‮number‬‏ ‏‮of‬‏ [‏‮WordPress‬‏ ‏‮plugins‬‏](https://wordpress.org/plugins/) ‏‮loading‬‏ ‏‮unused‬‏ ‏‮CSS‬‏ ‏‮in‬‏ ‏‮your‬‏ ‏‮page‬‏. ‏‮To‬‏ ‏‮identify‬‏ ‏‮plugins‬‏ ‏‮that‬‏ ‏‮are‬‏ ‏‮adding‬‏ ‏‮extraneous‬‏ ‏‮CSS‬‏, ‏‮try‬‏ ‏‮running‬‏ [‏‮code‬‏ ‏‮coverage‬‏](https://developers.google.com/web/updates/2017/04/devtools-release-notes#coverage) ‏‮in‬‏ ‏‮Chrome‬‏ ‏‮DevTools‬‏. ‏‮You‬‏ ‏‮can‬‏ ‏‮identify‬‏ ‏‮the‬‏ ‏‮theme‬‏/‏‮plugin‬‏ ‏‮responsible‬‏ ‏‮from‬‏ ‏‮the‬‏ ‏‮URL‬‏ ‏‮of‬‏ ‏‮the‬‏ ‏‮stylesheet‬‏. ‏‮Look‬‏ ‏‮out‬‏ ‏‮for‬‏ ‏‮plugins‬‏ ‏‮that‬‏ ‏‮have‬‏ ‏‮many‬‏ ‏‮stylesheets‬‏ ‏‮in‬‏ ‏‮the‬‏ ‏‮list‬‏ ‏‮which‬‏ ‏‮have‬‏ ‏‮a‬‏ ‏‮lot‬‏ ‏‮of‬‏ ‏‮red‬‏ ‏‮in‬‏ ‏‮code‬‏ ‏‮coverage‬‏. ‏‮A‬‏ ‏‮plugin‬‏ ‏‮should‬‏ ‏‮only‬‏ ‏‮enqueue‬‏ ‏‮a‬‏ ‏‮stylesheet‬‏ ‏‮if‬‏ ‏‮it‬‏ ‏‮is‬‏ ‏‮actually‬‏ ‏‮used‬‏ ‏‮on‬‏ ‏‮the‬‏ ‏‮page‬‏."
  },
  "node_modules/lighthouse-stack-packs/packs/wordpress.js | unused-javascript": {
    "message": "‏‮Consider‬‏ ‏‮reducing‬‏, ‏‮or‬‏ ‏‮switching‬‏, ‏‮the‬‏ ‏‮number‬‏ ‏‮of‬‏ [‏‮WordPress‬‏ ‏‮plugins‬‏](https://wordpress.org/plugins/) ‏‮loading‬‏ ‏‮unused‬‏ ‏‮JavaScript‬‏ ‏‮in‬‏ ‏‮your‬‏ ‏‮page‬‏. ‏‮To‬‏ ‏‮identify‬‏ ‏‮plugins‬‏ ‏‮that‬‏ ‏‮are‬‏ ‏‮adding‬‏ ‏‮extraneous‬‏ ‏‮JS‬‏, ‏‮try‬‏ ‏‮running‬‏ [‏‮code‬‏ ‏‮coverage‬‏](https://developers.google.com/web/updates/2017/04/devtools-release-notes#coverage) ‏‮in‬‏ ‏‮Chrome‬‏ ‏‮DevTools‬‏. ‏‮You‬‏ ‏‮can‬‏ ‏‮identify‬‏ ‏‮the‬‏ ‏‮theme‬‏/‏‮plugin‬‏ ‏‮responsible‬‏ ‏‮from‬‏ ‏‮the‬‏ ‏‮URL‬‏ ‏‮of‬‏ ‏‮the‬‏ ‏‮script‬‏. ‏‮Look‬‏ ‏‮out‬‏ ‏‮for‬‏ ‏‮plugins‬‏ ‏‮that‬‏ ‏‮have‬‏ ‏‮many‬‏ ‏‮scripts‬‏ ‏‮in‬‏ ‏‮the‬‏ ‏‮list‬‏ ‏‮which‬‏ ‏‮have‬‏ ‏‮a‬‏ ‏‮lot‬‏ ‏‮of‬‏ ‏‮red‬‏ ‏‮in‬‏ ‏‮code‬‏ ‏‮coverage‬‏. ‏‮A‬‏ ‏‮plugin‬‏ ‏‮should‬‏ ‏‮only‬‏ ‏‮enqueue‬‏ ‏‮a‬‏ ‏‮script‬‏ ‏‮if‬‏ ‏‮it‬‏ ‏‮is‬‏ ‏‮actually‬‏ ‏‮used‬‏ ‏‮on‬‏ ‏‮the‬‏ ‏‮page‬‏."
  },
  "node_modules/lighthouse-stack-packs/packs/wordpress.js | uses-long-cache-ttl": {
    "message": "‏‮Read‬‏ ‏‮about‬‏ [‏‮Browser‬‏ ‏‮Caching‬‏ ‏‮in‬‏ ‏‮WordPress‬‏](https://wordpress.org/support/article/optimization/#browser-caching)."
  },
  "node_modules/lighthouse-stack-packs/packs/wordpress.js | uses-optimized-images": {
    "message": "‏‮Consider‬‏ ‏‮using‬‏ ‏‮an‬‏ [‏‮image‬‏ ‏‮optimization‬‏ ‏‮WordPress‬‏ ‏‮plugin‬‏](https://wordpress.org/plugins/search/optimize+images/) ‏‮that‬‏ ‏‮compresses‬‏ ‏‮your‬‏ ‏‮images‬‏ ‏‮while‬‏ ‏‮retaining‬‏ ‏‮quality‬‏."
  },
  "node_modules/lighthouse-stack-packs/packs/wordpress.js | uses-responsive-images": {
    "message": "‏‮Upload‬‏ ‏‮images‬‏ ‏‮directly‬‏ ‏‮through‬‏ ‏‮the‬‏ [‏‮media‬‏ ‏‮library‬‏](https://wordpress.org/support/article/media-library-screen/) ‏‮to‬‏ ‏‮ensure‬‏ ‏‮that‬‏ ‏‮the‬‏ ‏‮required‬‏ ‏‮image‬‏ ‏‮sizes‬‏ ‏‮are‬‏ ‏‮available‬‏, ‏‮and‬‏ ‏‮then‬‏ ‏‮insert‬‏ ‏‮them‬‏ ‏‮from‬‏ ‏‮the‬‏ ‏‮media‬‏ ‏‮library‬‏ ‏‮or‬‏ ‏‮use‬‏ ‏‮the‬‏ ‏‮image‬‏ ‏‮widget‬‏ ‏‮to‬‏ ‏‮ensure‬‏ ‏‮the‬‏ ‏‮optimal‬‏ ‏‮image‬‏ ‏‮sizes‬‏ ‏‮are‬‏ ‏‮used‬‏ (‏‮including‬‏ ‏‮those‬‏ ‏‮for‬‏ ‏‮the‬‏ ‏‮responsive‬‏ ‏‮breakpoints‬‏). ‏‮Avoid‬‏ ‏‮using‬‏ `Full Size` ‏‮images‬‏ ‏‮unless‬‏ ‏‮the‬‏ ‏‮dimensions‬‏ ‏‮are‬‏ ‏‮adequate‬‏ ‏‮for‬‏ ‏‮their‬‏ ‏‮usage‬‏. [‏‮Learn‬‏ ‏‮More‬‏](https://wordpress.org/support/article/inserting-images-into-posts-and-pages/)."
  },
  "node_modules/lighthouse-stack-packs/packs/wordpress.js | uses-text-compression": {
    "message": "‏‮You‬‏ ‏‮can‬‏ ‏‮enable‬‏ ‏‮text‬‏ ‏‮compression‬‏ ‏‮in‬‏ ‏‮your‬‏ ‏‮web‬‏ ‏‮server‬‏ ‏‮configuration‬‏."
  },
  "node_modules/lighthouse-stack-packs/packs/wordpress.js | uses-webp-images": {
    "message": "‏‮Consider‬‏ ‏‮using‬‏ ‏‮a‬‏ [‏‮plugin‬‏](https://wordpress.org/plugins/search/convert+webp/) ‏‮or‬‏ ‏‮service‬‏ ‏‮that‬‏ ‏‮will‬‏ ‏‮automatically‬‏ ‏‮convert‬‏ ‏‮your‬‏ ‏‮uploaded‬‏ ‏‮images‬‏ ‏‮to‬‏ ‏‮the‬‏ ‏‮optimal‬‏ ‏‮formats‬‏."
  }
}<|MERGE_RESOLUTION|>--- conflicted
+++ resolved
@@ -1381,32 +1381,6 @@
   },
   "lighthouse-core/audits/viewport.js | title": {
     "message": "‏‮Has‬‏ ‏‮a‬‏ `<meta name=\"viewport\">` ‏‮tag‬‏ ‏‮with‬‏ `width` ‏‮or‬‏ `initial-scale`"
-  },
-<<<<<<< HEAD
-  "lighthouse-core/audits/without-javascript.js | description": {
-    "message": "‏‮Your‬‏ ‏‮app‬‏ ‏‮should‬‏ ‏‮display‬‏ ‏‮some‬‏ ‏‮content‬‏ ‏‮when‬‏ ‏‮JavaScript‬‏ ‏‮is‬‏ ‏‮disabled‬‏, ‏‮even‬‏ ‏‮if‬‏ ‏‮it‬‏'‏‮s‬‏ ‏‮just‬‏ ‏‮a‬‏ ‏‮warning‬‏ ‏‮to‬‏ ‏‮the‬‏ ‏‮user‬‏ ‏‮that‬‏ ‏‮JavaScript‬‏ ‏‮is‬‏ ‏‮required‬‏ ‏‮to‬‏ ‏‮use‬‏ ‏‮the‬‏ ‏‮app‬‏. [‏‮Learn‬‏ ‏‮more‬‏](https://web.dev/without-javascript/)."
-  },
-  "lighthouse-core/audits/without-javascript.js | explanation": {
-    "message": "‏‮The‬‏ ‏‮page‬‏ ‏‮body‬‏ ‏‮should‬‏ ‏‮render‬‏ ‏‮some‬‏ ‏‮content‬‏ ‏‮if‬‏ ‏‮its‬‏ ‏‮scripts‬‏ ‏‮are‬‏ ‏‮not‬‏ ‏‮available‬‏."
-  },
-  "lighthouse-core/audits/without-javascript.js | failureTitle": {
-    "message": "‏‮Does‬‏ ‏‮not‬‏ ‏‮provide‬‏ ‏‮fallback‬‏ ‏‮content‬‏ ‏‮when‬‏ ‏‮JavaScript‬‏ ‏‮is‬‏ ‏‮not‬‏ ‏‮available‬‏"
-  },
-  "lighthouse-core/audits/without-javascript.js | title": {
-    "message": "‏‮Contains‬‏ ‏‮some‬‏ ‏‮content‬‏ ‏‮when‬‏ ‏‮JavaScript‬‏ ‏‮is‬‏ ‏‮not‬‏ ‏‮available‬‏"
-=======
-  "lighthouse-core/audits/works-offline.js | description": {
-    "message": "‏‮If‬‏ ‏‮you‬‏'‏‮re‬‏ ‏‮building‬‏ ‏‮a‬‏ ‏‮Progressive‬‏ ‏‮Web‬‏ ‏‮App‬‏, ‏‮consider‬‏ ‏‮using‬‏ ‏‮a‬‏ ‏‮service‬‏ ‏‮worker‬‏ ‏‮so‬‏ ‏‮that‬‏ ‏‮your‬‏ ‏‮app‬‏ ‏‮can‬‏ ‏‮work‬‏ ‏‮offline‬‏. [‏‮Learn‬‏ ‏‮more‬‏](https://web.dev/works-offline/)."
-  },
-  "lighthouse-core/audits/works-offline.js | failureTitle": {
-    "message": "‏‮Current‬‏ ‏‮page‬‏ ‏‮does‬‏ ‏‮not‬‏ ‏‮respond‬‏ ‏‮with‬‏ ‏‮a‬‏ 200 ‏‮when‬‏ ‏‮offline‬‏"
-  },
-  "lighthouse-core/audits/works-offline.js | title": {
-    "message": "‏‮Current‬‏ ‏‮page‬‏ ‏‮responds‬‏ ‏‮with‬‏ ‏‮a‬‏ 200 ‏‮when‬‏ ‏‮offline‬‏"
-  },
-  "lighthouse-core/audits/works-offline.js | warningNoLoad": {
-    "message": "‏‮The‬‏ ‏‮page‬‏ ‏‮may‬‏ ‏‮not‬‏ ‏‮be‬‏ ‏‮loading‬‏ ‏‮offline‬‏ ‏‮because‬‏ ‏‮your‬‏ ‏‮test‬‏ ‏‮URL‬‏ ({requested}) ‏‮was‬‏ ‏‮redirected‬‏ ‏‮to‬‏ \"{final}\". ‏‮Try‬‏ ‏‮testing‬‏ ‏‮the‬‏ ‏‮second‬‏ ‏‮URL‬‏ ‏‮directly‬‏."
->>>>>>> 5fc0fce9
   },
   "lighthouse-core/config/default-config.js | a11yAriaGroupDescription": {
     "message": "‏‮These‬‏ ‏‮are‬‏ ‏‮opportunities‬‏ ‏‮to‬‏ ‏‮improve‬‏ ‏‮the‬‏ ‏‮usage‬‏ ‏‮of‬‏ ‏‮ARIA‬‏ ‏‮in‬‏ ‏‮your‬‏ ‏‮application‬‏ ‏‮which‬‏ ‏‮may‬‏ ‏‮enhance‬‏ ‏‮the‬‏ ‏‮experience‬‏ ‏‮for‬‏ ‏‮users‬‏ ‏‮of‬‏ ‏‮assistive‬‏ ‏‮technology‬‏, ‏‮like‬‏ ‏‮a‬‏ ‏‮screen‬‏ ‏‮reader‬‏."
