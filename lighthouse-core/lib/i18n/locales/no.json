{
  "lighthouse-core/audits/accessibility/accesskeys.js | description": {
    "message": "Med tilgangsnøkler kan brukere raskt fokusere på deler av siden. Hver tilgangsnøkkel må være unik for at navigeringen skal fungere riktig. [Finn ut mer](https://web.dev/accesskeys/)."
  },
  "lighthouse-core/audits/accessibility/accesskeys.js | failureTitle": {
    "message": "`[accesskey]`-verdier er ikke unike"
  },
  "lighthouse-core/audits/accessibility/accesskeys.js | title": {
    "message": "`[accesskey]`-verdiene er unike"
  },
  "lighthouse-core/audits/accessibility/aria-allowed-attr.js | description": {
    "message": "Hver ARIA-`role` støtter en spesifikk undergruppe av `aria-*`-attributter. Manglende samsvar mellom disse gjør `aria-*`-attributtene ugyldige. [Finn ut mer](https://web.dev/aria-allowed-attr/)."
  },
  "lighthouse-core/audits/accessibility/aria-allowed-attr.js | failureTitle": {
    "message": "`[aria-*]`-attributter samsvarer ikke med rollene sine"
  },
  "lighthouse-core/audits/accessibility/aria-allowed-attr.js | title": {
    "message": "`[aria-*]`-attributtene samsvarer med rollene sine"
  },
  "lighthouse-core/audits/accessibility/aria-hidden-body.js | description": {
    "message": "Assisterende teknologi, for eksempel skjermlesere, fungerer ikke konsekvent når `aria-hidden=\"true\"` er angitt på dokumentets `<body>`. [Finn ut mer](https://web.dev/aria-hidden-body/)."
  },
  "lighthouse-core/audits/accessibility/aria-hidden-body.js | failureTitle": {
    "message": "`[aria-hidden=\"true\"]` er til stede på dokumentets `<body>`"
  },
  "lighthouse-core/audits/accessibility/aria-hidden-body.js | title": {
    "message": "`[aria-hidden=\"true\"]` er ikke til stede på dokumentets `<body>`"
  },
  "lighthouse-core/audits/accessibility/aria-hidden-focus.js | description": {
    "message": "Fokuserbare underelementer i `[aria-hidden=\"true\"]`-elementer gjør at disse interaktive elementene ikke er tilgjengelige for brukere av assisterende teknologi, for eksempel skjermlesere. [Finn ut mer](https://web.dev/aria-hidden-focus/)."
  },
  "lighthouse-core/audits/accessibility/aria-hidden-focus.js | failureTitle": {
    "message": "`[aria-hidden=\"true\"]`-elementer inneholder fokuserbare underelementer"
  },
  "lighthouse-core/audits/accessibility/aria-hidden-focus.js | title": {
    "message": "`[aria-hidden=\"true\"]`-elementer inneholder ikke fokuserbare underelementer"
  },
  "lighthouse-core/audits/accessibility/aria-input-field-name.js | description": {
    "message": "Når inndatafelt ikke har tilgjengelige navn, beskriver skjermlesere dem med generiske navn. Dermed er de ubrukelige for brukere som er avhengige av skjermlesere. [Finn ut mer](https://web.dev/aria-input-field-name/)."
  },
  "lighthouse-core/audits/accessibility/aria-input-field-name.js | failureTitle": {
    "message": "ARIA-inndatafelt har ikke tilgjengelige navn"
  },
  "lighthouse-core/audits/accessibility/aria-input-field-name.js | title": {
    "message": "ARIA-inndatafelt har tilgjengelige navn"
  },
  "lighthouse-core/audits/accessibility/aria-required-attr.js | description": {
    "message": "Noen ARIA-roller har obligatoriske attributter som beskriver elementenes tilstand for skjermlesere. [Finn ut mer](https://web.dev/aria-required-attr/)."
  },
  "lighthouse-core/audits/accessibility/aria-required-attr.js | failureTitle": {
    "message": "`[role]`-elementer har ikke alle de obligatoriske `[aria-*]`-attributtene"
  },
  "lighthouse-core/audits/accessibility/aria-required-attr.js | title": {
    "message": "`[role]`-elementene har alle de obligatoriske `[aria-*]`-attributtene"
  },
  "lighthouse-core/audits/accessibility/aria-required-children.js | description": {
    "message": "Noen overordnede ARIA-roller må inneholde spesifikke underordnede roller for å utføre de tiltenkte tilgjengelighetsfunksjonene. [Finn ut mer](https://web.dev/aria-required-children/)."
  },
  "lighthouse-core/audits/accessibility/aria-required-children.js | failureTitle": {
    "message": "Elementer som har en ARIA-`[role]` og krever underordnede elementer som inneholder en spesifikk `[role]`, mangler noen av eller alle disse underordnede elementene."
  },
  "lighthouse-core/audits/accessibility/aria-required-children.js | title": {
    "message": "Elementer som har en ARIA-`[role]` og krever underordnede elementer som inneholder en spesifikk `[role]`, har alle de nødvendige underordnede elementene."
  },
  "lighthouse-core/audits/accessibility/aria-required-parent.js | description": {
    "message": "Noen underordnede ARIA-roller må ligge innenfor de spesifikke overordnede rollene for å utføre de tiltenkte tilgjengelighetsfunksjonene på riktig måte. [Finn ut mer](https://web.dev/aria-required-parent/)."
  },
  "lighthouse-core/audits/accessibility/aria-required-parent.js | failureTitle": {
    "message": "`[role]`-elementer ligger ikke i de obligatoriske overordnede elementene"
  },
  "lighthouse-core/audits/accessibility/aria-required-parent.js | title": {
    "message": "`[role]`-elementer ligger i de obligatoriske overordnede elementene"
  },
  "lighthouse-core/audits/accessibility/aria-roles.js | description": {
    "message": "ARIA-roller må ha gyldige verdier for å utføre de tiltenkte tilgjengelighetsfunksjonene. [Finn ut mer](https://web.dev/aria-roles/)."
  },
  "lighthouse-core/audits/accessibility/aria-roles.js | failureTitle": {
    "message": "`[role]`-verdiene er ikke gyldige"
  },
  "lighthouse-core/audits/accessibility/aria-roles.js | title": {
    "message": "`[role]`-verdiene er gyldige"
  },
  "lighthouse-core/audits/accessibility/aria-toggle-field-name.js | description": {
    "message": "Når av/på-felt ikke har tilgjengelige navn, beskriver skjermlesere dem med generiske navn. Dermed er de ubrukelige for brukere som er avhengige av skjermlesere. [Finn ut mer](https://web.dev/aria-toggle-field-name/)."
  },
  "lighthouse-core/audits/accessibility/aria-toggle-field-name.js | failureTitle": {
    "message": "ARIA-av/på-felt har ikke tilgjengelige navn"
  },
  "lighthouse-core/audits/accessibility/aria-toggle-field-name.js | title": {
    "message": "ARIA-av/på-felt har tilgjengelige navn"
  },
  "lighthouse-core/audits/accessibility/aria-valid-attr-value.js | description": {
    "message": "Assisterende teknologi, for eksempel skjermlesere, kan ikke tolke ARIA-attributter med ugyldige verdier. [Finn ut mer](https://web.dev/aria-valid-attr-value/)."
  },
  "lighthouse-core/audits/accessibility/aria-valid-attr-value.js | failureTitle": {
    "message": "`[aria-*]`-attributter har ikke gyldige verdier"
  },
  "lighthouse-core/audits/accessibility/aria-valid-attr-value.js | title": {
    "message": "`[aria-*]`-attributtene har gyldige verdier"
  },
  "lighthouse-core/audits/accessibility/aria-valid-attr.js | description": {
    "message": "Assisterende teknologi, som skjermlesere, kan ikke tolke ARIA-attributter med ugyldige navn. [Finn ut mer](https://web.dev/aria-valid-attr/)."
  },
  "lighthouse-core/audits/accessibility/aria-valid-attr.js | failureTitle": {
    "message": "`[aria-*]`-attributter er ugyldige eller feilstavet"
  },
  "lighthouse-core/audits/accessibility/aria-valid-attr.js | title": {
    "message": "`[aria-*]`-attributtene er gyldige og ikke feilstavet"
  },
  "lighthouse-core/audits/accessibility/axe-audit.js | failingElementsHeader": {
    "message": "Elementer som ikke besto kontrollen"
  },
  "lighthouse-core/audits/accessibility/button-name.js | description": {
    "message": "Når knapper ikke har tilgjengelige navn, beskriver skjermlesere dem som «knapp». Dermed er de ubrukelige for brukere som er avhengige av skjermlesere. [Finn ut mer](https://web.dev/button-name/)."
  },
  "lighthouse-core/audits/accessibility/button-name.js | failureTitle": {
    "message": "Knapper har ikke tilgjengelige navn"
  },
  "lighthouse-core/audits/accessibility/button-name.js | title": {
    "message": "Knappene har tilgjengelige navn"
  },
  "lighthouse-core/audits/accessibility/bypass.js | description": {
    "message": "Hvis du legger til måter å hoppe over repeterende innhold på, kan tastaturbrukere navigere mer effektivt på siden. [Finn ut mer](https://web.dev/bypass/)."
  },
  "lighthouse-core/audits/accessibility/bypass.js | failureTitle": {
    "message": "Siden mangler overskrift, landemerkeregion eller link for å hoppe over innhold"
  },
  "lighthouse-core/audits/accessibility/bypass.js | title": {
    "message": "Siden inneholder en overskrift, en landemerkeregion eller en link for å hoppe over innhold"
  },
  "lighthouse-core/audits/accessibility/color-contrast.js | description": {
    "message": "Tekst med lav kontrast er vanskelig eller umulig å lese for mange brukere. [Finn ut mer](https://web.dev/color-contrast/)."
  },
  "lighthouse-core/audits/accessibility/color-contrast.js | failureTitle": {
    "message": "Kontrastforholdet mellom bakgrunns- og forgrunnsfarger er ikke tilstrekkelig."
  },
  "lighthouse-core/audits/accessibility/color-contrast.js | title": {
    "message": "Kontrastforholdet mellom bakgrunns- og forgrunnsfargene er tilstrekkelig"
  },
  "lighthouse-core/audits/accessibility/definition-list.js | description": {
    "message": "Når definisjonslister ikke er riktig kodet, kan resultatene fra skjermlesere bli forvirrende eller unøyaktige. [Finn ut mer](https://web.dev/definition-list/)."
  },
  "lighthouse-core/audits/accessibility/definition-list.js | failureTitle": {
    "message": "`<dl>`-elementer inneholder ikke bare velordnede `<dt>`- og `<dd>`-grupper og `<script>`-, `<template>`- eller `<div>`-elementer."
  },
  "lighthouse-core/audits/accessibility/definition-list.js | title": {
    "message": "`<dl>`-elementer inneholder bare velordnede `<dt>`- og `<dd>`-grupper og `<script>`-, `<template>`- eller `<div>`-elementer."
  },
  "lighthouse-core/audits/accessibility/dlitem.js | description": {
    "message": "Elementer i definisjonslister (`<dt>` og `<dd>`) må være omsluttet av et overordnet `<dl>`-element for å sørge for at skjermlesere kan lese dem opp riktig. [Finn ut mer](https://web.dev/dlitem/)."
  },
  "lighthouse-core/audits/accessibility/dlitem.js | failureTitle": {
    "message": "Elementer i definisjonslister er ikke omsluttet av `<dl>`-elementer"
  },
  "lighthouse-core/audits/accessibility/dlitem.js | title": {
    "message": "Elementene i definisjonslister er omsluttet av `<dl>`-elementer"
  },
  "lighthouse-core/audits/accessibility/document-title.js | description": {
    "message": "Tittelen gir brukere av skjermlesere oversikt over siden, og søkemotorbrukere er svært avhengige av den for å avgjøre om siden er relevant for søket deres. [Finn ut mer](https://web.dev/document-title/)."
  },
  "lighthouse-core/audits/accessibility/document-title.js | failureTitle": {
    "message": "Dokumentet har ikke noe `<title>`-element"
  },
  "lighthouse-core/audits/accessibility/document-title.js | title": {
    "message": "Dokumentet har et `<title>`-element"
  },
  "lighthouse-core/audits/accessibility/duplicate-id-active.js | description": {
    "message": "Alle fokuserbare elementer må ha unike `id`-attributter for å sikre at de er synlige for assisterende teknologi. [Finn ut mer](https://web.dev/duplicate-id-active/)."
  },
  "lighthouse-core/audits/accessibility/duplicate-id-active.js | failureTitle": {
    "message": "`[id]`-attributter på aktive, fokuserbare elementer er ikke unike"
  },
  "lighthouse-core/audits/accessibility/duplicate-id-active.js | title": {
    "message": "`[id]`-attributter på aktive, fokuserbare elementer er unike"
  },
  "lighthouse-core/audits/accessibility/duplicate-id-aria.js | description": {
    "message": "ARIA-ID-attributter må ha unike verdier for å unngå at andre forekomster blir oversett av assisterende teknologi. [Finn ut mer](https://web.dev/duplicate-id-aria/)."
  },
  "lighthouse-core/audits/accessibility/duplicate-id-aria.js | failureTitle": {
    "message": "ARIA-ID-er er ikke unike"
  },
  "lighthouse-core/audits/accessibility/duplicate-id-aria.js | title": {
    "message": "ARIA-ID-er er unike"
  },
  "lighthouse-core/audits/accessibility/form-field-multiple-labels.js | description": {
    "message": "Skjemafelt med flere etiketter kan bli lest opp på en forvirrende måte av assisterende teknologi, for eksempel skjermlesere som bruker enten den første etiketten, den siste etiketten eller alle etikettene. [Finn ut mer](https://web.dev/form-field-multiple-labels/)."
  },
  "lighthouse-core/audits/accessibility/form-field-multiple-labels.js | failureTitle": {
    "message": "Skjemafelter har flere etiketter"
  },
  "lighthouse-core/audits/accessibility/form-field-multiple-labels.js | title": {
    "message": "Det finnes ingen skjemafelt med flere etiketter"
  },
  "lighthouse-core/audits/accessibility/frame-title.js | description": {
    "message": "Brukere av skjermlesere er avhengige av titler for «frame»/«iframe»-elementer for å forstå innholdet i dem. [Finn ut mer](https://web.dev/frame-title/)."
  },
  "lighthouse-core/audits/accessibility/frame-title.js | failureTitle": {
    "message": "`<frame>`- eller `<iframe>`-elementer mangler tittel"
  },
  "lighthouse-core/audits/accessibility/frame-title.js | title": {
    "message": "`<frame>`- og `<iframe>`-elementer har titler"
  },
  "lighthouse-core/audits/accessibility/heading-order.js | description": {
    "message": "Godt organiserte overskrifter som ikke hopper over nivåer, formidler sidens semantiske struktur, slik at den blir enklere å forstå og navigere ved bruk av assisterende teknologi. [Finn ut mer](https://web.dev/heading-order/)."
  },
  "lighthouse-core/audits/accessibility/heading-order.js | failureTitle": {
    "message": "Overskriftselementer vises ikke i sekvensielt synkende rekkefølge"
  },
  "lighthouse-core/audits/accessibility/heading-order.js | title": {
    "message": "Overskriftselementer vises i sekvensielt synkende rekkefølge"
  },
  "lighthouse-core/audits/accessibility/html-has-lang.js | description": {
    "message": "Hvis en side ikke angir noe «lang»-attributt, antar skjermlesere at siden er på standardspråket brukeren valgte ved konfigurering av skjermleseren. Hvis siden ikke faktisk er på standardspråket, kan det hende skjermleseren leser teksten på siden feil. [Finn ut mer](https://web.dev/html-has-lang/)."
  },
  "lighthouse-core/audits/accessibility/html-has-lang.js | failureTitle": {
    "message": "`<html>`-elementet har ikke noe gyldig `[lang]`-attributt"
  },
  "lighthouse-core/audits/accessibility/html-has-lang.js | title": {
    "message": "`<html>`-elementet har et `[lang]`-attributt"
  },
  "lighthouse-core/audits/accessibility/html-lang-valid.js | description": {
    "message": "Ved å angi et gyldig [BCP 47-språk](https://www.w3.org/International/questions/qa-choosing-language-tags#question) hjelper du skjermlesere med å lese opp teksten riktig. [Finn ut mer](https://web.dev/html-lang-valid/)."
  },
  "lighthouse-core/audits/accessibility/html-lang-valid.js | failureTitle": {
    "message": "`<html>`-elementet har ikke noen gyldig verdi for `[lang]`-attributtet."
  },
  "lighthouse-core/audits/accessibility/html-lang-valid.js | title": {
    "message": "`<html>`-elementet har en gyldig verdi for `[lang]`-attributtet"
  },
  "lighthouse-core/audits/accessibility/image-alt.js | description": {
    "message": "Informative elementer bør ta sikte på korte og beskrivende alternative tekster. Dekorative elementer kan ignoreres med tomme alt-attributter. [Finn ut mer](https://web.dev/image-alt/)."
  },
  "lighthouse-core/audits/accessibility/image-alt.js | failureTitle": {
    "message": "Bildeelementer har ikke `[alt]`-attributter"
  },
  "lighthouse-core/audits/accessibility/image-alt.js | title": {
    "message": "Bildeelementene har `[alt]`-attributter"
  },
  "lighthouse-core/audits/accessibility/input-image-alt.js | description": {
    "message": "Når et bilde brukes som `<input>`-knapp, bør du oppgi en alternativ tekst som hjelper brukere av skjermlesere med å forstå hva knappen er til. [Finn ut mer](https://web.dev/input-image-alt/)."
  },
  "lighthouse-core/audits/accessibility/input-image-alt.js | failureTitle": {
    "message": "`<input type=\"image\">`-elementer har ikke `[alt]`-tekst"
  },
  "lighthouse-core/audits/accessibility/input-image-alt.js | title": {
    "message": "`<input type=\"image\">`-elementer har `[alt]`-tekst"
  },
  "lighthouse-core/audits/accessibility/label.js | description": {
    "message": "Etiketter sørger for at skjemakontroller leses opp på riktig måte av assisterende teknologi, som skjermlesere. [Finn ut mer](https://web.dev/label/)."
  },
  "lighthouse-core/audits/accessibility/label.js | failureTitle": {
    "message": "Skjemaelementer har ikke tilknyttede etiketter"
  },
  "lighthouse-core/audits/accessibility/label.js | title": {
    "message": "Skjemaelementene har tilknyttede etiketter"
  },
  "lighthouse-core/audits/accessibility/layout-table.js | description": {
    "message": "Tabeller som brukes til layoutformål, skal ikke inneholde dataelementer, som th-elementer, caption-elementer eller summary-attributtet, da disse kan skape en forvirrende opplevelse for brukere av skjermlesere. [Finn ut mer](https://web.dev/layout-table/)."
  },
  "lighthouse-core/audits/accessibility/layout-table.js | failureTitle": {
    "message": "Presentasjonsmessige `<table>`-elementer unngår ikke å bruke `<th>`, `<caption>` eller `[summary]`-attributtet."
  },
  "lighthouse-core/audits/accessibility/layout-table.js | title": {
    "message": "Presentasjonsmessige `<table>`-elementer unngår å bruke `<th>`, `<caption>` og `[summary]`-attributtet."
  },
  "lighthouse-core/audits/accessibility/link-name.js | description": {
    "message": "Når du bruker linktekst (og alternativ tekst for bilder som brukes som linker) som er tydelig, unik og mulig å sette fokus på, blir navigeringsopplevelsen bedre for brukere av skjermlesere. [Finn ut mer](https://web.dev/link-name/)."
  },
  "lighthouse-core/audits/accessibility/link-name.js | failureTitle": {
    "message": "Linker har ikke tydelige navn"
  },
  "lighthouse-core/audits/accessibility/link-name.js | title": {
    "message": "Linkene har tydelige navn"
  },
  "lighthouse-core/audits/accessibility/list.js | description": {
    "message": "Skjermlesere har en spesifikk måte å lese opp lister på. Du kan øke kvaliteten på resultatene fra skjermlesere ved å bruke en god listestruktur. [Finn ut mer](https://web.dev/list/)."
  },
  "lighthouse-core/audits/accessibility/list.js | failureTitle": {
    "message": "Lister inneholder ikke kun `<li>`-elementer og elementer som støtter skript (`<script>` og `<template>`)."
  },
  "lighthouse-core/audits/accessibility/list.js | title": {
    "message": "Listene inneholder bare `<li>`-elementer og elementer som støtter skript (`<script>` og `<template>`)."
  },
  "lighthouse-core/audits/accessibility/listitem.js | description": {
    "message": "Skjermlesere krever at listeelementer (`<li>`) ligger i et overordnet `<ul>`- eller `<ol>`-element – ellers kan de ikke leses opp på riktig måte. [Finn ut mer](https://web.dev/listitem/)."
  },
  "lighthouse-core/audits/accessibility/listitem.js | failureTitle": {
    "message": "Listeelementer (`<li>`) ligger ikke i overordnede `<ul>`- eller `<ol>`-elementer."
  },
  "lighthouse-core/audits/accessibility/listitem.js | title": {
    "message": "Listeelementene (`<li>`) ligger i overordnede `<ul>`- eller `<ol>`-elementer"
  },
  "lighthouse-core/audits/accessibility/meta-refresh.js | description": {
    "message": "Brukere forventer ikke at sider oppdateres automatisk, så hvis dette skjer, flyttes fokuset tilbake til toppen av siden. Dette kan føre til frustrasjon eller forvirring. [Finn ut mer](https://web.dev/meta-refresh/)."
  },
  "lighthouse-core/audits/accessibility/meta-refresh.js | failureTitle": {
    "message": "Dokumentet bruker `<meta http-equiv=\"refresh\">`"
  },
  "lighthouse-core/audits/accessibility/meta-refresh.js | title": {
    "message": "Dokumentet bruker ikke `<meta http-equiv=\"refresh\">`"
  },
  "lighthouse-core/audits/accessibility/meta-viewport.js | description": {
    "message": "Deaktivering av zoom er problematisk for brukere med nedsatt synsevne som har behov for å forstørre skjermen for å se innholdet på nettsider. [Finn ut mer](https://web.dev/meta-viewport/)."
  },
  "lighthouse-core/audits/accessibility/meta-viewport.js | failureTitle": {
    "message": "`[user-scalable=\"no\"]` brukes i `<meta name=\"viewport\">`-elementet, eller `[maximum-scale]`-attributtet er mindre enn 5."
  },
  "lighthouse-core/audits/accessibility/meta-viewport.js | title": {
    "message": "`[user-scalable=\"no\"]` brukes ikke i `<meta name=\"viewport\">`-elementet, og `[maximum-scale]`-attributtet er ikke mindre enn 5."
  },
  "lighthouse-core/audits/accessibility/object-alt.js | description": {
    "message": "Skjermlesere kan ikke oversette innhold som ikke er tekst. Ved å legge til alternativ tekst i `<object>`-elementer hjelper du skjermlesere med å formidle mening til brukerne. [Finn ut mer](https://web.dev/object-alt/)."
  },
  "lighthouse-core/audits/accessibility/object-alt.js | failureTitle": {
    "message": "`<object>`-elementer har ikke `[alt]`-tekst"
  },
  "lighthouse-core/audits/accessibility/object-alt.js | title": {
    "message": "`<object>`-elementer har `[alt]`-tekst"
  },
  "lighthouse-core/audits/accessibility/tabindex.js | description": {
    "message": "Større verdier enn 0 antyder en eksplisitt navigeringsrekkefølge. Selv om dette teknisk sett er gyldig, kan det ofte være frustrerende for brukere som er avhengige av assisterende teknologi. [Finn ut mer](https://web.dev/tabindex/)."
  },
  "lighthouse-core/audits/accessibility/tabindex.js | failureTitle": {
    "message": "Noen elementer har en `[tabindex]`-verdi som er større enn 0"
  },
  "lighthouse-core/audits/accessibility/tabindex.js | title": {
    "message": "Ingen elementer har en `[tabindex]`-verdi som er større enn 0"
  },
  "lighthouse-core/audits/accessibility/td-headers-attr.js | description": {
    "message": "Skjermlesere har funksjonalitet som gjør det enklere å navigere i tabeller. Ved å sørge for at `<td>`-celler som bruker `[headers]`-attributtet, kun refererer til andre celler i den samme tabellen, kan du gjøre opplevelsen bedre for brukere av skjermlesere. [Finn ut mer](https://web.dev/td-headers-attr/)."
  },
  "lighthouse-core/audits/accessibility/td-headers-attr.js | failureTitle": {
    "message": "Celler som er en del av et `<table>`-element og bruker `[headers]`-attributtet, refererer til et element (`id`) som ikke finnes i den samme tabellen."
  },
  "lighthouse-core/audits/accessibility/td-headers-attr.js | title": {
    "message": "Celler som er en del av et `<table>`-element og bruker `[headers]`-attributtet, refererer til tabellceller i den samme tabellen."
  },
  "lighthouse-core/audits/accessibility/th-has-data-cells.js | description": {
    "message": "Skjermlesere har funksjonalitet som gjør det enklere å navigere i tabeller. Ved å sørge for at tabelloverskrifter alltid refererer til spesifikke cellesett, kan du gjøre opplevelsen bedre for brukere av skjermlesere. [Finn ut mer](https://web.dev/th-has-data-cells/)."
  },
  "lighthouse-core/audits/accessibility/th-has-data-cells.js | failureTitle": {
    "message": "`<th>`-elementer og elementer med `[role=\"columnheader\"/\"rowheader\"]` har ikke datacellene de beskriver."
  },
  "lighthouse-core/audits/accessibility/th-has-data-cells.js | title": {
    "message": "`<th>`-elementene og elementene med `[role=\"columnheader\"/\"rowheader\"]` har datacellene de beskriver."
  },
  "lighthouse-core/audits/accessibility/valid-lang.js | description": {
    "message": "Ved å angi et gyldig [BCP 47-språk](https://www.w3.org/International/questions/qa-choosing-language-tags#question) i elementer bidrar du til at skjermlesere leser opp teksten riktig. [Finn ut mer](https://web.dev/valid-lang/)."
  },
  "lighthouse-core/audits/accessibility/valid-lang.js | failureTitle": {
    "message": "`[lang]`-attributter mangler gyldige verdier"
  },
  "lighthouse-core/audits/accessibility/valid-lang.js | title": {
    "message": "`[lang]`-attributtene har gyldige verdier"
  },
  "lighthouse-core/audits/accessibility/video-caption.js | description": {
    "message": "Når videoer har teksting, blir det lettere for døve og hørselshemmede brukere å få med seg informasjonen i dem. [Finn ut mer](https://web.dev/video-caption/)."
  },
  "lighthouse-core/audits/accessibility/video-caption.js | failureTitle": {
    "message": "`<video>`-elementer mangler et `<track>`-element med `[kind=\"captions\"]`."
  },
  "lighthouse-core/audits/accessibility/video-caption.js | title": {
    "message": "`<video>`-elementer inneholder et `<track>`-element med `[kind=\"captions\"]`"
  },
  "lighthouse-core/audits/accessibility/video-description.js | description": {
    "message": "Lydbeskrivelser gir relevant videoinformasjon som dialog ikke kan formidle, for eksempel ansiktsuttrykk og scener. [Finn ut mer](https://web.dev/video-description/)."
  },
  "lighthouse-core/audits/accessibility/video-description.js | failureTitle": {
    "message": "`<video>`-elementer mangler et `<track>`-element med `[kind=\"description\"]`."
  },
  "lighthouse-core/audits/accessibility/video-description.js | title": {
    "message": "`<video>`-elementer inneholder et `<track>`-element med `[kind=\"description\"]`"
  },
  "lighthouse-core/audits/apple-touch-icon.js | description": {
    "message": "For å oppnå det ideelle utseendet på iOS når brukere legger til progressive nettprogrammer på startskjermen, definer et `apple-touch-icon`. Det må peke til et ugjennomsiktig, kvadratisk PNG-bilde med sidelengde på 192 (eller 180) piksler. [Finn ut mer](https://web.dev/apple-touch-icon/)."
  },
  "lighthouse-core/audits/apple-touch-icon.js | failureTitle": {
    "message": "Har ikke noe gyldig `apple-touch-icon`"
  },
  "lighthouse-core/audits/apple-touch-icon.js | precomposedWarning": {
    "message": "`apple-touch-icon-precomposed` er utdatert – `apple-touch-icon` foretrekkes."
  },
  "lighthouse-core/audits/apple-touch-icon.js | title": {
    "message": "Har et gyldig `apple-touch-icon`"
  },
  "lighthouse-core/audits/autocomplete.js | columnCurrent": {
    "message": "Nåværende verdi"
  },
  "lighthouse-core/audits/autocomplete.js | columnSuggestions": {
    "message": "Foreslått token"
  },
  "lighthouse-core/audits/autocomplete.js | description": {
    "message": "Med `autocomplete` kan brukere sende inn skjemaer raskere. For å gjøre ting lettere for brukerne, vurder å slå dette på ved å angi en gyldig verdi for `autocomplete`-attributtet. [Finn ut mer](https://developers.google.com/web/fundamentals/design-and-ux/input/forms#use_metadata_to_enable_auto-complete)"
  },
  "lighthouse-core/audits/autocomplete.js | failureTitle": {
    "message": "`<input>`-elementer har ikke riktige `autocomplete`-attributter"
  },
  "lighthouse-core/audits/autocomplete.js | manualReview": {
    "message": "Krever manuell gjennomgang"
  },
  "lighthouse-core/audits/autocomplete.js | reviewOrder": {
    "message": "Gjennomgå rekkefølgen på tokener"
  },
  "lighthouse-core/audits/autocomplete.js | title": {
    "message": "`<input>`-elementer bruker `autocomplete` på riktig måte"
  },
  "lighthouse-core/audits/autocomplete.js | warningInvalid": {
    "message": "`autocomplete`-tokenet/-tokenene «{token}» er ugyldig(e) i {snippet}"
  },
  "lighthouse-core/audits/autocomplete.js | warningOrder": {
    "message": "Gjennomgå tokenrekkefølgen «{tokens}» i {snippet}"
  },
  "lighthouse-core/audits/bootup-time.js | chromeExtensionsWarning": {
    "message": "Chrome-utvidelser gjør innlastingen av denne siden tregere. Prøv å revidere siden i inkognitomodus eller fra en Chrome-profil uten utvidelser."
  },
  "lighthouse-core/audits/bootup-time.js | columnScriptEval": {
    "message": "Skriptevaluering"
  },
  "lighthouse-core/audits/bootup-time.js | columnScriptParse": {
    "message": "Skriptparsing"
  },
  "lighthouse-core/audits/bootup-time.js | columnTotal": {
    "message": "Total CPU-tid"
  },
  "lighthouse-core/audits/bootup-time.js | description": {
    "message": "Vurder å redusere tiden som brukes til parsing, kompilering og kjøring av JavaScript. Levering av mindre JS-ressurser kan bidra til dette. [Finn ut mer](https://web.dev/bootup-time/)."
  },
  "lighthouse-core/audits/bootup-time.js | failureTitle": {
    "message": "Reduser JavaScript-kjøretiden"
  },
  "lighthouse-core/audits/bootup-time.js | title": {
    "message": "JavaScript-kjøretid"
  },
  "lighthouse-core/audits/byte-efficiency/duplicated-javascript.js | description": {
    "message": "Fjern store, dupliserte JavaScript-moduler fra pakker for å redusere antall byte som brukes unødvendig av nettverksaktiviteten. "
  },
  "lighthouse-core/audits/byte-efficiency/duplicated-javascript.js | title": {
    "message": "Fjern duplikatmoduler i JavaScript-pakker"
  },
  "lighthouse-core/audits/byte-efficiency/efficient-animated-content.js | description": {
    "message": "Store GIF-er er mindre effektive for visning av animert innhold. I stedet for GIF bør du vurdere å bruke MPEG4/WebM-videoer for animasjon og PNG/WebP for statiske bilder, da dette belaster nettverket mindre. [Finn ut mer](https://web.dev/efficient-animated-content/)"
  },
  "lighthouse-core/audits/byte-efficiency/efficient-animated-content.js | title": {
    "message": "Bruk videoformat for animert innhold"
  },
  "lighthouse-core/audits/byte-efficiency/legacy-javascript.js | description": {
    "message": "Polyfill- og transform-kode gjør det mulig for nettlesere i eldre versjoner å bruke nye JavaScript-funksjoner. Mange former for slik kode trengs imidlertid ikke i moderne nettlesere. Ta i bruk en moderne skriptimplementeringsstrategi for JavaScript-pakken din ved å bruke module/nomodule-funksjonsoppdagelse for å redusere mengden kode som sendes til moderne nettlesere, samtidig som støtten for nettlesere i eldre versjoner ivaretas. [Finn ut mer](https://philipwalton.com/articles/deploying-es2015-code-in-production-today/)"
  },
  "lighthouse-core/audits/byte-efficiency/legacy-javascript.js | title": {
    "message": "Unngå å sende JavaScript i en eldre versjon til moderne nettlesere"
  },
  "lighthouse-core/audits/byte-efficiency/offscreen-images.js | description": {
    "message": "Vurder «lat» innlasting av bilder som er utenfor skjermen eller skjult, etter at alle kritiske ressurser er ferdig innlastet, for å redusere tiden det tar før siden blir interaktiv. [Finn ut mer](https://web.dev/offscreen-images/)."
  },
  "lighthouse-core/audits/byte-efficiency/offscreen-images.js | title": {
    "message": "Utsett bilder utenfor skjermen"
  },
  "lighthouse-core/audits/byte-efficiency/render-blocking-resources.js | description": {
    "message": "Ressurser blokkerer første opptegning (FP) av siden. Vurder å levere kritisk JS/CSS innebygd og utsette all JS/CSS som ikke er kritisk. [Finn ut mer](https://web.dev/render-blocking-resources/)."
  },
  "lighthouse-core/audits/byte-efficiency/render-blocking-resources.js | title": {
    "message": "Eliminer ressurser som blokkerer gjengivelse"
  },
  "lighthouse-core/audits/byte-efficiency/total-byte-weight.js | description": {
    "message": "Store nettverksressurser koster brukerne ekte penger og er hovedgrunnen til lange innlastingstider. [Finn ut mer](https://web.dev/total-byte-weight/)."
  },
  "lighthouse-core/audits/byte-efficiency/total-byte-weight.js | displayValue": {
    "message": "Den totale størrelsen var {totalBytes, number, bytes} KiB"
  },
  "lighthouse-core/audits/byte-efficiency/total-byte-weight.js | failureTitle": {
    "message": "Unngå enorme nettverksressurser"
  },
  "lighthouse-core/audits/byte-efficiency/total-byte-weight.js | title": {
    "message": "Unngår enorme nettverksbelastninger"
  },
  "lighthouse-core/audits/byte-efficiency/unminified-css.js | description": {
    "message": "Forminskede CSS-filer kan redusere nettverksbelastningen. [Finn ut mer](https://web.dev/unminified-css/)."
  },
  "lighthouse-core/audits/byte-efficiency/unminified-css.js | title": {
    "message": "Forminsk CSS"
  },
  "lighthouse-core/audits/byte-efficiency/unminified-javascript.js | description": {
    "message": "Forminskede JavaScript-filer kan redusere mengden data som må overføres, og parsetiden for skript. [Finn ut mer](https://web.dev/unminified-javascript/)."
  },
  "lighthouse-core/audits/byte-efficiency/unminified-javascript.js | title": {
    "message": "Forminsk JavaScript"
  },
  "lighthouse-core/audits/byte-efficiency/unused-css-rules.js | description": {
    "message": "Fjern overflødige regler fra stilark og utsett å laste inn CSS som ikke brukes på innholdet i den synlige delen av nettsiden. Da reduserer du antall byte som går med til unødvendig nettverksaktivitet. [Finn ut mer](https://web.dev/unused-css-rules/)."
  },
  "lighthouse-core/audits/byte-efficiency/unused-css-rules.js | title": {
    "message": "Fjern ubrukt CSS"
  },
  "lighthouse-core/audits/byte-efficiency/unused-javascript.js | description": {
    "message": "Fjern ubrukt JavaScript for å redusere antall byte som brukes av nettverksaktiviteten. [Finn ut mer](https://web.dev/unused-javascript/)."
  },
  "lighthouse-core/audits/byte-efficiency/unused-javascript.js | title": {
    "message": "Fjern ubrukt JavaScript"
  },
  "lighthouse-core/audits/byte-efficiency/uses-long-cache-ttl.js | description": {
    "message": "En lang bufferlevetid kan gjøre at gjentatte besøk på siden din går raskere. [Finn ut mer](https://web.dev/uses-long-cache-ttl/)."
  },
  "lighthouse-core/audits/byte-efficiency/uses-long-cache-ttl.js | displayValue": {
    "message": "{itemCount,plural, =1{1 ressurs funnet}other{# ressurser funnet}}"
  },
  "lighthouse-core/audits/byte-efficiency/uses-long-cache-ttl.js | failureTitle": {
    "message": "Vis statiske ressurser med effektive buffer-retningslinjer"
  },
  "lighthouse-core/audits/byte-efficiency/uses-long-cache-ttl.js | title": {
    "message": "Bruker effektive buffer-retningslinjer på statiske ressurser"
  },
  "lighthouse-core/audits/byte-efficiency/uses-optimized-images.js | description": {
    "message": "Optimaliserte bilder lastes inn raskere og bruker mindre mobildata. [Finn ut mer](https://web.dev/uses-optimized-images/)."
  },
  "lighthouse-core/audits/byte-efficiency/uses-optimized-images.js | title": {
    "message": "Effektiviser omgjøring av bilder til kode"
  },
  "lighthouse-core/audits/byte-efficiency/uses-responsive-images.js | description": {
    "message": "Vis bilder som har passende størrelse, for å spare mobildata og redusere innlastingstiden. [Finn ut mer](https://web.dev/uses-responsive-images/)."
  },
  "lighthouse-core/audits/byte-efficiency/uses-responsive-images.js | title": {
    "message": "Velg riktige bildestørrelser"
  },
  "lighthouse-core/audits/byte-efficiency/uses-text-compression.js | description": {
    "message": "Tekstbaserte ressurser bør leveres komprimert (gzip, deflate eller brotli) for å minimere antall byte som sendes over nettverket. [Finn ut mer](https://web.dev/uses-text-compression/)."
  },
  "lighthouse-core/audits/byte-efficiency/uses-text-compression.js | title": {
    "message": "Aktiver tekstkomprimering"
  },
  "lighthouse-core/audits/byte-efficiency/uses-webp-images.js | description": {
    "message": "Bildeformater som JPEG 2000, JPEG XR og WebP gir ofte bedre komprimering enn PNG eller JPEG, noe som betyr raskere nedlasting og mindre databruk. [Finn ut mer](https://web.dev/uses-webp-images/)."
  },
  "lighthouse-core/audits/byte-efficiency/uses-webp-images.js | title": {
    "message": "Bruk nyere bildeformater"
  },
  "lighthouse-core/audits/content-width.js | description": {
    "message": "Hvis bredden på appinnholdet ikke samsvarer med bredden på det synlige området, er appen kanskje ikke optimalisert for mobilskjermer. [Finn ut mer](https://web.dev/content-width/)."
  },
  "lighthouse-core/audits/content-width.js | explanation": {
    "message": "Det synlige områdets størrelse på {innerWidth} px samsvarer ikke med vindusstørrelsen på {outerWidth} px."
  },
  "lighthouse-core/audits/content-width.js | failureTitle": {
    "message": "Innholdet har ikke riktig størrelse i forhold til det synlige området"
  },
  "lighthouse-core/audits/content-width.js | title": {
    "message": "Innholdet har riktig størrelse i forhold til det synlige området"
  },
  "lighthouse-core/audits/critical-request-chains.js | description": {
    "message": "De kritiske forespørselskjedene nedenfor viser hvilke ressurser som lastes inn med høy prioritet. Vurder å redusere lengden på kjedene, redusere nedlastingsstørrelsen på ressursene eller utsette nedlasting av unødvendige ressurser for å bedre sideinnlastingen. [Finn ut mer](https://web.dev/critical-request-chains/)."
  },
  "lighthouse-core/audits/critical-request-chains.js | displayValue": {
    "message": "{itemCount,plural, =1{1 kjede funnet}other{# kjeder funnet}}"
  },
  "lighthouse-core/audits/critical-request-chains.js | title": {
    "message": "Unngå kjeding av kritiske forespørsler"
  },
  "lighthouse-core/audits/deprecations.js | columnDeprecate": {
    "message": "Avvikling/varsel"
  },
  "lighthouse-core/audits/deprecations.js | columnLine": {
    "message": "Linje"
  },
  "lighthouse-core/audits/deprecations.js | description": {
    "message": "Avviklede API-er kommer etter hvert til å bli fjernet fra nettleseren. [Finn ut mer](https://web.dev/deprecations/)."
  },
  "lighthouse-core/audits/deprecations.js | displayValue": {
    "message": "{itemCount,plural, =1{1 varsel er funnet}other{# varsler er funnet}}"
  },
  "lighthouse-core/audits/deprecations.js | failureTitle": {
    "message": "Bruker avviklede API-er"
  },
  "lighthouse-core/audits/deprecations.js | title": {
    "message": "Unngår å bruke avviklede API-er"
  },
  "lighthouse-core/audits/dobetterweb/appcache-manifest.js | description": {
    "message": "Programbufferen er avviklet. [Finn ut mer](https://web.dev/appcache-manifest/)."
  },
  "lighthouse-core/audits/dobetterweb/appcache-manifest.js | displayValue": {
    "message": "Fant «{AppCacheManifest}»"
  },
  "lighthouse-core/audits/dobetterweb/appcache-manifest.js | failureTitle": {
    "message": "Bruker programbufferen"
  },
  "lighthouse-core/audits/dobetterweb/appcache-manifest.js | title": {
    "message": "Unngår å bruke programbufferen"
  },
  "lighthouse-core/audits/dobetterweb/charset.js | description": {
    "message": "En tegnkodingsdeklarasjon kreves. Dette kan gjøres med en `<meta>`-tagg i de første 1024 bytene av HTML-koden eller i HTTP-svarhodet «Content-Type». [Finn ut mer](https://web.dev/charset/)."
  },
  "lighthouse-core/audits/dobetterweb/charset.js | failureTitle": {
    "message": "Tegnsettsdeklarasjonen mangler eller forekommer for sent i HTML-koden"
  },
  "lighthouse-core/audits/dobetterweb/charset.js | title": {
    "message": "Definerer tegnsettet ordentlig"
  },
  "lighthouse-core/audits/dobetterweb/doctype.js | description": {
    "message": "Ved å angi en doctype forhindrer du nettleseren fra å bytte til modus for bred kompatibilitet. [Finn ut mer](https://web.dev/doctype/)."
  },
  "lighthouse-core/audits/dobetterweb/doctype.js | explanationBadDoctype": {
    "message": "Doctype-navnet må være strengen `html` med små bokstaver"
  },
  "lighthouse-core/audits/dobetterweb/doctype.js | explanationNoDoctype": {
    "message": "Dokumentet må ha en doctype"
  },
  "lighthouse-core/audits/dobetterweb/doctype.js | explanationPublicId": {
    "message": "Forventet at publicId skulle være en tom streng"
  },
  "lighthouse-core/audits/dobetterweb/doctype.js | explanationSystemId": {
    "message": "Forventet at systemId skulle være en tom streng"
  },
  "lighthouse-core/audits/dobetterweb/doctype.js | failureTitle": {
    "message": "Siden har ikke HTML som doctype og utløser derfor modus for bred kompatibilitet."
  },
  "lighthouse-core/audits/dobetterweb/doctype.js | title": {
    "message": "Siden har HTML som doctype"
  },
  "lighthouse-core/audits/dobetterweb/dom-size.js | columnStatistic": {
    "message": "Statistikk"
  },
  "lighthouse-core/audits/dobetterweb/dom-size.js | columnValue": {
    "message": "Verdi"
  },
  "lighthouse-core/audits/dobetterweb/dom-size.js | description": {
    "message": "Store DOM-er øker minnebruken, forårsaker lengre [stilberegninger](https://developers.google.com/web/fundamentals/performance/rendering/reduce-the-scope-and-complexity-of-style-calculations) og utløser kostbare [dynamiske tilpasninger av layouten](https://developers.google.com/speed/articles/reflow). [Finn ut mer](https://web.dev/dom-size/)."
  },
  "lighthouse-core/audits/dobetterweb/dom-size.js | displayValue": {
    "message": "{itemCount,plural, =1{1 element}other{# elementer}}"
  },
  "lighthouse-core/audits/dobetterweb/dom-size.js | failureTitle": {
    "message": "Unngå for stor DOM-struktur"
  },
  "lighthouse-core/audits/dobetterweb/dom-size.js | statisticDOMDepth": {
    "message": "Maksimal DOM-dybde"
  },
  "lighthouse-core/audits/dobetterweb/dom-size.js | statisticDOMElements": {
    "message": "Totalt antall DOM-elementer"
  },
  "lighthouse-core/audits/dobetterweb/dom-size.js | statisticDOMWidth": {
    "message": "Maksimalt antall underordnede elementer"
  },
  "lighthouse-core/audits/dobetterweb/dom-size.js | title": {
    "message": "Unngå for stor DOM-struktur"
  },
  "lighthouse-core/audits/dobetterweb/external-anchors-use-rel-noopener.js | columnFailingAnchors": {
    "message": "a-tagger som ikke besto kontrollen"
  },
  "lighthouse-core/audits/dobetterweb/external-anchors-use-rel-noopener.js | description": {
    "message": "Legg til `rel=\"noopener\"` eller `rel=\"noreferrer\"` i eksterne linker for å øke ytelsen og forhindre sikkerhetssårbarheter. [Finn ut mer](https://web.dev/external-anchors-use-rel-noopener/)."
  },
  "lighthouse-core/audits/dobetterweb/external-anchors-use-rel-noopener.js | failureTitle": {
    "message": "Linker til opphavsuavhengige destinasjoner er utrygge"
  },
  "lighthouse-core/audits/dobetterweb/external-anchors-use-rel-noopener.js | title": {
    "message": "Linker til opphavsuavhengige destinasjoner er trygge"
  },
  "lighthouse-core/audits/dobetterweb/external-anchors-use-rel-noopener.js | warning": {
    "message": "Kunne ikke avgjøre destinasjonen for ankeret ({anchorHTML}). Hvis ankeret ikke brukes som hyperlink, vurder å fjerne target=_blank."
  },
  "lighthouse-core/audits/dobetterweb/geolocation-on-start.js | description": {
    "message": "Brukere er mistroiske overfor eller blir forvirret av nettsteder som spør om posisjonen deres uten kontekst. Vurder å knytte forespørselen opp mot en brukerhandling i stedet. [Finn ut mer](https://web.dev/geolocation-on-start/)."
  },
  "lighthouse-core/audits/dobetterweb/geolocation-on-start.js | failureTitle": {
    "message": "Spør om geolokaliseringstillatelsen ved sideinnlasting"
  },
  "lighthouse-core/audits/dobetterweb/geolocation-on-start.js | title": {
    "message": "Unngår å spørre om geolokaliseringstillatelsen ved sideinnlasting"
  },
  "lighthouse-core/audits/dobetterweb/js-libraries.js | columnVersion": {
    "message": "Versjon"
  },
  "lighthouse-core/audits/dobetterweb/js-libraries.js | description": {
    "message": "Alle JavaScript-grensesnittsbiblioteker som ble funnet på siden. [Finn ut mer](https://web.dev/js-libraries/)."
  },
  "lighthouse-core/audits/dobetterweb/js-libraries.js | title": {
    "message": "JavaScript-biblioteker som ble oppdaget"
  },
  "lighthouse-core/audits/dobetterweb/no-document-write.js | description": {
    "message": "For brukere som har trege tilkoblinger, kan eksterne skript som injiseres dynamisk via `document.write()`, forsinke sideinnlastingen med flere titalls sekunder. [Finn ut mer](https://web.dev/no-document-write/)."
  },
  "lighthouse-core/audits/dobetterweb/no-document-write.js | failureTitle": {
    "message": "Unngå `document.write()`"
  },
  "lighthouse-core/audits/dobetterweb/no-document-write.js | title": {
    "message": "Unngår `document.write()`"
  },
  "lighthouse-core/audits/dobetterweb/no-vulnerable-libraries.js | columnSeverity": {
    "message": "Høyeste alvorlighetsgrad"
  },
  "lighthouse-core/audits/dobetterweb/no-vulnerable-libraries.js | columnVersion": {
    "message": "Bibliotekversjon"
  },
  "lighthouse-core/audits/dobetterweb/no-vulnerable-libraries.js | columnVuln": {
    "message": "Antall sårbarheter"
  },
  "lighthouse-core/audits/dobetterweb/no-vulnerable-libraries.js | description": {
    "message": "Noen tredjepartsskript kan inneholde kjente sikkerhetssårbarheter som enkelt kan identifiseres og utnyttes av angripere. [Finn ut mer](https://web.dev/no-vulnerable-libraries/)."
  },
  "lighthouse-core/audits/dobetterweb/no-vulnerable-libraries.js | displayValue": {
    "message": "{itemCount,plural, =1{1 sårbarhet er oppdaget}other{# sårbarheter er oppdaget}}"
  },
  "lighthouse-core/audits/dobetterweb/no-vulnerable-libraries.js | failureTitle": {
    "message": "Inkluderer JavaScript-grensesnittsbiblioteker med kjente sikkerhetssårbarheter"
  },
  "lighthouse-core/audits/dobetterweb/no-vulnerable-libraries.js | rowSeverityHigh": {
    "message": "Høy"
  },
  "lighthouse-core/audits/dobetterweb/no-vulnerable-libraries.js | rowSeverityLow": {
    "message": "Lav"
  },
  "lighthouse-core/audits/dobetterweb/no-vulnerable-libraries.js | rowSeverityMedium": {
    "message": "Middels"
  },
  "lighthouse-core/audits/dobetterweb/no-vulnerable-libraries.js | title": {
    "message": "Unngår JavaScript-grensesnittsbiblioteker med kjente sikkerhetssårbarheter"
  },
  "lighthouse-core/audits/dobetterweb/notification-on-start.js | description": {
    "message": "Brukere er mistroiske overfor eller blir forvirret av nettsteder som spør om å få sende varsler uten kontekst. Vurder å knytte forespørselen opp mot brukerbevegelser i stedet. [Finn ut mer](https://web.dev/notification-on-start/)."
  },
  "lighthouse-core/audits/dobetterweb/notification-on-start.js | failureTitle": {
    "message": "Spør om varseltillatelsen ved sideinnlasting"
  },
  "lighthouse-core/audits/dobetterweb/notification-on-start.js | title": {
    "message": "Unngår å spørre om varseltillatelsen ved sideinnlasting"
  },
  "lighthouse-core/audits/dobetterweb/password-inputs-can-be-pasted-into.js | description": {
    "message": "Å hindre brukere i å lime inn passord underminerer gode retningslinjer for sikkerhet. [Finn ut mer](https://web.dev/password-inputs-can-be-pasted-into/)."
  },
  "lighthouse-core/audits/dobetterweb/password-inputs-can-be-pasted-into.js | failureTitle": {
    "message": "Forhindrer brukere fra å lime inn i passordfelt"
  },
  "lighthouse-core/audits/dobetterweb/password-inputs-can-be-pasted-into.js | title": {
    "message": "Brukerne kan lime inn i passordfelt"
  },
  "lighthouse-core/audits/dobetterweb/uses-http2.js | columnProtocol": {
    "message": "Protokoll"
  },
  "lighthouse-core/audits/dobetterweb/uses-http2.js | description": {
    "message": "HTTP/2 har mange fordeler sammenlignet med HTTP/1.1, blant annet binære headers, multipleksing og aktiv meldingslevering fra tjener. [Finn ut mer](https://web.dev/uses-http2/)."
  },
  "lighthouse-core/audits/dobetterweb/uses-http2.js | displayValue": {
    "message": "{itemCount,plural, =1{1 forespørsel ble ikke vist via HTTP/2}other{# forespørsler ble ikke vist via HTTP/2}}"
  },
  "lighthouse-core/audits/dobetterweb/uses-http2.js | title": {
    "message": "Bruk HTTP/2"
  },
  "lighthouse-core/audits/dobetterweb/uses-passive-event-listeners.js | description": {
    "message": "Vurder å markere aktivitetslytterne for berøring og musehjul som `passive` for å oppnå bedre ytelse ved rulling på siden. [Finn ut mer](https://web.dev/uses-passive-event-listeners/)."
  },
  "lighthouse-core/audits/dobetterweb/uses-passive-event-listeners.js | failureTitle": {
    "message": "Bruker ikke passive lyttere for å oppnå bedre ytelse ved rulling på siden"
  },
  "lighthouse-core/audits/dobetterweb/uses-passive-event-listeners.js | title": {
    "message": "Bruker passive lyttere for å oppnå bedre ytelse ved rulling på siden"
  },
  "lighthouse-core/audits/errors-in-console.js | description": {
    "message": "Feil som loggføres i konsollen, tyder på uløste problemer. De kan stamme fra mislykkede nettverksforespørsler og andre nettleserproblemer. [Finn ut mer](https://web.dev/errors-in-console/)"
  },
  "lighthouse-core/audits/errors-in-console.js | failureTitle": {
    "message": "Nettleserfeil ble loggført i konsollen"
  },
  "lighthouse-core/audits/errors-in-console.js | title": {
    "message": "Ingen nettleserfeil ble loggført i konsollen"
  },
  "lighthouse-core/audits/font-display.js | description": {
    "message": "Bruk CSS-funksjonen font-display til å forsikre deg om at brukerne ser teksten mens skrifttypene for nettet lastes inn. [Finn ut mer](https://web.dev/font-display/)."
  },
  "lighthouse-core/audits/font-display.js | failureTitle": {
    "message": "Sørg for at teksten forblir synlig under innlasting av skrifttyper for nettet"
  },
  "lighthouse-core/audits/font-display.js | title": {
    "message": "All tekst forblir synlig under innlasting av skrifttype for nettet"
  },
  "lighthouse-core/audits/font-display.js | undeclaredFontOriginWarning": {
    "message": "{fontCountForOrigin,plural, =1{Lighthouse kunne ikke sjekke `font-display`-verdien for opprinnelsen {fontOrigin} automatisk.}other{Lighthouse kunne ikke sjekke `font-display`-verdiene for opprinnelsen {fontOrigin} automatisk.}}"
  },
  "lighthouse-core/audits/image-aspect-ratio.js | columnActual": {
    "message": "Høyde/bredde-forhold (faktisk)"
  },
  "lighthouse-core/audits/image-aspect-ratio.js | columnDisplayed": {
    "message": "Høyde/bredde-forhold (vist)"
  },
  "lighthouse-core/audits/image-aspect-ratio.js | description": {
    "message": "Visningsstørrelsen for bilder bør samsvare med det naturlige høyde/bredde-forholdet. [Finn ut mer](https://web.dev/image-aspect-ratio/)."
  },
  "lighthouse-core/audits/image-aspect-ratio.js | failureTitle": {
    "message": "Viser bilder med feil høyde/bredde-forhold"
  },
  "lighthouse-core/audits/image-aspect-ratio.js | title": {
    "message": "Viser bilder med riktig høyde/bredde-forhold"
  },
  "lighthouse-core/audits/image-size-responsive.js | columnActual": {
    "message": "Faktisk størrelse"
  },
  "lighthouse-core/audits/image-size-responsive.js | columnDisplayed": {
    "message": "Vist størrelse"
  },
  "lighthouse-core/audits/image-size-responsive.js | columnExpected": {
    "message": "Forventet størrelse"
  },
  "lighthouse-core/audits/image-size-responsive.js | description": {
    "message": "Bildets naturlige dimensjoner bør være proporsjonale med skjermstørrelsen og pikslenes høyde/bredde-forhold for at bildet skal være så tydelig som mulig. [Finn ut mer](https://web.dev/serve-responsive-images/)."
  },
  "lighthouse-core/audits/image-size-responsive.js | failureTitle": {
    "message": "Viser bilder med lav oppløsning"
  },
  "lighthouse-core/audits/image-size-responsive.js | title": {
    "message": "Viser bilder med riktig oppløsning"
  },
  "lighthouse-core/audits/installable-manifest.js | description": {
    "message": "Nettlesere kan aktivt spørre brukere om de vil legge til appen på startskjermen sin. Det kan føre til økt interaksjon. [Finn ut mer](https://web.dev/installable-manifest/)."
  },
  "lighthouse-core/audits/installable-manifest.js | failureTitle": {
    "message": "Manifestet til nettprogrammet oppfyller ikke kravene til installerbarhet"
  },
  "lighthouse-core/audits/installable-manifest.js | title": {
    "message": "Manifestet til nettprogrammet oppfyller kravene til installerbarhet"
  },
  "lighthouse-core/audits/is-on-https.js | allowed": {
    "message": "Tillatt"
  },
  "lighthouse-core/audits/is-on-https.js | blocked": {
    "message": "Blokkert"
  },
  "lighthouse-core/audits/is-on-https.js | columnInsecureURL": {
    "message": "Utrygg nettadresse"
  },
  "lighthouse-core/audits/is-on-https.js | columnResolution": {
    "message": "Forespørselløsning"
  },
  "lighthouse-core/audits/is-on-https.js | description": {
    "message": "Alle nettsteder bør være beskyttet med HTTPS, selv de som ikke håndterer sensitive opplysninger. Blant annet bør du unngå [blandet innhold](https://developers.google.com/web/fundamentals/security/prevent-mixed-content/what-is-mixed-content), som innebærer at enkelte ressurser lastes inn via HTTP selv om den innledende forespørselen foregår via HTTPS. HTTPS forhindrer inntrengere fra å tukle med eller lytte passivt til kommunikasjonen mellom appen din og brukerne dine og er en forutsetning for å kunne bruke HTTP/2 og mange nye nettplattform-API-er. [Finn ut mer](https://web.dev/is-on-https/)."
  },
  "lighthouse-core/audits/is-on-https.js | displayValue": {
    "message": "{itemCount,plural, =1{1 utrygg forespørsel er funnet}other{# utrygge forespørsler er funnet}}"
  },
  "lighthouse-core/audits/is-on-https.js | failureTitle": {
    "message": "Bruker ikke HTTPS"
  },
  "lighthouse-core/audits/is-on-https.js | title": {
    "message": "Bruker HTTPS"
  },
  "lighthouse-core/audits/is-on-https.js | upgraded": {
    "message": "Oppgradert til HTTPS automatisk"
  },
  "lighthouse-core/audits/is-on-https.js | warning": {
    "message": "Tillatt med advarsel"
  },
  "lighthouse-core/audits/large-javascript-libraries.js | columnLibraryName": {
    "message": "Bibliotek"
  },
  "lighthouse-core/audits/large-javascript-libraries.js | description": {
    "message": "Store JavaScript-bibliotek kan føre til lav ytelse. Du bør bruke mindre bibliotek med tilsvarende funksjonalitet for å redusere pakkestørrelsen. [Finn ut mer](https://developers.google.com/web/fundamentals/performance/webpack/decrease-frontend-size#optimize_dependencies)."
  },
  "lighthouse-core/audits/large-javascript-libraries.js | displayValue": {
    "message": "{libraryCount,plural, =1{1 stort bibliotek funnet}other{# store bibliotek funnet}}"
  },
  "lighthouse-core/audits/large-javascript-libraries.js | failureTitle": {
    "message": "Bytt ut unødvendig store JavaScript-bibliotek"
  },
  "lighthouse-core/audits/large-javascript-libraries.js | title": {
    "message": "Unngår store JavaScript-bibliotek der det finnes mindre alternativer"
  },
  "lighthouse-core/audits/largest-contentful-paint-element.js | description": {
    "message": "Dette er det største innholdsrike elementet som ble tegnet innenfor det synlige området. [Finn ut mer](https://web.dev/lighthouse-largest-contentful-paint/)"
  },
  "lighthouse-core/audits/largest-contentful-paint-element.js | title": {
    "message": "Elementet med største innholdsrike opptegning (LCP)"
  },
  "lighthouse-core/audits/layout-shift-elements.js | columnContribution": {
    "message": "CLS-bidrag"
  },
  "lighthouse-core/audits/layout-shift-elements.js | description": {
    "message": "Disse DOM-elementene bidrar mest til CLS på siden."
  },
  "lighthouse-core/audits/layout-shift-elements.js | title": {
    "message": "Unngå store utseendeforskyvninger"
  },
  "lighthouse-core/audits/long-tasks.js | description": {
    "message": "Viser de lengste oppgavene på hovedtråden. Dette er nyttig for å finne ut hvilke oppgaver som bidrar mest til inndataforsinkelser. [Finn ut mer](https://web.dev/long-tasks-devtools/)"
  },
  "lighthouse-core/audits/long-tasks.js | displayValue": {
    "message": "{itemCount,plural, =1{# lang oppgave funnet}other{# lange oppgaver funnet}}"
  },
  "lighthouse-core/audits/long-tasks.js | title": {
    "message": "Unngå lange oppgaver på hovedtråden"
  },
  "lighthouse-core/audits/mainthread-work-breakdown.js | columnCategory": {
    "message": "Kategori"
  },
  "lighthouse-core/audits/mainthread-work-breakdown.js | description": {
    "message": "Vurder å redusere tiden som brukes til parsing, kompilering og kjøring av JS. Levering av mindre JS-ressurser kan bidra til dette. [Finn ut mer](https://web.dev/mainthread-work-breakdown/)"
  },
  "lighthouse-core/audits/mainthread-work-breakdown.js | failureTitle": {
    "message": "Minimer arbeidet på hovedtråden"
  },
  "lighthouse-core/audits/mainthread-work-breakdown.js | title": {
    "message": "Minimerer arbeidet på hovedtråden"
  },
  "lighthouse-core/audits/manual/pwa-cross-browser.js | description": {
    "message": "For å nå så mange brukere som mulig bør nettsteder fungere i alle de vanligste nettleserne. [Finn ut mer](https://web.dev/pwa-cross-browser/)."
  },
  "lighthouse-core/audits/manual/pwa-cross-browser.js | title": {
    "message": "Nettstedet fungerer i ulike nettlesere"
  },
  "lighthouse-core/audits/manual/pwa-each-page-has-url.js | description": {
    "message": "Sørg for at individuelle sider kan dyplinkes via nettadresser, og at nettadressene er unike, slik at de kan deles på sosiale medier. [Finn ut mer](https://web.dev/pwa-each-page-has-url/)."
  },
  "lighthouse-core/audits/manual/pwa-each-page-has-url.js | title": {
    "message": "Hver side har en nettadresse"
  },
  "lighthouse-core/audits/manual/pwa-page-transitions.js | description": {
    "message": "Overganger skal føles smidige når du trykker deg rundt, selv på et tregt nettverk. Denne opplevelsen er avgjørende for brukerens opplevelse av ytelsen. [Finn ut mer](https://web.dev/pwa-page-transitions/)."
  },
  "lighthouse-core/audits/manual/pwa-page-transitions.js | title": {
    "message": "Sideoverganger føles ikke som om de blokkerer på nettverket"
  },
  "lighthouse-core/audits/maskable-icon.js | description": {
    "message": "Maskerbare ikoner sørger for at bildet fyller hele omrisset og vises uten kanter når appen installeres på enheter. [Finn ut mer](https://web.dev/maskable-icon-audit/)."
  },
  "lighthouse-core/audits/maskable-icon.js | failureTitle": {
    "message": "Manifestet har ikke noe maskerbart ikon"
  },
  "lighthouse-core/audits/maskable-icon.js | title": {
    "message": "Manifestet har et maskerbart ikon"
  },
  "lighthouse-core/audits/metrics/cumulative-layout-shift.js | description": {
    "message": "Akkumulert utseendeforskyvning (CLS) måler bevegelsen av synlige elementer i det synlige området. [Finn ut mer](https://web.dev/cls/)."
  },
  "lighthouse-core/audits/metrics/estimated-input-latency.js | description": {
    "message": "Beregnet inndataforsinkelse er et estimat av hvor lang tid (i millisekunder) det tar for appen å svare på brukerinndata i det travleste 5-sekunders tidsrommet mens siden lastes inn. Hvis tidsforsinkelsen er høyere enn 50 ms, kan brukere oppleve appen som treg. [Finn ut mer](https://web.dev/estimated-input-latency/)."
  },
  "lighthouse-core/audits/metrics/first-contentful-paint.js | description": {
    "message": "Den første innholdsrike opptegningen (FCP) markerer den første gangen tekst eller bilder tegnes opp. [Finn ut mer](https://web.dev/first-contentful-paint/)."
  },
  "lighthouse-core/audits/metrics/first-cpu-idle.js | description": {
    "message": "Første prosessor ledig markerer den første gangen at sidens hovedtråd er rolig nok til å klare å håndtere inndata.  [Finn ut mer](https://web.dev/first-cpu-idle/)."
  },
  "lighthouse-core/audits/metrics/first-meaningful-paint.js | description": {
    "message": "Første vesentlige opptegning måler når hovedinnholdet på en side er synlig. [Finn ut mer](https://web.dev/first-meaningful-paint/)."
  },
  "lighthouse-core/audits/metrics/interactive.js | description": {
    "message": "Tid til interaktiv vil si hvor lang tid det tar før siden blir helt interaktiv. [Finn ut mer](https://web.dev/interactive/)."
  },
  "lighthouse-core/audits/metrics/largest-contentful-paint.js | description": {
    "message": "Største innholdsrike opptegning (LCP) markerer tidspunktet når den største teksten eller det største bildet vises. [Finn ut mer](https://web.dev/lighthouse-largest-contentful-paint/)"
  },
  "lighthouse-core/audits/metrics/max-potential-fid.js | description": {
    "message": "Den maksimale potensielle forsinkelsen for første inndata som brukerne dine kan oppleve, er varigheten av den lengste oppgaven. [Finn ut mer](https://web.dev/lighthouse-max-potential-fid/)."
  },
  "lighthouse-core/audits/metrics/speed-index.js | description": {
    "message": "Hastighetsindeksen viser hvor raskt innholdet på siden blir synlig. [Finn ut mer](https://web.dev/speed-index/)."
  },
  "lighthouse-core/audits/metrics/total-blocking-time.js | description": {
    "message": "Summen av alle tidsperiodene mellom første innholdsrike opptegning (FCP) og tid til interaktiv, når oppgavelengden har overskredet 50 ms, uttrykt i millisekunder. [Finn ut mer](https://web.dev/lighthouse-total-blocking-time/)."
  },
  "lighthouse-core/audits/network-rtt.js | description": {
    "message": "Rundturstidene (RTT) for nettverket har stor innvirkning på ytelsen. Hvis RTT-en til et bestemt opprinnelsessted er høy, tyder det på at tjenere som befinner seg nærmere brukeren, muligens kan gi bedre ytelse. [Finn ut mer](https://hpbn.co/primer-on-latency-and-bandwidth/)."
  },
  "lighthouse-core/audits/network-rtt.js | title": {
    "message": "Rundturstider for nettverket"
  },
  "lighthouse-core/audits/network-server-latency.js | description": {
    "message": "Tidsforsinkelser fra tjeneren kan påvirke nettytelsen. Hvis tjeneren for et bestemt opprinnelsessted har høy tidsforsinkelse, tyder det på at tjeneren er overbelastet eller har dårlig ytelse i tjenerdelen. [Finn ut mer](https://hpbn.co/primer-on-web-performance/#analyzing-the-resource-waterfall)."
  },
  "lighthouse-core/audits/network-server-latency.js | title": {
    "message": "Forsinkelser i tjenerdelen"
  },
  "lighthouse-core/audits/no-unload-listeners.js | description": {
    "message": "`unload`-hendelsen utløses ikke på en pålitelig måte. Å lytte til den kan forhindre nettleseroptimaliseringer som for eksempel bakover-fremover-bufferen. Vurder å bruke hendelsene `pagehide` eller `visibilitychange` i stedet. [Finn ut mer](https://developers.google.com/web/updates/2018/07/page-lifecycle-api#the-unload-event)"
  },
  "lighthouse-core/audits/no-unload-listeners.js | failureTitle": {
    "message": "Registrerer en `unload`-lytter"
  },
  "lighthouse-core/audits/no-unload-listeners.js | title": {
    "message": "Unngår `unload`-hendelseslyttere"
  },
  "lighthouse-core/audits/non-composited-animations.js | description": {
    "message": "Animasjoner som ikke er sammensatte, kan være hakkete og bidra til økt CLS. [Finn ut mer](https://web.dev/non-composited-animations)"
  },
  "lighthouse-core/audits/non-composited-animations.js | displayValue": {
    "message": "{itemCount,plural, =1{# animert element funnet}other{# animerte elementer funnet}}"
  },
  "lighthouse-core/audits/non-composited-animations.js | filterMayMovePixels": {
    "message": "En filter-relatert egenskap kan flytte piksler"
  },
  "lighthouse-core/audits/non-composited-animations.js | incompatibleAnimations": {
    "message": "Målet har en annen animasjon som ikke er kompatibel"
  },
  "lighthouse-core/audits/non-composited-animations.js | nonReplaceCompositeMode": {
    "message": "Effekten har en annen sammensetningsmodus enn «replace»"
  },
  "lighthouse-core/audits/non-composited-animations.js | title": {
    "message": "Unngå ikke-sammensatte animasjoner"
  },
  "lighthouse-core/audits/non-composited-animations.js | transformDependsBoxSize": {
    "message": "En transform-relatert egenskap er avhengig av størrelsen på boksen"
  },
  "lighthouse-core/audits/non-composited-animations.js | unsupportedCSSProperty": {
    "message": "{propertyCount,plural, =1{Denne CSS-egenskapen støttes ikke: {properties}}other{Disse CSS-egenskapene støttes ikke: {properties}}}"
  },
  "lighthouse-core/audits/non-composited-animations.js | unsupportedTimingParameters": {
    "message": "Effekten har tidsparametere som ikke støttes"
  },
  "lighthouse-core/audits/performance-budget.js | description": {
    "message": "Sørg for at antall nettverksforespørsler og størrelsen på disse er lavere enn målene som er angitt i det aktuelle ytelsesbudsjettet. [Finn ut mer](https://developers.google.com/web/tools/lighthouse/audits/budgets)."
  },
  "lighthouse-core/audits/performance-budget.js | requestCountOverBudget": {
    "message": "{count,plural, =1{1 forespørsel}other{# forespørsler}}"
  },
  "lighthouse-core/audits/performance-budget.js | title": {
    "message": "Ytelsesbudsjett"
  },
  "lighthouse-core/audits/preload-fonts.js | description": {
    "message": "Forhåndslast `optional` skrifttyper, slik at førstegangsbesøkende kan bruke dem. [Finn ut mer](https://web.dev/preload-optional-fonts/)"
  },
  "lighthouse-core/audits/preload-fonts.js | failureTitle": {
    "message": "Skrifttyper med `font-display: optional` forhåndslastes ikke"
  },
  "lighthouse-core/audits/preload-fonts.js | title": {
    "message": "Skrifttyper med `font-display: optional` forhåndslastes"
  },
  "lighthouse-core/audits/preload-lcp-image.js | description": {
    "message": "Forhåndslast bildet som brukes av LCP-elementet, for å oppnå en bedre LCP-tid. [Finn ut mer](https://web.dev/optimize-lcp/#preload-important-resources)."
  },
  "lighthouse-core/audits/preload-lcp-image.js | title": {
    "message": "Forhåndslast bildet med største innholdsrike opptegning"
  },
  "lighthouse-core/audits/redirects-http.js | description": {
    "message": "Hvis du allerede har satt opp HTTPS, må du sørge for at du viderekobler all HTTP-trafikk til HTTPS, slik at du gir alle brukerne dine tilgang til sikker nettfunksjonalitet. [Finn ut mer](https://web.dev/redirects-http/)."
  },
  "lighthouse-core/audits/redirects-http.js | failureTitle": {
    "message": "Viderekobler ikke HTTP-trafikk til HTTPS"
  },
  "lighthouse-core/audits/redirects-http.js | title": {
    "message": "Viderekobler HTTP-trafikk til HTTPS"
  },
  "lighthouse-core/audits/redirects.js | description": {
    "message": "Viderekoblinger fører til flere forsinkelser før siden kan lastes inn. [Finn ut mer](https://web.dev/redirects/)."
  },
  "lighthouse-core/audits/redirects.js | title": {
    "message": "Unngå flere viderekoblinger av siden"
  },
  "lighthouse-core/audits/resource-summary.js | description": {
    "message": "For å angi budsjetter for antall sideressurser og størrelsen på disse, legg til en budget.json-fil. [Finn ut mer](https://web.dev/use-lighthouse-for-performance-budgets/)."
  },
  "lighthouse-core/audits/resource-summary.js | displayValue": {
    "message": "{requestCount,plural, =1{1 forespørsel • {byteCount, number, bytes} KiB}other{# forespørsler • {byteCount, number, bytes} KiB}}"
  },
  "lighthouse-core/audits/resource-summary.js | title": {
    "message": "Minimer antall forespørsler og størrelsen på overføringer"
  },
  "lighthouse-core/audits/seo/canonical.js | description": {
    "message": "Kanoniske linker foreslår hvilken nettadresse som skal vises i søkeresultater. [Finn ut mer](https://web.dev/canonical/)."
  },
  "lighthouse-core/audits/seo/canonical.js | explanationConflict": {
    "message": "Flere motstridende nettadresser ({urlList})"
  },
  "lighthouse-core/audits/seo/canonical.js | explanationDifferentDomain": {
    "message": "Peker til et annet domene ({url})"
  },
  "lighthouse-core/audits/seo/canonical.js | explanationInvalid": {
    "message": "Ugyldig nettadresse ({url})"
  },
  "lighthouse-core/audits/seo/canonical.js | explanationPointsElsewhere": {
    "message": "Peker til en annen `hreflang`-plassering ({url})"
  },
  "lighthouse-core/audits/seo/canonical.js | explanationRelative": {
    "message": "Relativ nettadresse ({url})"
  },
  "lighthouse-core/audits/seo/canonical.js | explanationRoot": {
    "message": "Peker til domenets rotadresse (startsiden) i stedet for en tilsvarende side med innhold"
  },
  "lighthouse-core/audits/seo/canonical.js | failureTitle": {
    "message": "Dokumentet har ikke noe gyldig `rel=canonical`-element"
  },
  "lighthouse-core/audits/seo/canonical.js | title": {
    "message": "Dokumentet har en gyldig `rel=canonical`-link"
  },
  "lighthouse-core/audits/seo/crawlable-anchors.js | columnFailingLink": {
    "message": "Link som ikke kan gjennomsøkes"
  },
  "lighthouse-core/audits/seo/crawlable-anchors.js | description": {
    "message": "Søkemotorer kan bruke `href`-attributter på linker for å gjennomsøke nettsteder. Sørg for at `href`-attributter i a-tagger linker til hensiktsmessige destinasjoner, slik at flere sider på nettstedet kan bli oppdaget. [Finn ut mer](https://support.google.com/webmasters/answer/9112205)"
  },
  "lighthouse-core/audits/seo/crawlable-anchors.js | failureTitle": {
    "message": "Linker kan ikke gjennomsøkes"
  },
  "lighthouse-core/audits/seo/crawlable-anchors.js | title": {
    "message": "Linker kan gjennomsøkes"
  },
  "lighthouse-core/audits/seo/font-size.js | additionalIllegibleText": {
    "message": "Annen uleselig tekst"
  },
  "lighthouse-core/audits/seo/font-size.js | columnFontSize": {
    "message": "Skriftstørrelse"
  },
  "lighthouse-core/audits/seo/font-size.js | columnPercentPageText": {
    "message": "% av sidetekst"
  },
  "lighthouse-core/audits/seo/font-size.js | columnSelector": {
    "message": "Velger"
  },
  "lighthouse-core/audits/seo/font-size.js | description": {
    "message": "Skriftstørrelser på mindre enn 12 px er for små til å være leselige og gjør at besøkende på mobil må «klype for å zoome» for å klare å lese teksten. Prøv å sørge for at mer enn 60 % av teksten på siden er 12 px eller større. [Finn ut mer](https://web.dev/font-size/)."
  },
  "lighthouse-core/audits/seo/font-size.js | displayValue": {
    "message": "{decimalProportion, number, extendedPercent} lesbar tekst"
  },
  "lighthouse-core/audits/seo/font-size.js | explanationViewport": {
    "message": "Teksten er uleselig fordi det ikke er noen viewport-metatag som er optimalisert for mobilskjermer."
  },
  "lighthouse-core/audits/seo/font-size.js | failureTitle": {
    "message": "Dokumentet bruker ikke leselige skriftstørrelser"
  },
  "lighthouse-core/audits/seo/font-size.js | legibleText": {
    "message": "Leselig tekst"
  },
  "lighthouse-core/audits/seo/font-size.js | title": {
    "message": "Dokumentet bruker leselige skriftstørrelser"
  },
  "lighthouse-core/audits/seo/hreflang.js | description": {
    "message": "hreflang-linker forteller søkemotorer hvilken sideversjon som skal føres opp i søkeresultatene for bestemte språk eller regioner. [Finn ut mer](https://web.dev/hreflang/)."
  },
  "lighthouse-core/audits/seo/hreflang.js | failureTitle": {
    "message": "Dokumentet har ikke noe gyldig `hreflang`-attributt"
  },
  "lighthouse-core/audits/seo/hreflang.js | notFullyQualified": {
    "message": "Relativ href-verdi"
  },
  "lighthouse-core/audits/seo/hreflang.js | title": {
    "message": "Dokumentet har et gyldig `hreflang`-attributt"
  },
  "lighthouse-core/audits/seo/hreflang.js | unexpectedLanguage": {
    "message": "Uventet språkkode"
  },
  "lighthouse-core/audits/seo/http-status-code.js | description": {
    "message": "Sider med HTTP-statuskoder som indikerer mislykkede forespørsler, indekseres kanskje ikke skikkelig. [Finn ut mer](https://web.dev/http-status-code/)."
  },
  "lighthouse-core/audits/seo/http-status-code.js | failureTitle": {
    "message": "Sidens HTTP-statuskode indikerer mislykket forespørsel"
  },
  "lighthouse-core/audits/seo/http-status-code.js | title": {
    "message": "Sidens HTTP-statuskode er gyldig"
  },
  "lighthouse-core/audits/seo/is-crawlable.js | description": {
    "message": "Søkemotorer kan ikke ta med sidene dine i søkeresultatene hvis de ikke har tillatelse til å gjennomsøke dem. [Finn ut mer](https://web.dev/is-crawable/)."
  },
  "lighthouse-core/audits/seo/is-crawlable.js | failureTitle": {
    "message": "Siden er blokkert for indeksering"
  },
  "lighthouse-core/audits/seo/is-crawlable.js | title": {
    "message": "Siden er ikke blokkert for indeksering"
  },
  "lighthouse-core/audits/seo/link-text.js | description": {
    "message": "Beskrivende linktekst hjelper søkemotorer med å forstå innholdet. [Finn ut mer](https://web.dev/link-text/)."
  },
  "lighthouse-core/audits/seo/link-text.js | displayValue": {
    "message": "{itemCount,plural, =1{Fant 1 link}other{Fant # linker}}"
  },
  "lighthouse-core/audits/seo/link-text.js | failureTitle": {
    "message": "Linker har ikke beskrivende tekst"
  },
  "lighthouse-core/audits/seo/link-text.js | title": {
    "message": "Linkene har beskrivende tekst"
  },
  "lighthouse-core/audits/seo/manual/structured-data.js | description": {
    "message": "Kjør [Testverktøy for strukturerte data](https://search.google.com/structured-data/testing-tool/) og [Structured Data Linter](http://linter.structured-data.org/) for å validere strukturerte data. [Finn ut mer](https://web.dev/structured-data/)."
  },
  "lighthouse-core/audits/seo/manual/structured-data.js | title": {
    "message": "Strukturerte data er gyldige"
  },
  "lighthouse-core/audits/seo/meta-description.js | description": {
    "message": "Metabeskrivelser kan tas med i søkeresultater for å oppsummere sideinnholdet kort og konsist. [Finn ut mer](https://web.dev/meta-description/)."
  },
  "lighthouse-core/audits/seo/meta-description.js | explanation": {
    "message": "Beskrivelsesteksten er tom."
  },
  "lighthouse-core/audits/seo/meta-description.js | failureTitle": {
    "message": "Dokumentet har ingen metabeskrivelse"
  },
  "lighthouse-core/audits/seo/meta-description.js | title": {
    "message": "Dokumentet har en metabeskrivelse"
  },
  "lighthouse-core/audits/seo/plugins.js | description": {
    "message": "Søkemotorer kan ikke indeksere innholdet i programtillegg, og mange enheter begrenser programtillegg eller støtter dem ikke. [Finn ut mer](https://web.dev/plugins/)."
  },
  "lighthouse-core/audits/seo/plugins.js | failureTitle": {
    "message": "Dokumentet bruker programtillegg"
  },
  "lighthouse-core/audits/seo/plugins.js | title": {
    "message": "Dokumentet bruker ikke programtillegg"
  },
  "lighthouse-core/audits/seo/robots-txt.js | description": {
    "message": "Hvis robots.txt-filen har feil format, kan det hende at søkeroboter ikke forstår hvordan du vil at nettstedet ditt skal gjennomsøkes eller indekseres. [Finn ut mer](https://web.dev/robots-txt/)."
  },
  "lighthouse-core/audits/seo/robots-txt.js | displayValueHttpBadCode": {
    "message": "Forespørselen om robots.txt returnerte HTTP-statusen: {statusCode}"
  },
  "lighthouse-core/audits/seo/robots-txt.js | displayValueValidationError": {
    "message": "{itemCount,plural, =1{Fant 1 feil}other{Fant # feil}}"
  },
  "lighthouse-core/audits/seo/robots-txt.js | explanation": {
    "message": "Lighthouse kunne ikke laste ned noen robots.txt-fil"
  },
  "lighthouse-core/audits/seo/robots-txt.js | failureTitle": {
    "message": "robots.txt er ikke gyldig"
  },
  "lighthouse-core/audits/seo/robots-txt.js | title": {
    "message": "robots.txt er gyldig"
  },
  "lighthouse-core/audits/seo/tap-targets.js | description": {
    "message": "Interaktive elementer, som knapper og linker, må være store nok (48 x 48 px) og ha nok plass rundt seg til at det er lett å trykke på dem uten at de overlapper andre elementer. [Finn ut mer](https://web.dev/tap-targets/)."
  },
  "lighthouse-core/audits/seo/tap-targets.js | displayValue": {
    "message": "{decimalProportion, number, percent} av de trykkbare elementene er store nok"
  },
  "lighthouse-core/audits/seo/tap-targets.js | explanationViewportMetaNotOptimized": {
    "message": "De trykkbare elementene er for små fordi det ikke er noen viewport-metatag som er optimalisert for mobilskjermer"
  },
  "lighthouse-core/audits/seo/tap-targets.js | failureTitle": {
    "message": "Trykkbare elementer er ikke store nok"
  },
  "lighthouse-core/audits/seo/tap-targets.js | overlappingTargetHeader": {
    "message": "Overlappende trykkbart element"
  },
  "lighthouse-core/audits/seo/tap-targets.js | tapTargetHeader": {
    "message": "Trykkbart element"
  },
  "lighthouse-core/audits/seo/tap-targets.js | title": {
    "message": "Trykkbare elementer er store nok"
  },
  "lighthouse-core/audits/server-response-time.js | description": {
    "message": "Hold tjenerresponstiden for hoveddokumentet lav, siden alle andre forespørsler avhenger av den. [Finn ut mer](https://web.dev/time-to-first-byte/)."
  },
  "lighthouse-core/audits/server-response-time.js | displayValue": {
    "message": "Root-dokumentet brukte {timeInMs, number, milliseconds} ms"
  },
  "lighthouse-core/audits/server-response-time.js | failureTitle": {
    "message": "Reduser den innledende tjenerresponstiden"
  },
  "lighthouse-core/audits/server-response-time.js | title": {
    "message": "Den innledende tjenerresponstiden var kort"
  },
  "lighthouse-core/audits/service-worker.js | description": {
    "message": "Tjenestearbeideren er teknologien som gjør at appen din kan bruke mange funksjoner for progressive nettprogrammer, f.eks. muligheten til å bruke appen uten nett, legge den til på startskjermen og sende pushvarslinger. [Finn ut mer](https://web.dev/service-worker/)."
  },
  "lighthouse-core/audits/service-worker.js | explanationBadManifest": {
    "message": "Denne siden styres av en tjenestearbeider, men ingen `start_url` ble funnet fordi manifestet ikke kunne parses som gyldig JSON"
  },
  "lighthouse-core/audits/service-worker.js | explanationBadStartUrl": {
    "message": "Denne siden styres av en tjenestearbeider, men `start_url` ({startUrl}) ligger utenfor tjenestearbeiderens omfang ({scopeUrl})"
  },
  "lighthouse-core/audits/service-worker.js | explanationNoManifest": {
    "message": "Denne siden styres av en tjenestearbeider, men ingen `start_url` ble funnet fordi manifestet ikke ble hentet."
  },
  "lighthouse-core/audits/service-worker.js | explanationOutOfScope": {
    "message": "Denne plasseringen har én eller flere tjenestearbeidere, men siden ({pageUrl}) ligger utenfor omfanget."
  },
  "lighthouse-core/audits/service-worker.js | failureTitle": {
    "message": "Registrerer ikke en tjenestearbeider som styrer siden og `start_url`"
  },
  "lighthouse-core/audits/service-worker.js | title": {
    "message": "Registrerer en tjenestearbeider som styrer siden og `start_url`"
  },
  "lighthouse-core/audits/splash-screen.js | description": {
    "message": "Tematiske splash-skjermer gjør at brukerne får en kvalitetsopplevelse når de starter appen fra startskjermen. [Finn ut mer](https://web.dev/splash-screen/)."
  },
  "lighthouse-core/audits/splash-screen.js | failureTitle": {
    "message": "Er ikke konfigurert med tilpasset splash-skjerm"
  },
  "lighthouse-core/audits/splash-screen.js | title": {
    "message": "Konfigurert med tilpasset splash-skjerm"
  },
  "lighthouse-core/audits/themed-omnibox.js | description": {
    "message": "Adressefeltet i nettleseren kan gis et tema for å stå i stil med nettstedet ditt. [Finn ut mer](https://web.dev/themed-omnibox/)."
  },
  "lighthouse-core/audits/themed-omnibox.js | failureTitle": {
    "message": "Angir ikke en temafarge for adressefeltet."
  },
  "lighthouse-core/audits/themed-omnibox.js | title": {
    "message": "Angir en temafarge for adressefeltet."
  },
  "lighthouse-core/audits/third-party-summary.js | columnThirdParty": {
    "message": "Tredjepart"
  },
  "lighthouse-core/audits/third-party-summary.js | description": {
    "message": "Tredjepartskode kan ha betydelig innvirkning på hvor lang tid det tar å laste inn siden. Begrens antallet overflødige tredjepartsleverandører, og prøv å laste inn tredjepartskode etter at siden for det meste er ferdig innlastet. [Finn ut mer](https://developers.google.com/web/fundamentals/performance/optimizing-content-efficiency/loading-third-party-javascript/)."
  },
  "lighthouse-core/audits/third-party-summary.js | displayValue": {
    "message": "Tredjepartskode blokkerte hovedtråden i {timeInMs, number, milliseconds} ms"
  },
  "lighthouse-core/audits/third-party-summary.js | failureTitle": {
    "message": "Reduser innvirkningen av tredjepartskode"
  },
  "lighthouse-core/audits/third-party-summary.js | title": {
    "message": "Minimer bruken av tredjepartskode"
  },
  "lighthouse-core/audits/timing-budget.js | columnMeasurement": {
    "message": "Måling"
  },
  "lighthouse-core/audits/timing-budget.js | columnTimingMetric": {
    "message": "Verdi"
  },
  "lighthouse-core/audits/timing-budget.js | description": {
    "message": "Angi et tidsbudsjett, slik at du kan holde øye med ytelsen på nettstedet. Nettsteder med høy ytelse lastes inn raskt og svarer kjapt på brukerinndatahendelser. [Finn ut mer](https://developers.google.com/web/tools/lighthouse/audits/budgets)."
  },
  "lighthouse-core/audits/timing-budget.js | title": {
    "message": "Tidsbudsjett"
  },
  "lighthouse-core/audits/unsized-images.js | description": {
    "message": "Angi bredden og høyden på bildeelementer eksplisitt for å redusere utseendeforskyvninger og oppnå bedre CLS. [Finn ut mer](https://web.dev/optimize-cls/#images-without-dimensions)"
  },
  "lighthouse-core/audits/unsized-images.js | failureTitle": {
    "message": "Bildeelementer har ikke eksplisitte `width`- og `height`-attributter"
  },
  "lighthouse-core/audits/unsized-images.js | title": {
    "message": "Bildeelementer har eksplisitte `width`- og `height`-attributter"
  },
  "lighthouse-core/audits/user-timings.js | columnType": {
    "message": "Type"
  },
  "lighthouse-core/audits/user-timings.js | description": {
    "message": "Vurder å utstyre appen din med brukertiming-API-et for å måle appens reelle ytelse under viktige brukeropplevelser. [Finn ut mer](https://web.dev/user-timings/)."
  },
  "lighthouse-core/audits/user-timings.js | displayValue": {
    "message": "{itemCount,plural, =1{ 1 brukertiming}other{# brukertiminger}}"
  },
  "lighthouse-core/audits/user-timings.js | title": {
    "message": "User Timing – merker og intervaller"
  },
  "lighthouse-core/audits/uses-rel-preconnect.js | crossoriginWarning": {
    "message": "Det ble funnet en `<link rel=preconnect>` for «{securityOrigin}», men denne ble ikke brukt av nettleseren. Kontrollér at du bruker `crossorigin`-attributtet riktig."
  },
  "lighthouse-core/audits/uses-rel-preconnect.js | description": {
    "message": "Vurder å legge til `preconnect`- eller `dns-prefetch`-ressurshint for å opprette tidlige tilkoblinger til viktige tredjepartsplasseringer. [Finn ut mer](https://web.dev/uses-rel-preconnect/)."
  },
  "lighthouse-core/audits/uses-rel-preconnect.js | title": {
    "message": "Opprett forhåndstilkobling til nødvendige domenenavn"
  },
  "lighthouse-core/audits/uses-rel-preconnect.js | tooManyPreconnectLinksWarning": {
    "message": "Fant mer enn to `<link rel=preconnect>`-tilkoblinger. Disse bør brukes sparsomt og kun til de viktigste plasseringene."
  },
  "lighthouse-core/audits/uses-rel-preconnect.js | unusedWarning": {
    "message": "Det ble funnet en `<link rel=preconnect>` for «{securityOrigin}», men denne ble ikke brukt av nettleseren. Bruk `preconnect` kun for viktige plasseringer som det er helt sikkert at siden kommer til å forespørre."
  },
  "lighthouse-core/audits/uses-rel-preload.js | crossoriginWarning": {
    "message": "Det ble funnet en `<link>` for forhåndslasting av «{preloadURL}», men denne ble ikke brukt av nettleseren. Kontrollér at du bruker `crossorigin`-attributtet riktig."
  },
  "lighthouse-core/audits/uses-rel-preload.js | description": {
    "message": "Vurder å bruke `<link rel=preload>` for å prioritere henting av ressurser som for øyeblikket blir forespurt senere i sideinnlastingen. [Finn ut mer](https://web.dev/uses-rel-preload/)."
  },
  "lighthouse-core/audits/uses-rel-preload.js | title": {
    "message": "Forhåndsinnlast (preload) nøkkelforespørsler"
  },
  "lighthouse-core/audits/valid-source-maps.js | columnMapURL": {
    "message": "Nettadresse til kildekart"
  },
  "lighthouse-core/audits/valid-source-maps.js | description": {
    "message": "Kildekart oversetter minifisert kode til den opprinnelige kildekoden. Dette hjelper utviklere med feilsøking under produksjonen. I tillegg kan Lighthouse gi ytterligere innsikt. Vurder å implementere kildekart for å dra nytte av disse fordelene. [Finn ut mer](https://developers.google.com/web/tools/chrome-devtools/javascript/source-maps)."
  },
  "lighthouse-core/audits/valid-source-maps.js | failureTitle": {
    "message": "Manglende kildekart for stor førsteparts JavaScript-kode"
  },
  "lighthouse-core/audits/valid-source-maps.js | missingSourceMapErrorMessage": {
    "message": "En stor JavaScript-fil mangler kildekart"
  },
  "lighthouse-core/audits/valid-source-maps.js | missingSourceMapItemsWarningMesssage": {
    "message": "{missingItems,plural, =1{Advarsel: Mangler 1 element i `.sourcesContent`}other{Advarsel: Mangler # elementer i `.sourcesContent`}}"
  },
  "lighthouse-core/audits/valid-source-maps.js | title": {
    "message": "Siden har gyldige kildekart"
  },
  "lighthouse-core/audits/viewport.js | description": {
    "message": "Legg til en `<meta name=\"viewport\">`-tag for å optimalisere appen for mobilskjermer. [Finn ut mer](https://web.dev/viewport/)."
  },
  "lighthouse-core/audits/viewport.js | explanationNoTag": {
    "message": "Fant ingen `<meta name=\"viewport\">`-tag"
  },
  "lighthouse-core/audits/viewport.js | failureTitle": {
    "message": "Har ingen `<meta name=\"viewport\">`-tag med `width` eller `initial-scale`"
  },
  "lighthouse-core/audits/viewport.js | title": {
    "message": "Har en `<meta name=\"viewport\">`-tag med `width` eller `initial-scale`"
  },
<<<<<<< HEAD
  "lighthouse-core/audits/without-javascript.js | description": {
    "message": "Appen bør vise noe innhold når JavaScript er deaktivert, selv om det bare er en advarsel til brukeren om at JavaScript kreves for å bruke appen. [Finn ut mer](https://web.dev/without-javascript/)."
  },
  "lighthouse-core/audits/without-javascript.js | explanation": {
    "message": "Sidekroppen bør vise noe innhold hvis skriptene ikke er tilgjengelige."
  },
  "lighthouse-core/audits/without-javascript.js | failureTitle": {
    "message": "Tilbyr ikke reserveinnhold når JavaScript ikke er tilgjengelig"
  },
  "lighthouse-core/audits/without-javascript.js | title": {
    "message": "Inneholder noe innhold når JavaScript ikke er tilgjengelig"
=======
  "lighthouse-core/audits/works-offline.js | description": {
    "message": "Hvis du utvikler et progressivt nettprogram, kan du vurdere å bruke en tjenestearbeider, så appen fungerer uten nett. [Finn ut mer](https://web.dev/works-offline/)."
  },
  "lighthouse-core/audits/works-offline.js | failureTitle": {
    "message": "Den gjeldende siden svarer ikke med 200 når den er uten nett"
  },
  "lighthouse-core/audits/works-offline.js | title": {
    "message": "Den gjeldende siden svarer med 200 når den er uten nett"
  },
  "lighthouse-core/audits/works-offline.js | warningNoLoad": {
    "message": "Siden lastes kanskje ikke inn uten nett, fordi testnettadressen ({requested}) ble viderekoblet til «{final}». Prøv å teste den andre nettadressen direkte."
>>>>>>> 5fc0fce9
  },
  "lighthouse-core/config/default-config.js | a11yAriaGroupDescription": {
    "message": "Dette er muligheter til å forbedre bruken av ARIA i programmet ditt, noe som kan gjøre opplevelsen bedre for brukere av assisterende teknologi, som skjermlesere."
  },
  "lighthouse-core/config/default-config.js | a11yAriaGroupTitle": {
    "message": "ARIA"
  },
  "lighthouse-core/config/default-config.js | a11yAudioVideoGroupDescription": {
    "message": "Dette er muligheter til å tilby alternativt innhold for lyd og video. Dette kan gjøre opplevelsen bedre for brukere med nedsatt syn eller hørsel."
  },
  "lighthouse-core/config/default-config.js | a11yAudioVideoGroupTitle": {
    "message": "Lyd og video"
  },
  "lighthouse-core/config/default-config.js | a11yBestPracticesGroupDescription": {
    "message": "Disse punktene fremhever de vanligste anbefalte fremgangsmåtene for å sikre god tilgjengelighet."
  },
  "lighthouse-core/config/default-config.js | a11yBestPracticesGroupTitle": {
    "message": "Anbefalte fremgangsmåter"
  },
  "lighthouse-core/config/default-config.js | a11yCategoryDescription": {
    "message": "Disse kontrollene fremhever muligheter til [å gjøre nettprogrammet ditt mer tilgjengelig](https://developers.google.com/web/fundamentals/accessibility). Kun et utvalg av tilgjengelighetsproblemer kan oppdages automatisk, så du bør teste manuelt i tillegg."
  },
  "lighthouse-core/config/default-config.js | a11yCategoryManualDescription": {
    "message": "Disse punktene tar for seg områder som ikke kan dekkes av automatiske testverktøy. Finn ut mer i veiledningen vår om [å utføre tilgjengelighetsgjennomganger](https://developers.google.com/web/fundamentals/accessibility/how-to-review)."
  },
  "lighthouse-core/config/default-config.js | a11yCategoryTitle": {
    "message": "Tilgjengelighet"
  },
  "lighthouse-core/config/default-config.js | a11yColorContrastGroupDescription": {
    "message": "Dette er muligheter til å gjøre innholdet mer leselig."
  },
  "lighthouse-core/config/default-config.js | a11yColorContrastGroupTitle": {
    "message": "Kontrast"
  },
  "lighthouse-core/config/default-config.js | a11yLanguageGroupDescription": {
    "message": "Dette er muligheter til å gjøre innholdet lettere å tolke for brukere med forskjellige lokaliteter."
  },
  "lighthouse-core/config/default-config.js | a11yLanguageGroupTitle": {
    "message": "Internasjonalisering og lokalisering"
  },
  "lighthouse-core/config/default-config.js | a11yNamesLabelsGroupDescription": {
    "message": "Dette er muligheter til å gjøre kontrollene i programmet mer semantiske. Dette kan gjøre opplevelsen bedre for brukere av assisterende teknologi, som skjermlesere."
  },
  "lighthouse-core/config/default-config.js | a11yNamesLabelsGroupTitle": {
    "message": "Navn og etiketter"
  },
  "lighthouse-core/config/default-config.js | a11yNavigationGroupDescription": {
    "message": "Dette er muligheter til å gjøre tastaturnavigeringen i programmet ditt bedre."
  },
  "lighthouse-core/config/default-config.js | a11yNavigationGroupTitle": {
    "message": "Navigering"
  },
  "lighthouse-core/config/default-config.js | a11yTablesListsVideoGroupDescription": {
    "message": "Dette er muligheter til å gi en bedre opplevelse når assisterende teknologi, som skjermlesere, brukes til å lese data i tabeller eller lister."
  },
  "lighthouse-core/config/default-config.js | a11yTablesListsVideoGroupTitle": {
    "message": "Tabeller og lister"
  },
  "lighthouse-core/config/default-config.js | bestPracticesBrowserCompatGroupTitle": {
    "message": "Nettleserkompatibilitet"
  },
  "lighthouse-core/config/default-config.js | bestPracticesCategoryTitle": {
    "message": "Gode fremgangsmåter"
  },
  "lighthouse-core/config/default-config.js | bestPracticesGeneralGroupTitle": {
    "message": "Generelt"
  },
  "lighthouse-core/config/default-config.js | bestPracticesTrustSafetyGroupTitle": {
    "message": "Sikkerhet og pålitelighet"
  },
  "lighthouse-core/config/default-config.js | bestPracticesUXGroupTitle": {
    "message": "Brukeropplevelse"
  },
  "lighthouse-core/config/default-config.js | budgetsGroupDescription": {
    "message": "Ytelsesbudsjetter angir standarder for ytelsen på nettstedet."
  },
  "lighthouse-core/config/default-config.js | budgetsGroupTitle": {
    "message": "Budsjetter"
  },
  "lighthouse-core/config/default-config.js | diagnosticsGroupDescription": {
    "message": "Mer informasjon om ytelsen til appen din. Disse tallene har ingen [direkte innvirkning](https://web.dev/performance-scoring/) på ytelsespoengsummen."
  },
  "lighthouse-core/config/default-config.js | diagnosticsGroupTitle": {
    "message": "Diagnostikk"
  },
  "lighthouse-core/config/default-config.js | firstPaintImprovementsGroupDescription": {
    "message": "Det mest kritiske aspektet for ytelse er hvor raskt piksler blir gjengitt på skjermen. Nøkkelberegninger: Første innholdsrike opptegning, Første vesentlige opptegning"
  },
  "lighthouse-core/config/default-config.js | firstPaintImprovementsGroupTitle": {
    "message": "Forbedringer av første opptegning"
  },
  "lighthouse-core/config/default-config.js | loadOpportunitiesGroupDescription": {
    "message": "Disse forslagene kan bidra til at siden lastes inn raskere. De har ingen [direkte innvirkning](https://web.dev/performance-scoring/) på ytelsespoengsummen."
  },
  "lighthouse-core/config/default-config.js | loadOpportunitiesGroupTitle": {
    "message": "Muligheter"
  },
  "lighthouse-core/config/default-config.js | metricGroupTitle": {
    "message": "Beregninger"
  },
  "lighthouse-core/config/default-config.js | overallImprovementsGroupDescription": {
    "message": "Gjør den totale innlastingsopplevelsen bedre, slik at siden reagerer og er klar til bruk så snart som mulig. Nøkkelberegninger: Tid til interaktiv, Hastighetsindeks"
  },
  "lighthouse-core/config/default-config.js | overallImprovementsGroupTitle": {
    "message": "Forbedringsmuligheter"
  },
  "lighthouse-core/config/default-config.js | performanceCategoryTitle": {
    "message": "Resultater"
  },
  "lighthouse-core/config/default-config.js | pwaCategoryDescription": {
    "message": "Disse kontrollene validerer ulike aspekter av progressive nettprogrammer. [Finn ut mer](https://developers.google.com/web/progressive-web-apps/checklist)."
  },
  "lighthouse-core/config/default-config.js | pwaCategoryManualDescription": {
    "message": "Disse kontrollene kreves av den grunnleggende [sjekklisten for progressive nettprogrammer](https://developers.google.com/web/progressive-web-apps/checklist), men kontrolleres ikke automatisk av Lighthouse. De påvirker ikke poengsummen din, men det er viktig at du verifiserer dem manuelt."
  },
  "lighthouse-core/config/default-config.js | pwaCategoryTitle": {
    "message": "Progressivt nettprogram"
  },
  "lighthouse-core/config/default-config.js | pwaFastReliableGroupTitle": {
    "message": "Rask og pålitelig"
  },
  "lighthouse-core/config/default-config.js | pwaInstallableGroupTitle": {
    "message": "Kan installeres"
  },
  "lighthouse-core/config/default-config.js | pwaOptimizedGroupTitle": {
    "message": "PWA-optimalisert"
  },
  "lighthouse-core/config/default-config.js | seoCategoryDescription": {
    "message": "Disse kontrollene sørger for at siden din er optimalisert for god rangering i resultatene fra søkemotorer. Det finnes flere faktorer som Lighthouse ikke kontrollerer, men som kan påvirke søkerangeringen. [Finn ut mer](https://support.google.com/webmasters/answer/35769)."
  },
  "lighthouse-core/config/default-config.js | seoCategoryManualDescription": {
    "message": "Kjør disse tilleggsvalideringene på nettstedet ditt for å sjekke flere anbefalte fremgangsmåter for SEO."
  },
  "lighthouse-core/config/default-config.js | seoCategoryTitle": {
    "message": "SEO"
  },
  "lighthouse-core/config/default-config.js | seoContentGroupDescription": {
    "message": "Formatér HTML-koden din på en måte som gjør det enklere for søkeroboter å forstå innholdet i appen."
  },
  "lighthouse-core/config/default-config.js | seoContentGroupTitle": {
    "message": "Anbefalte fremgangsmåter for innhold"
  },
  "lighthouse-core/config/default-config.js | seoCrawlingGroupDescription": {
    "message": "Søkeroboter trenger tilgang til appen din for at den skal vises i søkeresultater."
  },
  "lighthouse-core/config/default-config.js | seoCrawlingGroupTitle": {
    "message": "Gjennomsøking og indeksering"
  },
  "lighthouse-core/config/default-config.js | seoMobileGroupDescription": {
    "message": "Sørg for at sidene dine er mobilvennlige, så brukere ikke trenger å klype eller zoome inn for å lese innholdssidene. [Finn ut mer](https://developers.google.com/search/mobile-sites/)."
  },
  "lighthouse-core/config/default-config.js | seoMobileGroupTitle": {
    "message": "Mobilvennlig"
  },
  "lighthouse-core/gather/driver.js | warningData": {
    "message": "{locationCount,plural, =1{Det kan være lagrede data som påvirker innlastingsytelsen, på denne plasseringen: {locations}. Utfør en revisjon på denne siden i et inkognitovindu for å forhindre disse ressursene fra å påvirke poengsummene.}other{Det kan være lagrede data som påvirker innlastingsytelsen, på disse plasseringene: {locations}. Utfør en revisjon på denne siden i et inkognitovindu for å forhindre disse ressursene fra å påvirke poengsummene.}}"
  },
  "lighthouse-core/gather/gather-runner.js | warningRedirected": {
    "message": "Siden lastes kanskje ikke inn som forventet, fordi testnettadressen ({requested}) ble viderekoblet til {final}. Prøv å teste den andre nettadressen direkte."
  },
  "lighthouse-core/gather/gather-runner.js | warningTimeout": {
    "message": "Siden ble lastet inn for tregt til å bli ferdig innenfor tidsgrensen. Resultatene kan være ufullstendige."
  },
  "lighthouse-core/lib/i18n/i18n.js | columnCacheTTL": {
    "message": "Buffer-TTL"
  },
  "lighthouse-core/lib/i18n/i18n.js | columnDuration": {
    "message": "Varighet"
  },
  "lighthouse-core/lib/i18n/i18n.js | columnElement": {
    "message": "Element"
  },
  "lighthouse-core/lib/i18n/i18n.js | columnFailingElem": {
    "message": "Elementer som ikke besto kontrollen"
  },
  "lighthouse-core/lib/i18n/i18n.js | columnLocation": {
    "message": "Posisjon"
  },
  "lighthouse-core/lib/i18n/i18n.js | columnName": {
    "message": "Navn"
  },
  "lighthouse-core/lib/i18n/i18n.js | columnOverBudget": {
    "message": "Over budsjett"
  },
  "lighthouse-core/lib/i18n/i18n.js | columnRequests": {
    "message": "Forespørsler"
  },
  "lighthouse-core/lib/i18n/i18n.js | columnResourceSize": {
    "message": "Ressursstørrelse"
  },
  "lighthouse-core/lib/i18n/i18n.js | columnResourceType": {
    "message": "Ressurstype"
  },
  "lighthouse-core/lib/i18n/i18n.js | columnSize": {
    "message": "Størrelse"
  },
  "lighthouse-core/lib/i18n/i18n.js | columnSource": {
    "message": "Kilde"
  },
  "lighthouse-core/lib/i18n/i18n.js | columnStartTime": {
    "message": "Starttid"
  },
  "lighthouse-core/lib/i18n/i18n.js | columnTimeSpent": {
    "message": "Brukt tid"
  },
  "lighthouse-core/lib/i18n/i18n.js | columnTransferSize": {
    "message": "Overføringsstørrelse"
  },
  "lighthouse-core/lib/i18n/i18n.js | columnURL": {
    "message": "Nettadresse"
  },
  "lighthouse-core/lib/i18n/i18n.js | columnWastedBytes": {
    "message": "Potensielle besparelser"
  },
  "lighthouse-core/lib/i18n/i18n.js | columnWastedMs": {
    "message": "Potensielle besparelser"
  },
  "lighthouse-core/lib/i18n/i18n.js | cumulativeLayoutShiftMetric": {
    "message": "Cumulative Layout Shift"
  },
  "lighthouse-core/lib/i18n/i18n.js | displayValueByteSavings": {
    "message": "Potensielle besparelser på {wastedBytes, number, bytes} KiB"
  },
  "lighthouse-core/lib/i18n/i18n.js | displayValueElementsFound": {
    "message": "{nodeCount,plural, =1{1 element funnet}other{# elementer funnet}}"
  },
  "lighthouse-core/lib/i18n/i18n.js | displayValueMsSavings": {
    "message": "Potensielle besparelser på {wastedMs, number, milliseconds} ms"
  },
  "lighthouse-core/lib/i18n/i18n.js | documentResourceType": {
    "message": "Dokument"
  },
  "lighthouse-core/lib/i18n/i18n.js | estimatedInputLatencyMetric": {
    "message": "Anslått tidsforsinkelse for inndata"
  },
  "lighthouse-core/lib/i18n/i18n.js | firstCPUIdleMetric": {
    "message": "Første prosessor ledig"
  },
  "lighthouse-core/lib/i18n/i18n.js | firstContentfulPaintMetric": {
    "message": "First Contentful Paint"
  },
  "lighthouse-core/lib/i18n/i18n.js | firstMeaningfulPaintMetric": {
    "message": "Første vesentlige opptegning"
  },
  "lighthouse-core/lib/i18n/i18n.js | fontResourceType": {
    "message": "Skrifttype"
  },
  "lighthouse-core/lib/i18n/i18n.js | imageResourceType": {
    "message": "Bilde"
  },
  "lighthouse-core/lib/i18n/i18n.js | interactiveMetric": {
    "message": "Time to Interactive"
  },
  "lighthouse-core/lib/i18n/i18n.js | largestContentfulPaintMetric": {
    "message": "Largest Contentful Paint"
  },
  "lighthouse-core/lib/i18n/i18n.js | maxPotentialFIDMetric": {
    "message": "Maks forsinkelse for første inndata"
  },
  "lighthouse-core/lib/i18n/i18n.js | mediaResourceType": {
    "message": "Medier"
  },
  "lighthouse-core/lib/i18n/i18n.js | ms": {
    "message": "{timeInMs, number, milliseconds} ms"
  },
  "lighthouse-core/lib/i18n/i18n.js | otherResourceType": {
    "message": "Annet"
  },
  "lighthouse-core/lib/i18n/i18n.js | scriptResourceType": {
    "message": "Skript"
  },
  "lighthouse-core/lib/i18n/i18n.js | seconds": {
    "message": "{timeInMs, number, seconds} s"
  },
  "lighthouse-core/lib/i18n/i18n.js | speedIndexMetric": {
    "message": "Speed Index"
  },
  "lighthouse-core/lib/i18n/i18n.js | stylesheetResourceType": {
    "message": "Stilark"
  },
  "lighthouse-core/lib/i18n/i18n.js | thirdPartyResourceType": {
    "message": "Tredjepart"
  },
  "lighthouse-core/lib/i18n/i18n.js | totalBlockingTimeMetric": {
    "message": "Total Blocking Time"
  },
  "lighthouse-core/lib/i18n/i18n.js | totalResourceType": {
    "message": "Totalt"
  },
  "lighthouse-core/lib/lh-error.js | badTraceRecording": {
    "message": "Noe gikk galt med sporingsregistreringen for sideinnlastingen. Kjør Lighthouse på nytt. ({errorCode})"
  },
  "lighthouse-core/lib/lh-error.js | criTimeout": {
    "message": "Tidsavbrudd under venting på første tilkobling fra feilsøkingsprogramprotokollen."
  },
  "lighthouse-core/lib/lh-error.js | didntCollectScreenshots": {
    "message": "Chrome samlet ingen skjermdumper under innlasting av siden. Sørg for at det finnes synlig innhold på siden, og prøv deretter å kjøre Lighthouse på nytt. ({errorCode})"
  },
  "lighthouse-core/lib/lh-error.js | dnsFailure": {
    "message": "DNS-tjenerne kunne ikke oversette domenet du oppga."
  },
  "lighthouse-core/lib/lh-error.js | erroredRequiredArtifact": {
    "message": "Den obligatoriske {artifactName}-samleren støtte på en feil: {errorMessage}"
  },
  "lighthouse-core/lib/lh-error.js | internalChromeError": {
    "message": "Det oppsto en intern Chrome-feil. Start Chrome på nytt, og prøv å kjøre Lighthouse igjen."
  },
  "lighthouse-core/lib/lh-error.js | missingRequiredArtifact": {
    "message": "Den obligatoriske {artifactName}-samleren ble ikke kjørt."
  },
  "lighthouse-core/lib/lh-error.js | notHtml": {
    "message": "Siden du oppga, er ikke HTML (sendes med MIME-typen {mimeType})."
  },
  "lighthouse-core/lib/lh-error.js | oldChromeDoesNotSupportFeature": {
    "message": "Denne versjonen av Chrome er for gammel til å støtte «{featureName}». Bruk en nyere versjon for å se de fullstendige resultatene."
  },
  "lighthouse-core/lib/lh-error.js | pageLoadFailed": {
    "message": "Lighthouse kunne ikke laste inn den forespurte siden på en pålitelig måte. Sjekk at du tester riktig nettadresse, og at tjeneren svarer ordentlig på alle forespørsler."
  },
  "lighthouse-core/lib/lh-error.js | pageLoadFailedHung": {
    "message": "Lighthouse kunne ikke laste inn den forespurte nettadressen på en pålitelig måte, fordi siden sluttet å svare."
  },
  "lighthouse-core/lib/lh-error.js | pageLoadFailedInsecure": {
    "message": "Nettadressen du oppga, har ikke noe gyldig sikkerhetssertifikat. {securityMessages}"
  },
  "lighthouse-core/lib/lh-error.js | pageLoadFailedInterstitial": {
    "message": "Chrome forhindret siden fra å lastes inn og viste en interstitial-skjerm i stedet. Sjekk at du tester riktig nettadresse, og at tjeneren svarer ordentlig på alle forespørsler."
  },
  "lighthouse-core/lib/lh-error.js | pageLoadFailedWithDetails": {
    "message": "Lighthouse kunne ikke laste inn den forespurte siden på en pålitelig måte. Sjekk at du tester riktig nettadresse, og at tjeneren svarer ordentlig på alle forespørsler. (Detaljer: {errorDetails})"
  },
  "lighthouse-core/lib/lh-error.js | pageLoadFailedWithStatusCode": {
    "message": "Lighthouse kunne ikke laste inn den forespurte siden på en pålitelig måte. Sjekk at du tester riktig nettadresse, og at tjeneren svarer ordentlig på alle forespørsler. (Statuskode: {statusCode})"
  },
  "lighthouse-core/lib/lh-error.js | pageLoadTookTooLong": {
    "message": "Det tok for lang tid å laste inn siden. Følg tipsene i rapporten for å redusere sideinnlastingstiden, og prøv deretter å kjøre Lighthouse på nytt. ({errorCode})"
  },
  "lighthouse-core/lib/lh-error.js | protocolTimeout": {
    "message": "Venting på DevTools-protokollsvar har overskredet den kvoterte tiden. (Metode: {protocolMethod})"
  },
  "lighthouse-core/lib/lh-error.js | requestContentTimeout": {
    "message": "Henting av ressursinnhold har overskredet den kvoterte tiden"
  },
  "lighthouse-core/lib/lh-error.js | urlInvalid": {
    "message": "Nettadressen du oppga, ser ut til å være ugyldig."
  },
  "lighthouse-core/report/html/renderer/util.js | auditGroupExpandTooltip": {
    "message": "Vis revisjoner"
  },
  "lighthouse-core/report/html/renderer/util.js | calculatorLink": {
    "message": "Se kalkulatoren."
  },
  "lighthouse-core/report/html/renderer/util.js | crcInitialNavigation": {
    "message": "Navigasjonsstart"
  },
  "lighthouse-core/report/html/renderer/util.js | crcLongestDurationLabel": {
    "message": "Maksimum kritisk baneforsinkelse:"
  },
  "lighthouse-core/report/html/renderer/util.js | dropdownCopyJSON": {
    "message": "Kopiér JSON"
  },
  "lighthouse-core/report/html/renderer/util.js | dropdownDarkTheme": {
    "message": "Slå av/på mørkt tema"
  },
  "lighthouse-core/report/html/renderer/util.js | dropdownPrintExpanded": {
    "message": "Skriv ut utvidet rapport"
  },
  "lighthouse-core/report/html/renderer/util.js | dropdownPrintSummary": {
    "message": "Skriv ut sammendrag"
  },
  "lighthouse-core/report/html/renderer/util.js | dropdownSaveGist": {
    "message": "Lagre som Gist"
  },
  "lighthouse-core/report/html/renderer/util.js | dropdownSaveHTML": {
    "message": "Lagre som HTML"
  },
  "lighthouse-core/report/html/renderer/util.js | dropdownSaveJSON": {
    "message": "Lagre som JSON"
  },
  "lighthouse-core/report/html/renderer/util.js | dropdownViewer": {
    "message": "Åpne i Viewer"
  },
  "lighthouse-core/report/html/renderer/util.js | errorLabel": {
    "message": "Feil!"
  },
  "lighthouse-core/report/html/renderer/util.js | errorMissingAuditInfo": {
    "message": "Rapportfeil: ingen revisjonsinformasjon"
  },
  "lighthouse-core/report/html/renderer/util.js | footerIssue": {
    "message": "Opprett sak"
  },
  "lighthouse-core/report/html/renderer/util.js | labDataTitle": {
    "message": "Prøvefunksjonsdata"
  },
  "lighthouse-core/report/html/renderer/util.js | lsPerformanceCategoryDescription": {
    "message": "[Lighthouse](https://developers.google.com/web/tools/lighthouse/)-analyse av den nåværende siden på et emulert mobilnettverk. Verdiene er anslått og kan variere."
  },
  "lighthouse-core/report/html/renderer/util.js | manualAuditsGroupTitle": {
    "message": "Tilleggselementer for manuell kontroll"
  },
  "lighthouse-core/report/html/renderer/util.js | notApplicableAuditsGroupTitle": {
    "message": "Ikke relevant"
  },
  "lighthouse-core/report/html/renderer/util.js | opportunityResourceColumnLabel": {
    "message": "Mulighet"
  },
  "lighthouse-core/report/html/renderer/util.js | opportunitySavingsColumnLabel": {
    "message": "Estimerte besparelser"
  },
  "lighthouse-core/report/html/renderer/util.js | passedAuditsGroupTitle": {
    "message": "Beståtte revisjoner"
  },
  "lighthouse-core/report/html/renderer/util.js | runtimeDesktopEmulation": {
    "message": "Emulert skrivebord"
  },
  "lighthouse-core/report/html/renderer/util.js | runtimeMobileEmulation": {
    "message": "Emulert Moto G4"
  },
  "lighthouse-core/report/html/renderer/util.js | runtimeNoEmulation": {
    "message": "Ingen emulering"
  },
  "lighthouse-core/report/html/renderer/util.js | runtimeSettingsAxeVersion": {
    "message": "Axe-versjon"
  },
  "lighthouse-core/report/html/renderer/util.js | runtimeSettingsBenchmark": {
    "message": "Prosessor-/minnekraft"
  },
  "lighthouse-core/report/html/renderer/util.js | runtimeSettingsCPUThrottling": {
    "message": "Prosessorstruping"
  },
  "lighthouse-core/report/html/renderer/util.js | runtimeSettingsChannel": {
    "message": "Kanal"
  },
  "lighthouse-core/report/html/renderer/util.js | runtimeSettingsDevice": {
    "message": "Enhet"
  },
  "lighthouse-core/report/html/renderer/util.js | runtimeSettingsFetchTime": {
    "message": "Tidspunkt for henting"
  },
  "lighthouse-core/report/html/renderer/util.js | runtimeSettingsNetworkThrottling": {
    "message": "Struping av nettverkshastighet"
  },
  "lighthouse-core/report/html/renderer/util.js | runtimeSettingsTitle": {
    "message": "Kjøringsinnstillinger"
  },
  "lighthouse-core/report/html/renderer/util.js | runtimeSettingsUA": {
    "message": "Brukeragent (vert)"
  },
  "lighthouse-core/report/html/renderer/util.js | runtimeSettingsUANetwork": {
    "message": "Brukeragent (nettverk)"
  },
  "lighthouse-core/report/html/renderer/util.js | runtimeSettingsUrl": {
    "message": "Nettadresse"
  },
  "lighthouse-core/report/html/renderer/util.js | runtimeUnknown": {
    "message": "Ukjent"
  },
  "lighthouse-core/report/html/renderer/util.js | snippetCollapseButtonLabel": {
    "message": "Skjul fragment"
  },
  "lighthouse-core/report/html/renderer/util.js | snippetExpandButtonLabel": {
    "message": "Vis fragment"
  },
  "lighthouse-core/report/html/renderer/util.js | thirdPartyResourcesLabel": {
    "message": "Vis tredjepartsressurser"
  },
  "lighthouse-core/report/html/renderer/util.js | throttlingProvided": {
    "message": "Utført av kjøretidsmiljøet"
  },
  "lighthouse-core/report/html/renderer/util.js | toplevelWarningsMessage": {
    "message": "Det oppsto problemer som påvirker denne kjøringen av Lighthouse:"
  },
  "lighthouse-core/report/html/renderer/util.js | varianceDisclaimer": {
    "message": "Verdiene er anslått og kan variere. [Beregningen av ytelsespoengsummen](https://web.dev/performance-scoring/) er basert direkte på disse verdiene."
  },
  "lighthouse-core/report/html/renderer/util.js | warningAuditsGroupTitle": {
    "message": "Revisjoner som er bestått, men med advarsler"
  },
  "lighthouse-core/report/html/renderer/util.js | warningHeader": {
    "message": "Advarsler: "
  },
  "node_modules/lighthouse-stack-packs/packs/amp.js | efficient-animated-content": {
    "message": "For animert innhold, bruk [`amp-anim`‏](https://amp.dev/documentation/components/amp-anim/) for å minimere prosessorbruken når innholdet er utenfor skjermen."
  },
  "node_modules/lighthouse-stack-packs/packs/amp.js | offscreen-images": {
    "message": "Pass på å bruke [`amp-img`](https://amp.dev/documentation/components/amp-img/?format=websites) for bilder som skal lastes inn med utsettelse automatisk. [Finn ut mer](https://amp.dev/documentation/guides-and-tutorials/develop/media_iframes_3p/?format=websites#images)."
  },
  "node_modules/lighthouse-stack-packs/packs/amp.js | render-blocking-resources": {
    "message": "Bruk verktøy som [AMP Optimizer](https://github.com/ampproject/amp-toolbox/tree/master/packages/optimizer) for å [gjengi AMP-layouter på tjenersiden](https://amp.dev/documentation/guides-and-tutorials/optimize-and-measure/server-side-rendering/)."
  },
  "node_modules/lighthouse-stack-packs/packs/amp.js | unminified-css": {
    "message": "Se [AMP-dokumentasjonen](https://amp.dev/documentation/guides-and-tutorials/develop/style_and_layout/style_pages/) for å forsikre deg om at alle stilene støttes."
  },
  "node_modules/lighthouse-stack-packs/packs/amp.js | uses-responsive-images": {
    "message": "[`amp-img`](https://amp.dev/documentation/components/amp-img/?format=websites)-komponenten støtter [`srcset`](https://web.dev/use-srcset-to-automatically-choose-the-right-image/)-attributtet, som gjør det mulig å spesifisere hvilke bilderessurser som skal brukes, basert på skjermstørrelsen. [Finn ut mer](https://amp.dev/documentation/guides-and-tutorials/develop/style_and_layout/art_direction/)."
  },
  "node_modules/lighthouse-stack-packs/packs/amp.js | uses-webp-images": {
    "message": "Vurder å vise alle [`amp-img`](https://amp.dev/documentation/components/amp-img/?format=websites)-komponenter i WebP-formater og spesifisere passende reservealternativer for andre nettlesere. [Finn ut mer](https://amp.dev/documentation/components/amp-img/#example:-specifying-a-fallback-image)."
  },
  "node_modules/lighthouse-stack-packs/packs/angular.js | dom-size": {
    "message": "Vurder å bruke virtuell rulling med Component Dev Kit (CDK) hvis du skal gjengi svært store lister. [Finn ut mer](https://web.dev/virtualize-lists-with-angular-cdk/)."
  },
  "node_modules/lighthouse-stack-packs/packs/angular.js | total-byte-weight": {
    "message": "Bruk [kodeoppdeling på rutenivå](https://web.dev/route-level-code-splitting-in-angular/) for å minimere størrelsen på JavaScript-pakkene. Vurder også å forhåndsbufre ressurser med [Angular service worker](https://web.dev/precaching-with-the-angular-service-worker/)."
  },
  "node_modules/lighthouse-stack-packs/packs/angular.js | unminified-warning": {
    "message": "Hvis du bruker Angular CLI, må du passe på at delversjonene genereres i produksjonsmodus. [Finn ut mer](https://angular.io/guide/deployment#enable-runtime-production-mode)."
  },
  "node_modules/lighthouse-stack-packs/packs/angular.js | unused-javascript": {
    "message": "Hvis du bruker Angular CLI, kan du inkludere kildekodekart i produksjonsdelversjonen for å inspisere pakkene dine. [Finn ut mer](https://angular.io/guide/deployment#inspect-the-bundles)."
  },
  "node_modules/lighthouse-stack-packs/packs/angular.js | uses-rel-preload": {
    "message": "Last inn ruter på forhånd for å gjøre navigasjonen raskere. [Finn ut mer](https://web.dev/route-preloading-in-angular/)."
  },
  "node_modules/lighthouse-stack-packs/packs/angular.js | uses-responsive-images": {
    "message": "Vurder å bruke `BreakpointObserver`-verktøyet i Component Dev Kit (CDK) for å administrere stoppunkter for bilder. [Finn ut mer](https://material.angular.io/cdk/layout/overview)."
  },
  "node_modules/lighthouse-stack-packs/packs/drupal.js | efficient-animated-content": {
    "message": "Vurder å laste opp GIF-filen til en tjeneste som gjør det mulig å bygge den inn som en HTML5-video."
  },
  "node_modules/lighthouse-stack-packs/packs/drupal.js | font-display": {
    "message": "Angi `@font-display` når du definerer egendefinerte skrifttyper i temaet ditt."
  },
  "node_modules/lighthouse-stack-packs/packs/drupal.js | offscreen-images": {
    "message": "Installer [en Drupal-modul](https://www.drupal.org/project/project_module?f%5B0%5D=&f%5B1%5D=&f%5B2%5D=im_vid_3%3A67&f%5B3%5D=&f%5B4%5D=sm_field_project_type%3Afull&f%5B5%5D=&f%5B6%5D=&text=%22lazy+load%22&solrsort=iss_project_release_usage+desc&op=Search) som kan utsette innlastingen av bilder. Slike moduler gir mulighet til å utsette innlasting av bilder som ikke er på skjermen, slik at ytelsen økes."
  },
  "node_modules/lighthouse-stack-packs/packs/drupal.js | render-blocking-resources": {
    "message": "Vurder å bruke en modul for å bygge inn kritisk CSS- og JavaScript-kode eller potensielt laste inn ressurser asynkront via JavaScript, som for eksempel modulen [avansert CSS-/JS-aggregering](https://www.drupal.org/project/advagg). Vær obs på at optimalisering som gjøres av denne modulen, kan gjøre at nettstedet ditt slutter å fungere, så du må sannsynligvis gjøre kodeendringer."
  },
  "node_modules/lighthouse-stack-packs/packs/drupal.js | time-to-first-byte": {
    "message": "Både temaer, moduler og tjenerspesifikasjoner virker inn på tjenerens responstid. Vurder å finne et mer optimalisert tema, velge en optimaliseringsmodul nøye og/eller oppgradere tjeneren. Vertstjenerne dine bør benytte seg av bufring av PHP-operasjonskoder, minnebufring som Redis eller Memcached for å redusere tiden databasespørringer tar, samt optimalisert applikasjonslogikk for å klargjøre sider raskere."
  },
  "node_modules/lighthouse-stack-packs/packs/drupal.js | total-byte-weight": {
    "message": "Vurder å bruke [responsive bildestiler](https://www.drupal.org/docs/8/mobile-guide/responsive-images-in-drupal-8) for å redusere størrelsen på bilder som lastes inn på siden. Hvis du bruker Views til å vise flere innholdselementer på siden, bør du vurdere å implementere sideinndeling for å begrense antallet innholdselementer som vises på en gitt side."
  },
  "node_modules/lighthouse-stack-packs/packs/drupal.js | unminified-css": {
    "message": "Forsikre deg om at du har slått på «Aggreger CSS-filer» på siden «Administrasjon > Konfigurasjon > Utvikling». Du kan også konfigurere mer avanserte aggregeringsalternativer gjennom [tilleggsmoduler](https://www.drupal.org/project/project_module?f%5B0%5D=&f%5B1%5D=&f%5B2%5D=im_vid_3%3A123&f%5B3%5D=&f%5B4%5D=sm_field_project_type%3Afull&f%5B5%5D=&f%5B6%5D=&text=css+aggregation&solrsort=iss_project_release_usage+desc&op=Search) for å gjøre nettstedet ditt raskere ved å spleise, minifisere og komprimere CSS-stilene dine."
  },
  "node_modules/lighthouse-stack-packs/packs/drupal.js | unminified-javascript": {
    "message": "Forsikre deg om at du har slått på «Aggreger JavaScript-filer» på siden «Administrasjon > Konfigurasjon > Utvikling». Du kan også konfigurere mer avanserte aggregeringsalternativer gjennom [tilleggsmoduler](https://www.drupal.org/project/project_module?f%5B0%5D=&f%5B1%5D=&f%5B2%5D=im_vid_3%3A123&f%5B3%5D=&f%5B4%5D=sm_field_project_type%3Afull&f%5B5%5D=&f%5B6%5D=&text=javascript+aggregation&solrsort=iss_project_release_usage+desc&op=Search) for å gjøre nettstedet ditt raskere ved å spleise, minifisere og komprimere JavaScript-ressursene dine."
  },
  "node_modules/lighthouse-stack-packs/packs/drupal.js | unused-css-rules": {
    "message": "Vurder å fjerne ubrukte CSS-regler og kun legge ved de nødvendige Drupal-bibliotekene på den relevante siden eller komponenten på siden. Se [linken til Drupal-dokumentasjonen](https://www.drupal.org/docs/8/creating-custom-modules/adding-stylesheets-css-and-javascript-js-to-a-drupal-8-module#library) for mer informasjon. For å identifisere vedlagte bibliotek som legger til overflødig CSS, prøv å kjøre [kodedekning](https://developers.google.com/web/updates/2017/04/devtools-release-notes#coverage) i Chrome DevTools. Du kan finne temaet eller modulen som er ansvarlig, i nettadressen til stilarket når CSS-aggregering er avslått på Drupal-nettstedet ditt. Se opp for temaer og moduler som har mange stilark på listen, og som viser mye rødt i kodedekningen. Temaer og moduler bør bare legge stilark i kø hvis disse faktisk brukes på siden."
  },
  "node_modules/lighthouse-stack-packs/packs/drupal.js | unused-javascript": {
    "message": "Vurder å fjerne ubrukte JavaScript-ressurser og kun legge ved de nødvendige Drupal-bibliotekene på den relevante siden eller komponenten på siden. Se [linken til Drupal-dokumentasjonen](https://www.drupal.org/docs/8/creating-custom-modules/adding-stylesheets-css-and-javascript-js-to-a-drupal-8-module#library) for mer informasjon. For å identifisere vedlagte bibliotek som legger til overflødig JavaScript, prøv å kjøre [kodedekning](https://developers.google.com/web/updates/2017/04/devtools-release-notes#coverage) i Chrome DevTools. Du kan finne temaet eller modulen som er ansvarlig, i nettadressen til skriptet når JavaScript-aggregering er avslått på Drupal-nettstedet ditt. Se opp for temaer og moduler som har mange skript på listen, og som viser mye rødt i kodedekningen. Temaer og moduler bør bare legge skript i kø hvis disse faktisk brukes på siden."
  },
  "node_modules/lighthouse-stack-packs/packs/drupal.js | uses-long-cache-ttl": {
    "message": "Angi «Maksimumsalder for nettleser- og proxy-tjenerbuffer» på siden «Administrasjon > Konfigurasjon > Utvikling». Les om [Drupal-bufferen og optimalisering for ytelse](https://www.drupal.org/docs/7/managing-site-performance-and-scalability/caching-to-improve-performance/caching-overview#s-drupal-performance-resources)."
  },
  "node_modules/lighthouse-stack-packs/packs/drupal.js | uses-optimized-images": {
    "message": "Vurder å bruke [en modul](https://www.drupal.org/project/project_module?f%5B0%5D=&f%5B1%5D=&f%5B2%5D=im_vid_3%3A123&f%5B3%5D=&f%5B4%5D=sm_field_project_type%3Afull&f%5B5%5D=&f%5B6%5D=&text=optimize+images&solrsort=iss_project_release_usage+desc&op=Search) som automatisk optimaliserer og reduserer størrelsen på bilder som lastes opp via nettstedet, uten at det går ut over kvaliteten. Pass også på at du bruker de innebygde [responsive bildestilene](https://www.drupal.org/docs/8/mobile-guide/responsive-images-in-drupal-8) i Drupal (tilgjengelig i Drupal 8 og nyere) for alle bilder som gjengis på nettstedet."
  },
  "node_modules/lighthouse-stack-packs/packs/drupal.js | uses-rel-preconnect": {
    "message": "Ressurshintene preconnect og dns-prefetch kan legges til ved å installere og konfigurere [en modul](https://www.drupal.org/project/project_module?f%5B0%5D=&f%5B1%5D=&f%5B2%5D=&f%5B3%5D=&f%5B4%5D=sm_field_project_type%3Afull&f%5B5%5D=&f%5B6%5D=&text=dns-prefetch&solrsort=iss_project_release_usage+desc&op=Search) som inneholder funksjonalitet for å gi brukeragenten ressurshint."
  },
  "node_modules/lighthouse-stack-packs/packs/drupal.js | uses-responsive-images": {
    "message": "Pass på at du bruker de innebygde [responsive bildestilene](https://www.drupal.org/docs/8/mobile-guide/responsive-images-in-drupal-8) i Drupal (tilgjengelig i Drupal 8 og nyere). Bruk de responsive bildestilene ved gjengivelse av bildefelt gjennom visningsmoduser, visninger eller bilder som lastes opp gjennom WYSIWYG-redigeringsverktøyet."
  },
  "node_modules/lighthouse-stack-packs/packs/drupal.js | uses-webp-images": {
    "message": "Vurder å installere og konfigurere [en modul for å benytte WebP-bildeformater](https://www.drupal.org/project/project_module?f%5B0%5D=&f%5B1%5D=&f%5B2%5D=&f%5B3%5D=&f%5B4%5D=sm_field_project_type%3Afull&f%5B5%5D=&f%5B6%5D=&text=webp&solrsort=iss_project_release_usage+desc&op=Search) på nettstedet ditt. Slike moduler genererer automatisk WebP-versjoner av opplastede bilder for å optimalisere innlastingstiden."
  },
  "node_modules/lighthouse-stack-packs/packs/joomla.js | efficient-animated-content": {
    "message": "Vurder å laste opp GIF-filen til en tjeneste som gjør det mulig å bygge den inn som en HTML5-video."
  },
  "node_modules/lighthouse-stack-packs/packs/joomla.js | offscreen-images": {
    "message": "Installer et [Joomla-programtillegg for utsatt innlasting](https://extensions.joomla.org/instant-search/?jed_live%5Bquery%5D=lazy%20loading) som gjør det mulig å utsette innlasting av bilder som ikke er på skjermen, eller bytt til en mal som gir denne funksjonaliteten. Fra og med Joomla 4.0 er det mulig å slå på et dedikert programtillegg for utsatt innlasting ved bruk av programtillegget «Innhold – utsatt innlasting av bilder». Vurder også å bruke [et AMP-programtillegg](https://extensions.joomla.org/instant-search/?jed_live%5Bquery%5D=amp)."
  },
  "node_modules/lighthouse-stack-packs/packs/joomla.js | render-blocking-resources": {
    "message": "Det finnes en rekke Joomla-programtillegg som kan hjelpe deg med å [bygge inn kritiske elementer direkte på siden](https://extensions.joomla.org/instant-search/?jed_live%5Bquery%5D=performance) eller [utsette innlasting av mindre viktige ressurser](https://extensions.joomla.org/instant-search/?jed_live%5Bquery%5D=performance). Vær obs på at optimalisering som gjøres av disse programtilleggene, kan ødelegge funksjonalitet i malene eller programtilleggene dine, så du må teste disse grundig."
  },
  "node_modules/lighthouse-stack-packs/packs/joomla.js | server-response-time": {
    "message": "Både maler, utvidelser og tjenerspesifikasjoner virker inn på tjenerens responstid. Vurder å finne en mer optimalisert mal, velge en utvidelse for optimalisering nøye og/eller oppgradere tjeneren."
  },
  "node_modules/lighthouse-stack-packs/packs/joomla.js | total-byte-weight": {
    "message": "Vurder å vise utdrag i artikkelkategoriene (f.eks. via les mer-linken), redusere antall artikler som vises på en gitt side, fordele lange innlegg på flere sider eller bruke et programtillegg for utsatt innlasting av kommentarer."
  },
  "node_modules/lighthouse-stack-packs/packs/joomla.js | unminified-css": {
    "message": "En rekke [Joomla-utvidelser](https://extensions.joomla.org/instant-search/?jed_live%5Bquery%5D=performance) kan gjøre nettstedet ditt raskere ved å spleise, minifisere og komprimere CSS-stilene dine. Det finnes også maler som tilbyr denne funksjonaliteten."
  },
  "node_modules/lighthouse-stack-packs/packs/joomla.js | unminified-javascript": {
    "message": "Det finnes en rekke [Joomla-utvidelser](https://extensions.joomla.org/instant-search/?jed_live%5Bquery%5D=performance) som kan gjøre nettstedet ditt raskere ved å spleise, minifisere og komprimere skriptene dine. Det finnes også maler som tilbyr denne funksjonaliteten."
  },
  "node_modules/lighthouse-stack-packs/packs/joomla.js | unused-css-rules": {
    "message": "Vurder å redusere eller endre antall [Joomla-utvidelser](https://extensions.joomla.org/) som laster inn ubrukt CSS på siden. For å identifisere utvidelser som legger til overflødig CSS, prøv å kjøre [kodedekning](https://developers.google.com/web/updates/2017/04/devtools-release-notes#coverage) i Chrome DevTools. Du kan finne det ansvarlige temaet eller programtillegget i nettadressen til stilarket. Se opp for programtillegg som har mange stilark på listen, og som viser mye rødt i kodedekningen. Programtillegg bør bare legge stilark i kø hvis de faktisk brukes på siden."
  },
  "node_modules/lighthouse-stack-packs/packs/joomla.js | unused-javascript": {
    "message": "Vurder å redusere eller endre antall [Joomla-utvidelser](https://extensions.joomla.org/) som laster inn ubrukt JavaScript på siden. For å identifisere utvidelser som legger til overflødig JavaScript, prøv å kjøre [kodedekning](https://developers.google.com/web/updates/2017/04/devtools-release-notes#coverage) i Chrome DevTools. Du kan finne den ansvarlige utvidelsen i nettadressen til skriptet. Se opp for utvidelser som har mange skript på listen, og som viser mye rødt i kodedekningen. Utvidelser bør bare legge skript i kø hvis de faktisk brukes på siden."
  },
  "node_modules/lighthouse-stack-packs/packs/joomla.js | uses-long-cache-ttl": {
    "message": "Les om [nettleserbufring i Joomla](https://docs.joomla.org/Cache)."
  },
  "node_modules/lighthouse-stack-packs/packs/joomla.js | uses-optimized-images": {
    "message": "Vurder å bruke et [programtillegg for bildeoptimalisering](https://extensions.joomla.org/instant-search/?jed_live%5Bquery%5D=performance) som komprimerer bildene uten at det går ut over kvaliteten."
  },
  "node_modules/lighthouse-stack-packs/packs/joomla.js | uses-responsive-images": {
    "message": "Vurder å bruke et [programtillegg for responsive bilder](https://extensions.joomla.org/instant-search/?jed_live%5Bquery%5D=responsive%20images) for å bruke responsive bilder i innholdet ditt."
  },
  "node_modules/lighthouse-stack-packs/packs/joomla.js | uses-text-compression": {
    "message": "Du kan slå på tekstkomprimering ved å slå på Gzip-sidekomprimering i Joomla (System > Global konfigurasjon > Tjener)."
  },
  "node_modules/lighthouse-stack-packs/packs/joomla.js | uses-webp-images": {
    "message": "Vurder å bruke et [programtillegg](https://extensions.joomla.org/instant-search/?jed_live%5Bquery%5D=webp) eller en tjeneste som automatisk konverterer opplastede bilder til de optimale formatene."
  },
  "node_modules/lighthouse-stack-packs/packs/magento.js | critical-request-chains": {
    "message": "Hvis du ikke pakker JavaScript-ressursene dine, bør du vurdere å bruke [baler](https://github.com/magento/baler)."
  },
  "node_modules/lighthouse-stack-packs/packs/magento.js | disable-bundling": {
    "message": "Slå av Magentos innebygde [JavaScript-pakking og -forminskning](https://devdocs.magento.com/guides/v2.3/frontend-dev-guide/themes/js-bundling.html), og vurder å bruke [baler](https://github.com/magento/baler/) i stedet."
  },
  "node_modules/lighthouse-stack-packs/packs/magento.js | font-display": {
    "message": "Spesifiser `@font-display` når du [definerer tilpassede skrifttyper](https://devdocs.magento.com/guides/v2.3/frontend-dev-guide/css-topics/using-fonts.html)."
  },
  "node_modules/lighthouse-stack-packs/packs/magento.js | offscreen-images": {
    "message": "Vurder å endre produkt- og katalogmalene for å nyttiggjøre deg av funksjonaliteten for [utsatt innlasting](https://web.dev/native-lazy-loading) på nettplattformen."
  },
  "node_modules/lighthouse-stack-packs/packs/magento.js | time-to-first-byte": {
    "message": "Bruk Magentos [Varnish-integrasjon](https://devdocs.magento.com/guides/v2.3/config-guide/varnish/config-varnish.html)."
  },
  "node_modules/lighthouse-stack-packs/packs/magento.js | unminified-css": {
    "message": "Slå på alternativet «Forminsk CSS-filer» i Utvikler-innstillingene for butikken. [Finn ut mer](https://devdocs.magento.com/guides/v2.3/performance-best-practices/configuration.html?itm_source=devdocs&itm_medium=search_page&itm_campaign=federated_search&itm_term=minify%20css%20files)."
  },
  "node_modules/lighthouse-stack-packs/packs/magento.js | unminified-javascript": {
    "message": "Bruk [Terser](https://www.npmjs.com/package/terser) til å minifisere alle JavaScript-ressurser fra implementering av statisk innhold, og slå av den innebygde minifiseringsfunksjonen."
  },
  "node_modules/lighthouse-stack-packs/packs/magento.js | unused-javascript": {
    "message": "Slå av Magentos innebygde [JavaScript-pakking](https://devdocs.magento.com/guides/v2.3/frontend-dev-guide/themes/js-bundling.html)."
  },
  "node_modules/lighthouse-stack-packs/packs/magento.js | uses-optimized-images": {
    "message": "Vurder å søke på [Magento Marketplace](https://marketplace.magento.com/catalogsearch/result/?q=optimize%20image) etter diverse tredjepartsutvidelser for å optimalisere bilder."
  },
  "node_modules/lighthouse-stack-packs/packs/magento.js | uses-rel-preconnect": {
    "message": "Ressurshintene preconnect og dns-prefetch kan legges til ved å [endre temalayouten](https://devdocs.magento.com/guides/v2.3/frontend-dev-guide/layouts/xml-manage.html)."
  },
  "node_modules/lighthouse-stack-packs/packs/magento.js | uses-rel-preload": {
    "message": "`<link rel=preload>`-tagger kan legges til ved å [endre temalayouten](https://devdocs.magento.com/guides/v2.3/frontend-dev-guide/layouts/xml-manage.html)."
  },
  "node_modules/lighthouse-stack-packs/packs/magento.js | uses-webp-images": {
    "message": "Vurder å søke på [Magento Marketplace](https://marketplace.magento.com/catalogsearch/result/?q=webp) etter diverse tredjepartsutvidelser som gjør det mulig å bruke nyere bildeformater."
  },
  "node_modules/lighthouse-stack-packs/packs/react.js | dom-size": {
    "message": "Vurder å bruke et bibliotek for «vinduer», som `react-window`, for å minimere antallet DOM-noder som opprettes hvis du gjengir mange gjentatte elementer på siden. [Finn ut mer](https://web.dev/virtualize-long-lists-react-window/). Du kan også minimere antallet gjengivelser som gjentas unødvendig, ved å bruke [`shouldComponentUpdate`](https://reactjs.org/docs/optimizing-performance.html#shouldcomponentupdate-in-action), [`PureComponent`](https://reactjs.org/docs/react-api.html#reactpurecomponent) eller [`React.memo`](https://reactjs.org/docs/react-api.html#reactmemo) og [hoppe over effekter](https://reactjs.org/docs/hooks-effect.html#tip-optimizing-performance-by-skipping-effects) kun frem til visse avhengigheter har endret seg, hvis du bruker `Effect`-hooken for å øke kjøretidsytelsen."
  },
  "node_modules/lighthouse-stack-packs/packs/react.js | redirects": {
    "message": "Hvis du bruker React Router, kan du minimere bruken av `<Redirect>`-komponenten for [rutenavigasjoner](https://reacttraining.com/react-router/web/api/Redirect)."
  },
  "node_modules/lighthouse-stack-packs/packs/react.js | time-to-first-byte": {
    "message": "Hvis du gjengir React-komponenter på tjenersiden, bør du vurdere å bruke `renderToNodeStream()` eller `renderToStaticNodeStream()` for å gi klienten mulighet til å motta og hydrere ulike deler av oppmerkingen i stedet for å gjøre alt på en gang. [Finn ut mer](https://reactjs.org/docs/react-dom-server.html#rendertonodestream)."
  },
  "node_modules/lighthouse-stack-packs/packs/react.js | unminified-css": {
    "message": "Hvis kodebyggingssystemet minifiserer CSS-filer automatisk, må du passe på at du implementerer produksjonsdelversjonen av appen. Dette kan du sjekke med React Developer Tools-utvidelsen. [Finn ut mer](https://reactjs.org/docs/optimizing-performance.html#use-the-production-build)."
  },
  "node_modules/lighthouse-stack-packs/packs/react.js | unminified-javascript": {
    "message": "Hvis kodebyggingssystemet minifiserer JS-filer automatisk, må du passe på at du implementerer produksjonsdelversjonen av appen. Dette kan du sjekke med React Developer Tools-utvidelsen. [Finn ut mer](https://reactjs.org/docs/optimizing-performance.html#use-the-production-build)."
  },
  "node_modules/lighthouse-stack-packs/packs/react.js | unused-javascript": {
    "message": "Hvis du ikke gjengir på tjenersiden, kan du [dele opp JavaScript-pakkene](https://web.dev/code-splitting-suspense/) med `React.lazy()`. Ellers kan du dele opp koden med et tredjepartsbibliotek som [loadable-components](https://www.smooth-code.com/open-source/loadable-components/docs/getting-started/)."
  },
  "node_modules/lighthouse-stack-packs/packs/react.js | user-timings": {
    "message": "Bruk React DevTools Profiler, som benytter Profiler-API-et, til å måle gjengivelsesytelsen for komponentene. [Finn ut mer.](https://reactjs.org/blog/2018/09/10/introducing-the-react-profiler.html)"
  },
  "node_modules/lighthouse-stack-packs/packs/wordpress.js | efficient-animated-content": {
    "message": "Vurder å laste opp GIF-filen til en tjeneste som gjør det mulig å bygge den inn som en HTML5-video."
  },
  "node_modules/lighthouse-stack-packs/packs/wordpress.js | offscreen-images": {
    "message": "Installer et [WordPress-programtillegg for utsatt innlasting](https://wordpress.org/plugins/search/lazy+load/) som gjør det mulig å utsette innlasting av bilder som ikke er på skjermen, eller bytt til et tema som gir denne funksjonaliteten. Vurder også å bruke [AMP-programtillegget](https://wordpress.org/plugins/amp/)."
  },
  "node_modules/lighthouse-stack-packs/packs/wordpress.js | render-blocking-resources": {
    "message": "Det finnes en rekke WordPress-programtillegg som kan hjelpe deg med å [bygge inn kritiske elementer direkte på siden](https://wordpress.org/plugins/search/critical+css/) eller [utsette innlasting av mindre viktige ressurser](https://wordpress.org/plugins/search/defer+css+javascript/). Vær obs på at optimalisering som gjøres av disse programtilleggene, kan ødelegge funksjonalitet i temaet ditt eller programtilleggene dine, så du må sannsynligvis gjøre kodeendringer."
  },
  "node_modules/lighthouse-stack-packs/packs/wordpress.js | time-to-first-byte": {
    "message": "Både temaer, programtillegg og tjenerspesifikasjoner virker inn på tjenerens responstid. Vurder å finne et mer optimalisert tema, velge et programtillegg for optimalisering nøye og/eller oppgradere tjeneren."
  },
  "node_modules/lighthouse-stack-packs/packs/wordpress.js | total-byte-weight": {
    "message": "Vurder å vise utdrag på innleggslistene (f.eks. via Mer-taggen), redusere antall innlegg som vises på en gitt side, fordele lange innlegg på flere sider eller bruke et programtillegg for utsatt innlasting av kommentarer."
  },
  "node_modules/lighthouse-stack-packs/packs/wordpress.js | unminified-css": {
    "message": "En rekke [WordPress-programtillegg](https://wordpress.org/plugins/search/minify+css/) kan gjøre nettstedet ditt raskere ved å slå sammen, forminske og komprimere stilarkene dine. Det kan også være lurt å bruke en byggeprosess til å gjøre denne forminskningen på forhånd hvis mulig."
  },
  "node_modules/lighthouse-stack-packs/packs/wordpress.js | unminified-javascript": {
    "message": "En rekke [WordPress-programtillegg](https://wordpress.org/plugins/search/minify+javascript/) kan gjøre nettstedet ditt raskere ved å slå sammen, forminske og komprimere skriptene dine. Det kan også være lurt å bruke en byggeprosess til å gjøre denne forminskningen på forhånd hvis mulig."
  },
  "node_modules/lighthouse-stack-packs/packs/wordpress.js | unused-css-rules": {
    "message": "Vurder å redusere eller endre antall [WordPress-programtillegg](https://wordpress.org/plugins/) som laster inn ubrukt CSS på siden. For å identifisere programtillegg som legger til overflødig CSS, prøv å kjøre [kodedekning](https://developers.google.com/web/updates/2017/04/devtools-release-notes#coverage) i Chrome DevTools. Du kan finne det ansvarlige temaet eller programtillegget i nettadressen til stilarket. Se opp for programtillegg som har mange stilark på listen, og som viser mye rødt i kodedekningen. Programtillegg bør bare legge stilark i kø hvis de faktisk brukes på siden."
  },
  "node_modules/lighthouse-stack-packs/packs/wordpress.js | unused-javascript": {
    "message": "Vurder å redusere eller endre antall [WordPress-programtillegg](https://wordpress.org/plugins/) som laster inn ubrukt JavaScript på siden. For å identifisere programtillegg som legger til overflødig JavaScript, prøv å kjøre [kodedekning](https://developers.google.com/web/updates/2017/04/devtools-release-notes#coverage) i Chrome DevTools. Du kan finne det ansvarlige temaet eller programtillegget i nettadressen til skriptet. Se opp for programtillegg som har mange skript på listen, og som viser mye rødt i kodedekningen. Programtillegg bør bare legge skript i kø hvis de faktisk brukes på siden."
  },
  "node_modules/lighthouse-stack-packs/packs/wordpress.js | uses-long-cache-ttl": {
    "message": "Les om [nettleserbufring i WordPress](https://wordpress.org/support/article/optimization/#browser-caching)."
  },
  "node_modules/lighthouse-stack-packs/packs/wordpress.js | uses-optimized-images": {
    "message": "Vurder å bruke et [WordPress-programtillegg for bildeoptimalisering](https://wordpress.org/plugins/search/optimize+images/) som komprimerer bildene uten at det går ut over kvaliteten."
  },
  "node_modules/lighthouse-stack-packs/packs/wordpress.js | uses-responsive-images": {
    "message": "Last opp bilder direkte gjennom [mediebiblioteket](https://wordpress.org/support/article/media-library-screen/) for å sikre at de nødvendige bildestørrelsene er tilgjengelige, og sett dem deretter inn fra mediebiblioteket eller bruk bildemodulen for å sikre at de optimale bildestørrelsene brukes (inkludert dem som brukes for responsive stoppunkter). Unngå å bruke `Full Size`-bilder med mindre størrelsen er tilstrekkelig for bruksområdet. [Finn ut mer](https://wordpress.org/support/article/inserting-images-into-posts-and-pages/)."
  },
  "node_modules/lighthouse-stack-packs/packs/wordpress.js | uses-text-compression": {
    "message": "Du kan slå på tekstkomprimering i oppsettet av nettjeneren."
  },
  "node_modules/lighthouse-stack-packs/packs/wordpress.js | uses-webp-images": {
    "message": "Vurder å bruke et [programtillegg](https://wordpress.org/plugins/search/convert+webp/) eller en tjeneste som automatisk konverterer opplastede bilder til de optimale formatene."
  }
}<|MERGE_RESOLUTION|>--- conflicted
+++ resolved
@@ -1381,32 +1381,6 @@
   },
   "lighthouse-core/audits/viewport.js | title": {
     "message": "Har en `<meta name=\"viewport\">`-tag med `width` eller `initial-scale`"
-  },
-<<<<<<< HEAD
-  "lighthouse-core/audits/without-javascript.js | description": {
-    "message": "Appen bør vise noe innhold når JavaScript er deaktivert, selv om det bare er en advarsel til brukeren om at JavaScript kreves for å bruke appen. [Finn ut mer](https://web.dev/without-javascript/)."
-  },
-  "lighthouse-core/audits/without-javascript.js | explanation": {
-    "message": "Sidekroppen bør vise noe innhold hvis skriptene ikke er tilgjengelige."
-  },
-  "lighthouse-core/audits/without-javascript.js | failureTitle": {
-    "message": "Tilbyr ikke reserveinnhold når JavaScript ikke er tilgjengelig"
-  },
-  "lighthouse-core/audits/without-javascript.js | title": {
-    "message": "Inneholder noe innhold når JavaScript ikke er tilgjengelig"
-=======
-  "lighthouse-core/audits/works-offline.js | description": {
-    "message": "Hvis du utvikler et progressivt nettprogram, kan du vurdere å bruke en tjenestearbeider, så appen fungerer uten nett. [Finn ut mer](https://web.dev/works-offline/)."
-  },
-  "lighthouse-core/audits/works-offline.js | failureTitle": {
-    "message": "Den gjeldende siden svarer ikke med 200 når den er uten nett"
-  },
-  "lighthouse-core/audits/works-offline.js | title": {
-    "message": "Den gjeldende siden svarer med 200 når den er uten nett"
-  },
-  "lighthouse-core/audits/works-offline.js | warningNoLoad": {
-    "message": "Siden lastes kanskje ikke inn uten nett, fordi testnettadressen ({requested}) ble viderekoblet til «{final}». Prøv å teste den andre nettadressen direkte."
->>>>>>> 5fc0fce9
   },
   "lighthouse-core/config/default-config.js | a11yAriaGroupDescription": {
     "message": "Dette er muligheter til å forbedre bruken av ARIA i programmet ditt, noe som kan gjøre opplevelsen bedre for brukere av assisterende teknologi, som skjermlesere."
