--- conflicted
+++ resolved
@@ -1381,32 +1381,6 @@
   },
   "lighthouse-core/audits/viewport.js | title": {
     "message": "Har en `<meta name=\"viewport\">`-tagg med `width` eller `initial-scale`"
-  },
-<<<<<<< HEAD
-  "lighthouse-core/audits/without-javascript.js | description": {
-    "message": "Appen ska visa innehåll när JavaScript är inaktiverat, även om det bara är en varning till användaren om att JavaScript krävs för att använda appen. [Läs mer](https://web.dev/without-javascript/)."
-  },
-  "lighthouse-core/audits/without-javascript.js | explanation": {
-    "message": "Någon form av innehåll ska renderas för sidans brödtext om dess skript inte är tillgängliga."
-  },
-  "lighthouse-core/audits/without-javascript.js | failureTitle": {
-    "message": "Visar inte reservinnehåll när JavaScript inte är tillgängligt"
-  },
-  "lighthouse-core/audits/without-javascript.js | title": {
-    "message": "Visar innehåll när JavaScript inte är tillgängligt"
-=======
-  "lighthouse-core/audits/works-offline.js | description": {
-    "message": "Om du skapar en progressiv webbapp rekommenderar vi att du använder en tjänstefunktion så att appen kan användas offline. [Läs mer](https://web.dev/works-offline/)."
-  },
-  "lighthouse-core/audits/works-offline.js | failureTitle": {
-    "message": "HTTP-statuskoden 200 visas inte för den aktuella sidan när den är offline"
-  },
-  "lighthouse-core/audits/works-offline.js | title": {
-    "message": "HTTP-statuskoden 200 visas för den aktuella sidan när den är offline"
-  },
-  "lighthouse-core/audits/works-offline.js | warningNoLoad": {
-    "message": "Sidan kanske inte läses in offline eftersom testwebbadressen ({requested}) omdirigerades till {final}. Testa den andra webbadressen direkt i stället."
->>>>>>> 5fc0fce9
   },
   "lighthouse-core/config/default-config.js | a11yAriaGroupDescription": {
     "message": "Det här är förslag på hur ARIA kan förbättras i appen så att den fungerar bättre för den som använder skärmläsare eller andra hjälpmedel."
