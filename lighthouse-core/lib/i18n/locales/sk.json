--- conflicted
+++ resolved
@@ -1381,32 +1381,6 @@
   },
   "lighthouse-core/audits/viewport.js | title": {
     "message": "Obsahuje značku `<meta name=\"viewport\">` s vlastnosťou `width` alebo `initial-scale`"
-  },
-<<<<<<< HEAD
-  "lighthouse-core/audits/without-javascript.js | description": {
-    "message": "Vaša aplikácia by mala zobrazovať nejaký obsah, keď je zakázaný JavaScript, aj keby malo ísť iba o upozornenie používateľa, že na používanie aplikácie sa vyžaduje JavaScript. [Ďalšie informácie](https://web.dev/without-javascript/)"
-  },
-  "lighthouse-core/audits/without-javascript.js | explanation": {
-    "message": "Telo stránky by malo vykresliť nejaký obsah, ak jej skripty nie sú k dispozícii."
-  },
-  "lighthouse-core/audits/without-javascript.js | failureTitle": {
-    "message": "Neposkytuje záložný obsah, keď nie je k dispozícii JavaScript"
-  },
-  "lighthouse-core/audits/without-javascript.js | title": {
-    "message": "Obsahuje určitý obsah, keď nie je k dispozícii JavaScript"
-=======
-  "lighthouse-core/audits/works-offline.js | description": {
-    "message": "Ak vytvárate progresívnu webovú aplikáciu, zvážte použitie obsluhy, aby aplikácia mohla fungovať offline. [Ďalšie informácie](https://web.dev/works-offline/)"
-  },
-  "lighthouse-core/audits/works-offline.js | failureTitle": {
-    "message": "Aktuálna stránka nereaguje kódom 200, keď je offline"
-  },
-  "lighthouse-core/audits/works-offline.js | title": {
-    "message": "Aktuálna stránka reaguje kódom 200, keď je offline"
-  },
-  "lighthouse-core/audits/works-offline.js | warningNoLoad": {
-    "message": "Táto stránka sa nemusí načítavať offline, pretože testovacia webová adresa ({requested}) bola presmerovaná na {final}. Skúste priamo otestovať druhú webovú adresu."
->>>>>>> 5fc0fce9
   },
   "lighthouse-core/config/default-config.js | a11yAriaGroupDescription": {
     "message": "Toto sú možnosti zlepšenia technológie ARIA vo vašej aplikácii, čo môže pomôcť používateľom asistenčných technológií (napr. čítačiek obrazovky)."
