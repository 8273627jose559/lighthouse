--- conflicted
+++ resolved
@@ -1381,32 +1381,6 @@
   },
   "lighthouse-core/audits/viewport.js | title": {
     "message": "Tem uma etiqueta `<meta name=\"viewport\">` com `width` ou `initial-scale`"
-  },
-<<<<<<< HEAD
-  "lighthouse-core/audits/without-javascript.js | description": {
-    "message": "A sua aplicação deve apresentar algum conteúdo quando o JavaScript está desativado, mesmo que seja apenas um aviso ao utilizador de que o JavaScript é necessário para utilizar a aplicação. [Saiba mais](https://web.dev/without-javascript/)."
-  },
-  "lighthouse-core/audits/without-javascript.js | explanation": {
-    "message": "O corpo da página deve renderizar algum conteúdo se os respetivos scripts não estiverem disponíveis."
-  },
-  "lighthouse-core/audits/without-javascript.js | failureTitle": {
-    "message": "Não fornece conteúdo obsoleto quando o JavaScript não está disponível"
-  },
-  "lighthouse-core/audits/without-javascript.js | title": {
-    "message": "Contém algum conteúdo quando o JavaScript não está disponível"
-=======
-  "lighthouse-core/audits/works-offline.js | description": {
-    "message": "Se estiver a criar uma progressive web app, considere utilizar um service worker para que a sua aplicação possa funcionar offline. [Saiba mais](https://web.dev/works-offline/)."
-  },
-  "lighthouse-core/audits/works-offline.js | failureTitle": {
-    "message": "A página atual não responde com um 200 quando está offline"
-  },
-  "lighthouse-core/audits/works-offline.js | title": {
-    "message": "A página atual responde com um 200 quando está offline"
-  },
-  "lighthouse-core/audits/works-offline.js | warningNoLoad": {
-    "message": "A página pode não estar a ser carregada offline porque o seu URL de teste ({requested}) foi redirecionado para \"{final}\". Experimente testar o segundo URL diretamente."
->>>>>>> 5fc0fce9
   },
   "lighthouse-core/config/default-config.js | a11yAriaGroupDescription": {
     "message": "Estas são oportunidades para otimizar a utilização do ARIA na sua aplicação, que pode melhorar a experiência dos utilizadores de tecnologias de assistência, como os de leitores de ecrã."
