/**
 * @license Copyright 2020 The Lighthouse Authors. All Rights Reserved.
 * Licensed under the Apache License, Version 2.0 (the "License"); you may not use this file except in compliance with the License. You may obtain a copy of the License at http://www.apache.org/licenses/LICENSE-2.0
 * Unless required by applicable law or agreed to in writing, software distributed under the License is distributed on an "AS IS" BASIS, WITHOUT WARRANTIES OR CONDITIONS OF ANY KIND, either express or implied. See the License for the specific language governing permissions and limitations under the License.
 */
'use strict';

/**
 * @fileoverview Config for new audits that aren't quite ready for
 * being enabled by default.
 */

/** @type {LH.Config.Json} */
const config = {
  extends: 'lighthouse:default',
  audits: [
<<<<<<< HEAD
=======
    'full-page-screenshot',
>>>>>>> e3318808
  ],
  passes: [{
    passName: 'defaultPass',
    gatherers: [
      'full-page-screenshot',
    ],
  }],
  categories: {
  },
};

module.exports = config;<|MERGE_RESOLUTION|>--- conflicted
+++ resolved
@@ -14,10 +14,7 @@
 const config = {
   extends: 'lighthouse:default',
   audits: [
-<<<<<<< HEAD
-=======
     'full-page-screenshot',
->>>>>>> e3318808
   ],
   passes: [{
     passName: 'defaultPass',
