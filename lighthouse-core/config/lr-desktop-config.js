/**
 * @license Copyright 2018 The Lighthouse Authors. All Rights Reserved.
 * Licensed under the Apache License, Version 2.0 (the "License"); you may not use this file except in compliance with the License. You may obtain a copy of the License at http://www.apache.org/licenses/LICENSE-2.0
 * Unless required by applicable law or agreed to in writing, software distributed under the License is distributed on an "AS IS" BASIS, WITHOUT WARRANTIES OR CONDITIONS OF ANY KIND, either express or implied. See the License for the specific language governing permissions and limitations under the License.
 */
'use strict';

const constants = require('./constants.js');

/** @type {LH.Config.Json} */
const config = {
  extends: 'lighthouse:default',
  settings: {
    maxWaitForFcp: 15 * 1000,
    maxWaitForLoad: 35 * 1000,
<<<<<<< HEAD
    formFactor: 'desktop',
    throttling: constants.throttling.desktopDense4G,
    screenEmulation: constants.screenEmulationMetrics.desktop,
    emulatedUserAgent: constants.userAgents.desktop,
=======
    emulatedFormFactor: 'desktop',
    throttling: desktopDense4G,
    // Skip the h2 audit so it doesn't lie to us. See https://github.com/GoogleChrome/lighthouse/issues/6539
    skipAudits: ['uses-http2'],
>>>>>>> 5fc0fce9
  },
};

module.exports = config;<|MERGE_RESOLUTION|>--- conflicted
+++ resolved
@@ -13,17 +13,12 @@
   settings: {
     maxWaitForFcp: 15 * 1000,
     maxWaitForLoad: 35 * 1000,
-<<<<<<< HEAD
     formFactor: 'desktop',
     throttling: constants.throttling.desktopDense4G,
     screenEmulation: constants.screenEmulationMetrics.desktop,
     emulatedUserAgent: constants.userAgents.desktop,
-=======
-    emulatedFormFactor: 'desktop',
-    throttling: desktopDense4G,
     // Skip the h2 audit so it doesn't lie to us. See https://github.com/GoogleChrome/lighthouse/issues/6539
     skipAudits: ['uses-http2'],
->>>>>>> 5fc0fce9
   },
 };
 
