/**
 * @license Copyright 2018 The Lighthouse Authors. All Rights Reserved.
 * Licensed under the Apache License, Version 2.0 (the "License"); you may not use this file except in compliance with the License. You may obtain a copy of the License at http://www.apache.org/licenses/LICENSE-2.0
 * Unless required by applicable law or agreed to in writing, software distributed under the License is distributed on an "AS IS" BASIS, WITHOUT WARRANTIES OR CONDITIONS OF ANY KIND, either express or implied. See the License for the specific language governing permissions and limitations under the License.
 */
'use strict';

/* eslint-disable max-len */

const constants = require('./constants.js');
const i18n = require('../lib/i18n/i18n.js');

const UIStrings = {
  /** Title of the Performance category of audits. Equivalent to 'Web performance', this term is inclusive of all web page speed and loading optimization topics. Also used as a label of a score gauge; try to limit to 20 characters. */
  performanceCategoryTitle: 'Performance',
  /** Title of the Budgets section of the Performance Category. 'Budgets' refers to a budget (like a financial budget), but applied to the amount of resources on a page, rather than money. */
  budgetsGroupTitle: 'Budgets',
  /** Description of the Budgets section of the Performance category. Within this section the budget results are displayed. */
  budgetsGroupDescription: 'Performance budgets set standards for the performance of your site.',
  /** Title of the speed metrics section of the Performance category. Within this section are various speed metrics which quantify the pageload performance into values presented in seconds and milliseconds. */
  metricGroupTitle: 'Metrics',
  /** Title of the opportunity section of the Performance category. Within this section are audits with imperative titles that suggest actions the user can take to improve the loading performance of their web page. 'Suggestion'/'Optimization'/'Recommendation' are reasonable synonyms for 'opportunity' in this case. */
  loadOpportunitiesGroupTitle: 'Opportunities',
  /** Description of the opportunity section of the Performance category. 'Suggestions' could also be 'recommendations'. Within this section are audits with imperative titles that suggest actions the user can take to improve the loading performance of their web page. */
  loadOpportunitiesGroupDescription: 'These suggestions can help your page load faster. They don\'t [directly affect](https://web.dev/performance-scoring/) the Performance score.',
  /** Title of an opportunity sub-section of the Performance category. Within this section are audits with imperative titles that suggest actions the user can take to improve the time of the first initial render of the webpage. */
  firstPaintImprovementsGroupTitle: 'First Paint Improvements',
  /** Description of an opportunity sub-section of the Performance category. Within this section are audits with imperative titles that suggest actions the user can take to improve the time of the first initial render of the webpage. */
  firstPaintImprovementsGroupDescription: 'The most critical aspect of performance is how quickly pixels are rendered onscreen. Key metrics: First Contentful Paint, First Meaningful Paint',
  /** Title of an opportunity sub-section of the Performance category. Within this section are audits with imperative titles that suggest actions the user can take to improve the overall loading performance of their web page. */
  overallImprovementsGroupTitle: 'Overall Improvements',
  /** Description of an opportunity sub-section of the Performance category. Within this section are audits with imperative titles that suggest actions the user can take to improve the overall loading performance of their web page. */
  overallImprovementsGroupDescription: 'Enhance the overall loading experience, so the page is responsive and ready to use as soon as possible. Key metrics: Time to Interactive, Speed Index',
  /** Title of the diagnostics section of the Performance category. Within this section are audits with non-imperative titles that provide more detail on the page's page load performance characteristics. Whereas the 'Opportunities' suggest an action along with expected time savings, diagnostics do not. Within this section, the user may read the details and deduce additional actions they could take. */
  diagnosticsGroupTitle: 'Diagnostics',
  /** Description of the diagnostics section of the Performance category. Within this section are audits with non-imperative titles that provide more detail on a web page's load performance characteristics. Within this section, the user may read the details and deduce additional actions they could take to improve performance. */
  diagnosticsGroupDescription: 'More information about the performance of your application. These numbers don\'t [directly affect](https://web.dev/performance-scoring/) the Performance score.',
  /** Title of the Accessibility category of audits. This section contains audits focused on making web content accessible to all users. Also used as a label of a score gauge; try to limit to 20 characters. */
  a11yCategoryTitle: 'Accessibility',
  /** Description of the Accessibility category. This is displayed at the top of a list of audits focused on making web content accessible to all users. No character length limits. 'improve the accessibility of your web app' becomes link text to additional documentation. */
  a11yCategoryDescription: 'These checks highlight opportunities to [improve the accessibility of your web app](https://developers.google.com/web/fundamentals/accessibility). Only a subset of accessibility issues can be automatically detected so manual testing is also encouraged.',
  /** Description of the Accessibility manual checks category. This description is displayed above a list of accessibility audits that currently have no automated test and so must be verified manually by the user. No character length limits. 'conducting an accessibility review' becomes link text to additional documentation. */
  a11yCategoryManualDescription: 'These items address areas which an automated testing tool cannot cover. Learn more in our guide on [conducting an accessibility review](https://developers.google.com/web/fundamentals/accessibility/how-to-review).',
  /** Title of the best practices section of the Accessibility category. Within this section are audits with descriptive titles that highlight common accessibility best practices. */
  a11yBestPracticesGroupTitle: 'Best practices',
  /** Description of the best practices section within the Accessibility category. Within this section are audits with descriptive titles that highlight common accessibility best practices. */
  a11yBestPracticesGroupDescription: 'These items highlight common accessibility best practices.',
  /** Title of the color contrast section within the Accessibility category. Within this section are audits with descriptive titles that highlight the color and vision aspects of the page's accessibility that are passing or failing. */
  a11yColorContrastGroupTitle: 'Contrast',
  /** Description of the color contrast section within the Accessibility category. Within this section are audits with descriptive titles that highlight the color and vision aspects of the page's accessibility that are passing or failing. */
  a11yColorContrastGroupDescription: 'These are opportunities to improve the legibility of your content.',
  /** Title of the HTML element naming section within the Accessibility category. Within this section are audits with descriptive titles that highlight if the non-textual HTML elements on the page have names discernible by a screen reader. */
  a11yNamesLabelsGroupTitle: 'Names and labels',
  /** Description of the HTML element naming section within the Accessibility category. Within this section are audits with descriptive titles that highlight if the non-textual HTML elements on the page have names discernible by a screen reader. */
  a11yNamesLabelsGroupDescription: 'These are opportunities to improve the semantics of the controls in your application. This may enhance the experience for users of assistive technology, like a screen reader.',
  /** Title of the navigation section within the Accessibility category. Within this section are audits with descriptive titles that highlight opportunities to improve keyboard navigation. */
  a11yNavigationGroupTitle: 'Navigation',
  /** Description of the navigation section within the Accessibility category. Within this section are audits with descriptive titles that highlight opportunities to improve keyboard navigation. */
  a11yNavigationGroupDescription: 'These are opportunities to improve keyboard navigation in your application.',
  /** Title of the ARIA validity section within the Accessibility category. Within this section are audits with descriptive titles that highlight if whether all the aria-* HTML attributes have been used properly. */
  a11yAriaGroupTitle: 'ARIA',
  /** Description of the ARIA validity section within the Accessibility category. Within this section are audits with descriptive titles that highlight if whether all the aria-* HTML attributes have been used properly. */
  a11yAriaGroupDescription: 'These are opportunities to improve the usage of ARIA in your application which may enhance the experience for users of assistive technology, like a screen reader.',
  /** Title of the language section within the Accessibility category. Within this section are audits with descriptive titles that highlight if the language has been annotated in the correct HTML attributes on the page. */
  a11yLanguageGroupTitle: 'Internationalization and localization',
  /** Description of the language section within the Accessibility category. Within this section are audits with descriptive titles that highlight if the language has been annotated in the correct HTML attributes on the page. */
  a11yLanguageGroupDescription: 'These are opportunities to improve the interpretation of your content by users in different locales.',
  /** Title of the navigation section within the Accessibility category. Within this section are audits with descriptive titles that highlight opportunities to provide alternative content for audio and video. */
  a11yAudioVideoGroupTitle: 'Audio and video',
  /** Description of the navigation section within the Accessibility category. Within this section are audits with descriptive titles that highlight opportunities to provide alternative content for audio and video. */
  a11yAudioVideoGroupDescription: 'These are opportunities to provide alternative content for audio and video. This may improve the experience for users with hearing or vision impairments.',
  /** Title of the navigation section within the Accessibility category. Within this section are audits with descriptive titles that highlight opportunities to improve the experience of reading tabular or list data using assistive technology. */
  a11yTablesListsVideoGroupTitle: 'Tables and lists',
  /** Description of the navigation section within the Accessibility category. Within this section are audits with descriptive titles that highlight opportunities to improve the experience of reading tabular or list data using assistive technology. */
  a11yTablesListsVideoGroupDescription: 'These are opportunities to improve the experience of reading tabular or list data using assistive technology, like a screen reader.',
  /** Title of the Search Engine Optimization (SEO) category of audits. This is displayed at the top of a list of audits focused on topics related to optimizing a website for indexing by search engines. Also used as a label of a score gauge; try to limit to 20 characters. */
  seoCategoryTitle: 'SEO',
  /** Description of the Search Engine Optimization (SEO) category. This is displayed at the top of a list of audits focused on optimizing a website for indexing by search engines. No character length limits. 'Learn More' becomes link text to additional documentation. */
  seoCategoryDescription: 'These checks ensure that your page is optimized for search engine results ranking. ' +
  'There are additional factors Lighthouse does not check that may affect your search ranking. ' +
  '[Learn more](https://support.google.com/webmasters/answer/35769).',
  /** Description of the Search Engine Optimization (SEO) manual checks category, the additional validators must be run by hand in order to check all SEO best practices. This is displayed at the top of a list of manually run audits focused on optimizing a website for indexing by search engines. No character length limits. */
  seoCategoryManualDescription: 'Run these additional validators on your site to check additional SEO best practices.',
  /** Title of the navigation section within the Search Engine Optimization (SEO) category. Within this section are audits with descriptive titles that highlight opportunities to make a page more usable on mobile devices. */
  seoMobileGroupTitle: 'Mobile Friendly',
  /** Description of the navigation section within the Search Engine Optimization (SEO) category. Within this section are audits with descriptive titles that highlight opportunities to make a page more usable on mobile devices. */
  seoMobileGroupDescription: 'Make sure your pages are mobile friendly so users don’t have to pinch or zoom ' +
  'in order to read the content pages. [Learn more](https://developers.google.com/search/mobile-sites/).',
  /** Title of the navigation section within the Search Engine Optimization (SEO) category. Within this section are audits with descriptive titles that highlight ways to make a website content more easily understood by search engine crawler bots. */
  seoContentGroupTitle: 'Content Best Practices',
  /** Description of the navigation section within the Search Engine Optimization (SEO) category. Within this section are audits with descriptive titles that highlight ways to make a website content more easily understood by search engine crawler bots. */
  seoContentGroupDescription: 'Format your HTML in a way that enables crawlers to better understand your app’s content.',
  /** Title of the navigation section within the Search Engine Optimization (SEO) category. Within this section are audits with descriptive titles that highlight ways to make a website accessible to search engine crawlers. */
  seoCrawlingGroupTitle: 'Crawling and Indexing',
  /** Description of the navigation section within the Search Engine Optimization (SEO) category. Within this section are audits with descriptive titles that highlight ways to make a website accessible to search engine crawlers. */
  seoCrawlingGroupDescription: 'To appear in search results, crawlers need access to your app.',
  /** Title of the Progressive Web Application (PWA) category of audits. This is displayed at the top of a list of audits focused on topics related to whether or not a site is a progressive web app, e.g. responds offline, uses a service worker, is on https, etc. Also used as a label of a score gauge. */
  pwaCategoryTitle: 'Progressive Web App',
  /** Description of the Progressive Web Application (PWA) category. This is displayed at the top of a list of audits focused on topics related to whether or not a site is a progressive web app, e.g. responds offline, uses a service worker, is on https, etc. No character length limits. 'Learn More' becomes link text to additional documentation. */
  pwaCategoryDescription: 'These checks validate the aspects of a Progressive Web App. ' +
  '[Learn more](https://developers.google.com/web/progressive-web-apps/checklist).',
  /** Description of the Progressive Web Application (PWA) manual checks category, containing a list of additional validators must be run by hand in order to check all PWA best practices. This is displayed at the top of a list of manually run audits focused on topics related to whether or not a site is a progressive web app, e.g. responds offline, uses a service worker, is on https, etc.. No character length limits. */
  pwaCategoryManualDescription: 'These checks are required by the baseline ' +
  '[PWA Checklist](https://developers.google.com/web/progressive-web-apps/checklist) but are ' +
  'not automatically checked by Lighthouse. They do not affect your score but it\'s important that you verify them manually.',
  /** Title of the Best Practices category of audits. This is displayed at the top of a list of audits focused on topics related to following web development best practices and accepted guidelines. Also used as a label of a score gauge; try to limit to 20 characters. */
  bestPracticesCategoryTitle: 'Best Practices',
  /** Title of the Trust & Safety group of audits. This is displayed at the top of a list of audits focused on maintaining user trust and protecting security in web development. */
  bestPracticesTrustSafetyGroupTitle: 'Trust and Safety',
  /** Title of the User Experience group of the Best Practices category. Within this section are the audits related to the end user's experience of the webpage. */
  bestPracticesUXGroupTitle: 'User Experience',
  /** Title of the Browser Compatibility group of the Best Practices category. Within this section are the audits related to whether the page is interpreted consistently by browsers. */
  bestPracticesBrowserCompatGroupTitle: 'Browser Compatibility',
  /** Title of the General group of the Best Practices category. Within this section are the audits that don't belong to a specific group but are of general interest. */
  bestPracticesGeneralGroupTitle: 'General',
  /** Title of the Fast and Reliable section of the web app category. Within this section are audits that check if the web site loaded quickly and can reliably load even if the internet connection is very slow or goes offline. */
  pwaFastReliableGroupTitle: 'Fast and reliable',
  /** Title of the Installable section of the web app category. Within this section are audits that check if Chrome supports installing the web site as an app on their device. */
  pwaInstallableGroupTitle: 'Installable',
  /** Title of the "PWA Optimized" section of the web app category. Within this section are audits that check if the developer has taken advantage of features to make their web page more enjoyable and engaging for the user. */
  pwaOptimizedGroupTitle: 'PWA Optimized',
};

const str_ = i18n.createMessageInstanceIdFn(__filename, UIStrings);

/** @type {LH.Config.Json} */
const defaultConfig = {
  settings: constants.defaultSettings,
  passes: [{
    passName: 'defaultPass',
    recordTrace: true,
    useThrottling: true,
    pauseAfterFcpMs: 1000,
    pauseAfterLoadMs: 1000,
    networkQuietThresholdMs: 1000,
    cpuQuietThresholdMs: 1000,
    gatherers: [
      'css-usage',
      'js-usage',
      'viewport-dimensions',
      'runtime-exceptions',
      'console-messages',
      'anchor-elements',
      'image-elements',
      'link-elements',
      'meta-elements',
      'script-elements',
      'iframe-elements',
      'form-elements',
      'main-document-content',
      'global-listeners',
      'dobetterweb/appcache',
      'dobetterweb/doctype',
      'dobetterweb/domstats',
      'dobetterweb/optimized-images',
      'dobetterweb/password-inputs-with-prevented-paste',
      'dobetterweb/response-compression',
      'dobetterweb/tags-blocking-first-paint',
      'seo/font-size',
      'seo/embedded-content',
      'seo/robots-txt',
      'seo/tap-targets',
      'accessibility',
      'trace-elements',
      'inspector-issues',
      'source-maps',
    ],
  },
  {
    passName: 'offlinePass',
    loadFailureMode: 'ignore',
    gatherers: [
      'service-worker',
      'offline',
      'start-url',
    ],
  },
  {
    passName: 'redirectPass',
    loadFailureMode: 'warn',
    // Speed up the redirect pass by blocking stylesheets, fonts, and images
    blockedUrlPatterns: ['*.css', '*.jpg', '*.jpeg', '*.png', '*.gif', '*.svg', '*.ttf', '*.woff', '*.woff2'],
    gatherers: [
      'http-redirect',
      'html-without-javascript',
    ],
  }],
  audits: [
    'is-on-https',
    'redirects-http',
    'service-worker',
    'works-offline',
    'viewport',
    'without-javascript',
    'metrics/first-contentful-paint',
    'metrics/largest-contentful-paint',
    'metrics/first-meaningful-paint',
    'load-fast-enough-for-pwa',
    'metrics/speed-index',
    'screenshot-thumbnails',
    'final-screenshot',
    'metrics/estimated-input-latency',
    'metrics/total-blocking-time',
    'metrics/max-potential-fid',
    'metrics/cumulative-layout-shift',
    'errors-in-console',
    'server-response-time',
    'metrics/first-cpu-idle',
    'metrics/interactive',
    'user-timings',
    'critical-request-chains',
    'redirects',
    'installable-manifest',
    'apple-touch-icon',
    'splash-screen',
    'themed-omnibox',
    'maskable-icon',
    'content-width',
    'image-aspect-ratio',
    'image-size-responsive',
    'deprecations',
    'mainthread-work-breakdown',
    'bootup-time',
    'uses-rel-preload',
    'uses-rel-preconnect',
    'font-display',
    'diagnostics',
    'network-requests',
    'network-rtt',
    'network-server-latency',
    'main-thread-tasks',
    'metrics',
    'offline-start-url',
    'performance-budget',
    'timing-budget',
    'resource-summary',
    'third-party-summary',
    'largest-contentful-paint-element',
    'layout-shift-elements',
    'long-tasks',
    'no-unload-listeners',
    'non-composited-animations',
    'unsized-images',
<<<<<<< HEAD
    'preload-lcp',
=======
    'large-javascript-libraries',
    'valid-source-maps',
>>>>>>> 7e2ce68d
    'manual/pwa-cross-browser',
    'manual/pwa-page-transitions',
    'manual/pwa-each-page-has-url',
    'accessibility/accesskeys',
    'accessibility/aria-allowed-attr',
    'accessibility/aria-hidden-body',
    'accessibility/aria-hidden-focus',
    'accessibility/aria-input-field-name',
    'accessibility/aria-required-attr',
    'accessibility/aria-required-children',
    'accessibility/aria-required-parent',
    'accessibility/aria-roles',
    'accessibility/aria-toggle-field-name',
    'accessibility/aria-valid-attr-value',
    'accessibility/aria-valid-attr',
    'accessibility/button-name',
    'accessibility/bypass',
    'accessibility/color-contrast',
    'accessibility/definition-list',
    'accessibility/dlitem',
    'accessibility/document-title',
    'accessibility/duplicate-id-active',
    'accessibility/duplicate-id-aria',
    'accessibility/form-field-multiple-labels',
    'accessibility/frame-title',
    'accessibility/heading-order',
    'accessibility/html-has-lang',
    'accessibility/html-lang-valid',
    'accessibility/image-alt',
    'accessibility/input-image-alt',
    'accessibility/label',
    'accessibility/layout-table',
    'accessibility/link-name',
    'accessibility/list',
    'accessibility/listitem',
    'accessibility/meta-refresh',
    'accessibility/meta-viewport',
    'accessibility/object-alt',
    'accessibility/tabindex',
    'accessibility/td-headers-attr',
    'accessibility/th-has-data-cells',
    'accessibility/valid-lang',
    'accessibility/video-caption',
    'accessibility/video-description',
    'accessibility/manual/custom-controls-labels',
    'accessibility/manual/custom-controls-roles',
    'accessibility/manual/focus-traps',
    'accessibility/manual/focusable-controls',
    'accessibility/manual/interactive-element-affordance',
    'accessibility/manual/logical-tab-order',
    'accessibility/manual/managed-focus',
    'accessibility/manual/offscreen-content-hidden',
    'accessibility/manual/use-landmarks',
    'accessibility/manual/visual-order-follows-dom',
    'byte-efficiency/uses-long-cache-ttl',
    'byte-efficiency/total-byte-weight',
    'byte-efficiency/offscreen-images',
    'byte-efficiency/render-blocking-resources',
    'byte-efficiency/unminified-css',
    'byte-efficiency/unminified-javascript',
    'byte-efficiency/unused-css-rules',
    'byte-efficiency/unused-javascript',
    'byte-efficiency/uses-webp-images',
    'byte-efficiency/uses-optimized-images',
    'byte-efficiency/uses-text-compression',
    'byte-efficiency/uses-responsive-images',
    'byte-efficiency/efficient-animated-content',
    'byte-efficiency/duplicated-javascript',
    'byte-efficiency/legacy-javascript',
    'dobetterweb/appcache-manifest',
    'dobetterweb/doctype',
    'dobetterweb/charset',
    'dobetterweb/dom-size',
    'dobetterweb/external-anchors-use-rel-noopener',
    'dobetterweb/geolocation-on-start',
    'dobetterweb/no-document-write',
    'dobetterweb/no-vulnerable-libraries',
    'dobetterweb/js-libraries',
    'dobetterweb/notification-on-start',
    'dobetterweb/password-inputs-can-be-pasted-into',
    'dobetterweb/uses-http2',
    'dobetterweb/uses-passive-event-listeners',
    'seo/meta-description',
    'seo/http-status-code',
    'seo/font-size',
    'seo/link-text',
    'seo/crawlable-anchors',
    'seo/is-crawlable',
    'seo/robots-txt',
    'seo/tap-targets',
    'seo/hreflang',
    'seo/plugins',
    'seo/canonical',
    'seo/manual/structured-data',
  ],

  groups: {
    'metrics': {
      title: str_(UIStrings.metricGroupTitle),
    },
    'load-opportunities': {
      title: str_(UIStrings.loadOpportunitiesGroupTitle),
      description: str_(UIStrings.loadOpportunitiesGroupDescription),
    },
    'budgets': {
      title: str_(UIStrings.budgetsGroupTitle),
      description: str_(UIStrings.budgetsGroupDescription),
    },
    'diagnostics': {
      title: str_(UIStrings.diagnosticsGroupTitle),
      description: str_(UIStrings.diagnosticsGroupDescription),
    },
    'pwa-fast-reliable': {
      title: str_(UIStrings.pwaFastReliableGroupTitle),
    },
    'pwa-installable': {
      title: str_(UIStrings.pwaInstallableGroupTitle),
    },
    'pwa-optimized': {
      title: str_(UIStrings.pwaOptimizedGroupTitle),
    },
    'a11y-best-practices': {
      title: str_(UIStrings.a11yBestPracticesGroupTitle),
      description: str_(UIStrings.a11yBestPracticesGroupDescription),
    },
    'a11y-color-contrast': {
      title: str_(UIStrings.a11yColorContrastGroupTitle),
      description: str_(UIStrings.a11yColorContrastGroupDescription),
    },
    'a11y-names-labels': {
      title: str_(UIStrings.a11yNamesLabelsGroupTitle),
      description: str_(UIStrings.a11yNamesLabelsGroupDescription),
    },
    'a11y-navigation': {
      title: str_(UIStrings.a11yNavigationGroupTitle),
      description: str_(UIStrings.a11yNavigationGroupDescription),
    },
    'a11y-aria': {
      title: str_(UIStrings.a11yAriaGroupTitle),
      description: str_(UIStrings.a11yAriaGroupDescription),
    },
    'a11y-language': {
      title: str_(UIStrings.a11yLanguageGroupTitle),
      description: str_(UIStrings.a11yLanguageGroupDescription),
    },
    'a11y-audio-video': {
      title: str_(UIStrings.a11yAudioVideoGroupTitle),
      description: str_(UIStrings.a11yAudioVideoGroupDescription),
    },
    'a11y-tables-lists': {
      title: str_(UIStrings.a11yTablesListsVideoGroupTitle),
      description: str_(UIStrings.a11yTablesListsVideoGroupDescription),
    },
    'seo-mobile': {
      title: str_(UIStrings.seoMobileGroupTitle),
      description: str_(UIStrings.seoMobileGroupDescription),
    },
    'seo-content': {
      title: str_(UIStrings.seoContentGroupTitle),
      description: str_(UIStrings.seoContentGroupDescription),
    },
    'seo-crawl': {
      title: str_(UIStrings.seoCrawlingGroupTitle),
      description: str_(UIStrings.seoCrawlingGroupDescription),
    },
    'best-practices-trust-safety': {
      title: str_(UIStrings.bestPracticesTrustSafetyGroupTitle),
    },
    'best-practices-ux': {
      title: str_(UIStrings.bestPracticesUXGroupTitle),
    },
    'best-practices-browser-compat': {
      title: str_(UIStrings.bestPracticesBrowserCompatGroupTitle),
    },
    'best-practices-general': {
      title: str_(UIStrings.bestPracticesGeneralGroupTitle),
    },
  },
  categories: {
    'performance': {
      title: str_(UIStrings.performanceCategoryTitle),
      auditRefs: [
        {id: 'first-contentful-paint', weight: 15, group: 'metrics'},
        {id: 'speed-index', weight: 15, group: 'metrics'},
        {id: 'largest-contentful-paint', weight: 25, group: 'metrics'},
        {id: 'interactive', weight: 15, group: 'metrics'},
        {id: 'total-blocking-time', weight: 25, group: 'metrics'},
        {id: 'cumulative-layout-shift', weight: 5, group: 'metrics'},
        // intentionally left out of metrics group so they won't be displayed
        {id: 'first-cpu-idle', weight: 0},
        {id: 'max-potential-fid', weight: 0},
        {id: 'first-meaningful-paint', weight: 0},
        {id: 'estimated-input-latency', weight: 0},

        {id: 'render-blocking-resources', weight: 0, group: 'load-opportunities'},
        {id: 'uses-responsive-images', weight: 0, group: 'load-opportunities'},
        {id: 'offscreen-images', weight: 0, group: 'load-opportunities'},
        {id: 'unminified-css', weight: 0, group: 'load-opportunities'},
        {id: 'unminified-javascript', weight: 0, group: 'load-opportunities'},
        {id: 'unused-css-rules', weight: 0, group: 'load-opportunities'},
        {id: 'unused-javascript', weight: 0, group: 'load-opportunities'},
        {id: 'uses-optimized-images', weight: 0, group: 'load-opportunities'},
        {id: 'uses-webp-images', weight: 0, group: 'load-opportunities'},
        {id: 'uses-text-compression', weight: 0, group: 'load-opportunities'},
        {id: 'uses-rel-preconnect', weight: 0, group: 'load-opportunities'},
        {id: 'server-response-time', weight: 0, group: 'load-opportunities'},
        {id: 'redirects', weight: 0, group: 'load-opportunities'},
        {id: 'uses-rel-preload', weight: 0, group: 'load-opportunities'},
        {id: 'uses-http2', weight: 0, group: 'load-opportunities'},
        {id: 'efficient-animated-content', weight: 0, group: 'load-opportunities'},
        {id: 'duplicated-javascript', weight: 0, group: 'load-opportunities'},
        {id: 'preload-lcp', weight: 0, group: 'load-opportunities'},
        {id: 'legacy-javascript', weight: 0, group: 'load-opportunities'},
        {id: 'total-byte-weight', weight: 0, group: 'diagnostics'},
        {id: 'uses-long-cache-ttl', weight: 0, group: 'diagnostics'},
        {id: 'dom-size', weight: 0, group: 'diagnostics'},
        {id: 'critical-request-chains', weight: 0, group: 'diagnostics'},
        {id: 'user-timings', weight: 0, group: 'diagnostics'},
        {id: 'bootup-time', weight: 0, group: 'diagnostics'},
        {id: 'mainthread-work-breakdown', weight: 0, group: 'diagnostics'},
        {id: 'font-display', weight: 0, group: 'diagnostics'},
        {id: 'performance-budget', weight: 0, group: 'budgets'},
        {id: 'timing-budget', weight: 0, group: 'budgets'},
        {id: 'resource-summary', weight: 0, group: 'diagnostics'},
        {id: 'third-party-summary', weight: 0, group: 'diagnostics'},
        {id: 'largest-contentful-paint-element', weight: 0, group: 'diagnostics'},
        {id: 'layout-shift-elements', weight: 0, group: 'diagnostics'},
        {id: 'uses-passive-event-listeners', weight: 0, group: 'diagnostics'},
        {id: 'no-document-write', weight: 0, group: 'diagnostics'},
        {id: 'long-tasks', weight: 0, group: 'diagnostics'},
        {id: 'non-composited-animations', weight: 0, group: 'diagnostics'},
        {id: 'unsized-images', weight: 0, group: 'diagnostics'},
        {id: 'large-javascript-libraries', weight: 0, group: 'diagnostics'},
        // Audits past this point don't belong to a group and will not be shown automatically
        {id: 'network-requests', weight: 0},
        {id: 'network-rtt', weight: 0},
        {id: 'network-server-latency', weight: 0},
        {id: 'main-thread-tasks', weight: 0},
        {id: 'diagnostics', weight: 0},
        {id: 'metrics', weight: 0},
        {id: 'screenshot-thumbnails', weight: 0},
        {id: 'final-screenshot', weight: 0},
      ],
    },
    'accessibility': {
      title: str_(UIStrings.a11yCategoryTitle),
      description: str_(UIStrings.a11yCategoryDescription),
      manualDescription: str_(UIStrings.a11yCategoryManualDescription),
      // Audit weights are meant to match the aXe scoring system of
      // minor, moderate, serious, and critical.
      // See the audits listed at dequeuniversity.com/rules/axe/3.2.
      // Click on an audit and check the right hand column to see its severity.
      auditRefs: [
        {id: 'accesskeys', weight: 3, group: 'a11y-navigation'},
        {id: 'aria-allowed-attr', weight: 10, group: 'a11y-aria'},
        {id: 'aria-hidden-body', weight: 10, group: 'a11y-aria'},
        {id: 'aria-hidden-focus', weight: 3, group: 'a11y-aria'},
        {id: 'aria-input-field-name', weight: 3, group: 'a11y-aria'},
        {id: 'aria-required-attr', weight: 10, group: 'a11y-aria'},
        {id: 'aria-required-children', weight: 10, group: 'a11y-aria'},
        {id: 'aria-required-parent', weight: 10, group: 'a11y-aria'},
        {id: 'aria-roles', weight: 10, group: 'a11y-aria'},
        {id: 'aria-toggle-field-name', weight: 3, group: 'a11y-aria'},
        {id: 'aria-valid-attr-value', weight: 10, group: 'a11y-aria'},
        {id: 'aria-valid-attr', weight: 10, group: 'a11y-aria'},
        {id: 'button-name', weight: 10, group: 'a11y-names-labels'},
        {id: 'bypass', weight: 3, group: 'a11y-navigation'},
        {id: 'color-contrast', weight: 3, group: 'a11y-color-contrast'},
        {id: 'definition-list', weight: 3, group: 'a11y-tables-lists'},
        {id: 'dlitem', weight: 3, group: 'a11y-tables-lists'},
        {id: 'document-title', weight: 3, group: 'a11y-names-labels'},
        {id: 'duplicate-id-active', weight: 3, group: 'a11y-navigation'},
        {id: 'duplicate-id-aria', weight: 10, group: 'a11y-aria'},
        {id: 'form-field-multiple-labels', weight: 2, group: 'a11y-names-labels'},
        {id: 'frame-title', weight: 3, group: 'a11y-names-labels'},
        {id: 'heading-order', weight: 2, group: 'a11y-navigation'},
        {id: 'html-has-lang', weight: 3, group: 'a11y-language'},
        {id: 'html-lang-valid', weight: 3, group: 'a11y-language'},
        {id: 'image-alt', weight: 10, group: 'a11y-names-labels'},
        {id: 'input-image-alt', weight: 10, group: 'a11y-names-labels'},
        {id: 'label', weight: 10, group: 'a11y-names-labels'},
        {id: 'layout-table', weight: 3, group: 'a11y-tables-lists'},
        {id: 'link-name', weight: 3, group: 'a11y-names-labels'},
        {id: 'list', weight: 3, group: 'a11y-tables-lists'},
        {id: 'listitem', weight: 3, group: 'a11y-tables-lists'},
        {id: 'meta-refresh', weight: 10, group: 'a11y-best-practices'},
        {id: 'meta-viewport', weight: 10, group: 'a11y-best-practices'},
        {id: 'object-alt', weight: 3, group: 'a11y-names-labels'},
        {id: 'tabindex', weight: 3, group: 'a11y-navigation'},
        {id: 'td-headers-attr', weight: 3, group: 'a11y-tables-lists'},
        {id: 'th-has-data-cells', weight: 3, group: 'a11y-tables-lists'},
        {id: 'valid-lang', weight: 3, group: 'a11y-language'},
        {id: 'video-caption', weight: 10, group: 'a11y-audio-video'},
        {id: 'video-description', weight: 10, group: 'a11y-audio-video'},
        // Manual audits
        {id: 'logical-tab-order', weight: 0},
        {id: 'focusable-controls', weight: 0},
        {id: 'interactive-element-affordance', weight: 0},
        {id: 'managed-focus', weight: 0},
        {id: 'focus-traps', weight: 0},
        {id: 'custom-controls-labels', weight: 0},
        {id: 'custom-controls-roles', weight: 0},
        {id: 'visual-order-follows-dom', weight: 0},
        {id: 'offscreen-content-hidden', weight: 0},
        {id: 'use-landmarks', weight: 0},
      ],
    },
    'best-practices': {
      title: str_(UIStrings.bestPracticesCategoryTitle),
      auditRefs: [
        // Trust & Safety
        {id: 'is-on-https', weight: 1, group: 'best-practices-trust-safety'},
        {id: 'external-anchors-use-rel-noopener', weight: 1, group: 'best-practices-trust-safety'},
        {id: 'geolocation-on-start', weight: 1, group: 'best-practices-trust-safety'},
        {id: 'notification-on-start', weight: 1, group: 'best-practices-trust-safety'},
        {id: 'no-vulnerable-libraries', weight: 1, group: 'best-practices-trust-safety'},
        // User Experience
        {id: 'password-inputs-can-be-pasted-into', weight: 1, group: 'best-practices-ux'},
        {id: 'image-aspect-ratio', weight: 1, group: 'best-practices-ux'},
        {id: 'image-size-responsive', weight: 1, group: 'best-practices-ux'},
        // Browser Compatibility
        {id: 'doctype', weight: 1, group: 'best-practices-browser-compat'},
        {id: 'charset', weight: 1, group: 'best-practices-browser-compat'},
        // General Group
        {id: 'no-unload-listeners', weight: 1, group: 'best-practices-general'},
        {id: 'appcache-manifest', weight: 1, group: 'best-practices-general'},
        {id: 'js-libraries', weight: 0, group: 'best-practices-general'},
        {id: 'deprecations', weight: 1, group: 'best-practices-general'},
        {id: 'errors-in-console', weight: 1, group: 'best-practices-general'},
        {id: 'valid-source-maps', weight: 0, group: 'best-practices-general'},
      ],
    },
    'seo': {
      title: str_(UIStrings.seoCategoryTitle),
      description: str_(UIStrings.seoCategoryDescription),
      manualDescription: str_(UIStrings.seoCategoryManualDescription),
      auditRefs: [
        {id: 'viewport', weight: 1, group: 'seo-mobile'},
        {id: 'document-title', weight: 1, group: 'seo-content'},
        {id: 'meta-description', weight: 1, group: 'seo-content'},
        {id: 'http-status-code', weight: 1, group: 'seo-crawl'},
        {id: 'link-text', weight: 1, group: 'seo-content'},
        {id: 'crawlable-anchors', weight: 1, group: 'seo-crawl'},
        {id: 'is-crawlable', weight: 1, group: 'seo-crawl'},
        {id: 'robots-txt', weight: 1, group: 'seo-crawl'},
        {id: 'image-alt', weight: 1, group: 'seo-content'},
        {id: 'hreflang', weight: 1, group: 'seo-content'},
        {id: 'canonical', weight: 1, group: 'seo-content'},
        {id: 'font-size', weight: 1, group: 'seo-mobile'},
        {id: 'plugins', weight: 1, group: 'seo-content'},
        {id: 'tap-targets', weight: 1, group: 'seo-mobile'},
        // Manual audits
        {id: 'structured-data', weight: 0},
      ],
    },
    'pwa': {
      title: str_(UIStrings.pwaCategoryTitle),
      description: str_(UIStrings.pwaCategoryDescription),
      manualDescription: str_(UIStrings.pwaCategoryManualDescription),
      auditRefs: [
        // Fast and Reliable
        {id: 'load-fast-enough-for-pwa', weight: 7, group: 'pwa-fast-reliable'},
        {id: 'works-offline', weight: 5, group: 'pwa-fast-reliable'},
        {id: 'offline-start-url', weight: 1, group: 'pwa-fast-reliable'},
        // Installable
        {id: 'is-on-https', weight: 2, group: 'pwa-installable'},
        {id: 'service-worker', weight: 1, group: 'pwa-installable'},
        {id: 'installable-manifest', weight: 2, group: 'pwa-installable'},
        // PWA Optimized
        {id: 'redirects-http', weight: 2, group: 'pwa-optimized'},
        {id: 'splash-screen', weight: 1, group: 'pwa-optimized'},
        {id: 'themed-omnibox', weight: 1, group: 'pwa-optimized'},
        {id: 'content-width', weight: 1, group: 'pwa-optimized'},
        {id: 'viewport', weight: 2, group: 'pwa-optimized'},
        {id: 'without-javascript', weight: 1, group: 'pwa-optimized'},
        {id: 'apple-touch-icon', weight: 1, group: 'pwa-optimized'},
        {id: 'maskable-icon', weight: 1, group: 'pwa-optimized'},
        // Manual audits
        {id: 'pwa-cross-browser', weight: 0},
        {id: 'pwa-page-transitions', weight: 0},
        {id: 'pwa-each-page-has-url', weight: 0},
      ],
    },
  },
};

module.exports = defaultConfig;

// Use `defineProperty` so that the strings are accesible from original but ignored when we copy it
Object.defineProperty(module.exports, 'UIStrings', {
  enumerable: false,
  get: () => UIStrings,
});<|MERGE_RESOLUTION|>--- conflicted
+++ resolved
@@ -241,12 +241,9 @@
     'no-unload-listeners',
     'non-composited-animations',
     'unsized-images',
-<<<<<<< HEAD
-    'preload-lcp',
-=======
     'large-javascript-libraries',
     'valid-source-maps',
->>>>>>> 7e2ce68d
+    'preload-lcp',
     'manual/pwa-cross-browser',
     'manual/pwa-page-transitions',
     'manual/pwa-each-page-has-url',
