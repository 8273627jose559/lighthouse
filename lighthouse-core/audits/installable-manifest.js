--- conflicted
+++ resolved
@@ -30,9 +30,8 @@
   /**
    * @description TODO
    * @example {platform-not-supported-on-android} errorId
-   */  
+   */
   noErrorId: `Installability error id '{errorId}'`,
-  /** Error message explaining that the page is not loaded in the frame.  */
   'not-in-main-frame': 'Page is not loaded in the main frame',
   /** Error message explaining that the page is served from a secure origin. */
   'not-from-secure-origin': 'Page is not served from a secure origin',
@@ -46,25 +45,25 @@
     'manifest-display-not-supported': `Manifest 'display' property must be one of 'standalone', 'fullscreen', or 'minimal-ui'`,
     /** Error message explaining that the manifest could not be fetched, might be empty, or could not be parsed. */
     'manifest-empty': `Manifest could not be fetched, is empty, or could not be parsed`,
-    /** Error message explaining that no matching service worker was detected, 
+    /** Error message explaining that no matching service worker was detected,
    * and provides a suggestion to reload the page or check whether the scope of the service worker
    * for the current page encloses the scope and start URL from the manifest. */
-    'no-matching-service-worker': `No matching service worker detected. You may need to reload the page, 
-    or check that the scope of the service worker for the current page 
+    'no-matching-service-worker': `No matching service worker detected. You may need to reload the page,
+    or check that the scope of the service worker for the current page
     encloses the scope and start URL from the manifest.`,
   /**
   * @description Error message explaining that the manifest does not contain a suitable icon.
   * @example {192} value0
-  */  
-    'manifest-missing-suitable-icon': `Manifest does not contain a suitable icon - PNG, 
-                    SVG or WebP format of at least {value0}\xa0px 
-                    is required, the sizes attribute must be set, and the purpose attribute, 
+  */
+    'manifest-missing-suitable-icon': `Manifest does not contain a suitable icon - PNG,
+                    SVG or WebP format of at least {value0}\xa0px
+                    is required, the sizes attribute must be set, and the purpose attribute,
                     if set, must include "any" or "maskable".`,
 
   /**
   * @description Error message explaining that the manifest does not supply an icon of the correct format.
   * @example {192} value0
-  */  
+  */
     'no-acceptable-icon': `No supplied icon is at least {value0}\xa0px square in PNG, SVG or WebP format`,
 
     /** Error message explaining that the downloaded icon was empty or corrupt. */
@@ -90,22 +89,16 @@
     'no-url-for-service-worker': `Could not check service worker without a 'start_url' field in the manifest`,
     /**Error message explaining that the manifest specifies prefer_related_applications: true. */
     'prefer-related-applications': `Manifest specifies prefer_related_applications: true`,
-    /** Error message explaining that prefer_related_applications is only supported on Chrome Beta and Stable channe 
+    /** Error message explaining that prefer_related_applications is only supported on Chrome Beta and Stable channe
                on Android. */
-    'prefer-related-applications-only-beta-stable': `prefer_related_applications is only supported on Chrome Beta and Stable channe 
+    'prefer-related-applications-only-beta-stable': `prefer_related_applications is only supported on Chrome Beta and Stable channe
                 on Android.`,
-    /** Error message explaining that the manifest contains 'display_override' field, and the first supported display 
+    /** Error message explaining that the manifest contains 'display_override' field, and the first supported display
                mode must be one of 'standalone', 'fulcreen', or 'minimal-ui. */
-    'manifest-display-override-not-supported': `Manifest contains 'display_override' field, and the first supported display 
+    'manifest-display-override-not-supported': `Manifest contains 'display_override' field, and the first supported display
                 mode must be one of 'standalone', 'fulcreen', or 'minimal-ui`,
-<<<<<<< HEAD
-
-    /** Error message explaining that the web manifest's URL changed while the manifest was being downloaded by the browser. */
-    'manifest-location-changed': `Manifest URL changed while the manifest was being fetched.`
-=======
      /** Error message explaining that the web manifest's URL changed while the manifest was being downloaded by the browser. */
     'manifest-location-changed': `Manifest URL changed while the manifest was being fetched.`,
->>>>>>> c0da38fb
 };
 
 const str_ = i18n.createMessageInstanceIdFn(__filename, UIStrings);
