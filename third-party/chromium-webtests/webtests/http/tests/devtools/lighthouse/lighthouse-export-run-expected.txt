Tests that exporting works.

++++++++ testExportHtml

<<<<<<< HEAD
# of .lh-audit divs (original): 135

# of .lh-audit divs (exported html): 135
=======
# of .lh-audit divs (original): 136

# of .lh-audit divs (exported html): 136
>>>>>>> 5b4b47c9

++++++++ testExportJson

# of audits (json): 152
<|MERGE_RESOLUTION|>--- conflicted
+++ resolved
@@ -2,15 +2,9 @@
 
 ++++++++ testExportHtml
 
-<<<<<<< HEAD
 # of .lh-audit divs (original): 135
 
 # of .lh-audit divs (exported html): 135
-=======
-# of .lh-audit divs (original): 136
-
-# of .lh-audit divs (exported html): 136
->>>>>>> 5b4b47c9
 
 ++++++++ testExportJson
 
