Tests that exporting works.

++++++++ testExportHtml

<<<<<<< HEAD
# of .lh-audit divs (original): 141

# of .lh-audit divs (exported html): 141

++++++++ testExportJson

# of audits (json): 157
=======
# of .lh-audit divs (original): 137

# of .lh-audit divs (exported html): 137

++++++++ testExportJson

# of audits (json): 153
>>>>>>> 3892e6ff
<|MERGE_RESOLUTION|>--- conflicted
+++ resolved
@@ -2,20 +2,10 @@
 
 ++++++++ testExportHtml
 
-<<<<<<< HEAD
-# of .lh-audit divs (original): 141
+# of .lh-audit divs (original): 140
 
-# of .lh-audit divs (exported html): 141
+# of .lh-audit divs (exported html): 140
 
 ++++++++ testExportJson
 
-# of audits (json): 157
-=======
-# of .lh-audit divs (original): 137
-
-# of .lh-audit divs (exported html): 137
-
-++++++++ testExportJson
-
-# of audits (json): 153
->>>>>>> 3892e6ff
+# of audits (json): 156
