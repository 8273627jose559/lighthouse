--- conflicted
+++ resolved
@@ -51,13 +51,10 @@
   PAGE_HUNG = 18;
   // DNS failure on main document (no resolution, timed out, etc)
   DNS_FAILURE = 19;
-<<<<<<< HEAD
-  // No Layout Stability trace events
-  NO_LAYOUT_JANK = 20;
-=======
   // A timeout in the initial connection to the debugger protocol.
   CRI_TIMEOUT = 20;
->>>>>>> 35db473d
+  // No Layout Stability trace events
+  NO_LAYOUT_JANK = 21;
 }
 
 // The overarching Lighthouse Response object (LHR)
